--- conflicted
+++ resolved
@@ -205,34 +205,15 @@
     else:
         grad_q_vol = discr.weak_grad(q)
 
-<<<<<<< HEAD
     # Total flux of fluid soln Q across element boundaries
     q_bnd_flux = (_facial_flux_q(discr, q_tpair=interior_trace_pair(discr, q))
                   + sum(_facial_flux_q(discr, q_tpair=pb_tpair)
                     for pb_tpair in cross_rank_trace_pairs(discr, q)))
-    q_bnd_flux2 = sum(bnd.q_boundary_flux(discr, btag, q=q, eos=eos, **kwargs)
+    q_bnd_flux2 = sum(bnd.q_boundary_flux(discr, btag, q=q, **boundary_kwargs)
                       for btag, bnd in boundaries.items())
     if isinstance(q, np.ndarray):
         q_bnd_flux2 = np.stack(q_bnd_flux2)
     q_bnd_flux = q_bnd_flux + q_bnd_flux2
-=======
-    # R=Grad(Q) Q flux over interior faces
-    q_flux_int = _facial_flux_q(discr, q_tpair=interior_trace_pair(discr, q))
-    # R=Grad(Q) Q flux interior faces on partition boundaries
-    q_flux_pb = sum(_facial_flux_q(discr, q_tpair=pb_tpair)
-                    for pb_tpair in cross_rank_trace_pairs(discr, q))
-    # R=Grad(Q) Q flux domain boundary part (i.e. BCs)
-    q_flux_db = 0
-    for btag in boundaries:
-        q_tpair = TracePair(
-            btag,
-            interior=discr.project("vol", btag, q),
-            exterior=boundaries[btag].exterior_q(discr, btag=btag, q=q,
-                **boundary_kwargs))
-        q_flux_db = q_flux_db + _facial_flux_q(discr, q_tpair=q_tpair)
-    # Total Q flux across element boundaries
-    q_bnd_flux = q_flux_int + q_flux_pb + q_flux_db
->>>>>>> bfe36587
 
     # Compute R
     r = discr.inverse_mass(
@@ -245,23 +226,8 @@
     r_bnd_flux = (_facial_flux_r(discr, r_tpair=interior_trace_pair(discr, r))
                   + sum(_facial_flux_r(discr, r_tpair=pb_tpair)
                     for pb_tpair in cross_rank_trace_pairs(discr, r))
-<<<<<<< HEAD
-                  + sum(bnd.s_boundary_flux(discr, btag, grad_q=r, eos=eos,
-                                            **kwargs)
+                  + sum(bnd.s_boundary_flux(discr, btag, grad_q=r, **boundary_kwargs)
                         for btag, bnd in boundaries.items()))
-=======
-    # RHS_av = div(R): grad(Q) flux domain boundary part (BCs)
-    r_flux_db = 0
-    for btag in boundaries:
-        r_tpair = TracePair(
-            btag,
-            interior=discr.project("vol", btag, r),
-            exterior=boundaries[btag].exterior_grad_q(discr, btag=btag, grad_q=r,
-                **boundary_kwargs))
-        r_flux_db = r_flux_db + _facial_flux_r(discr, r_tpair=r_tpair)
-    # Total grad(Q) flux element boundaries
-    r_flux_bnd = r_flux_int + r_flux_pb + r_flux_db
->>>>>>> bfe36587
 
     # Return the AV RHS term
     return discr.inverse_mass(-div_r_vol + discr.face_mass(r_bnd_flux))
