--- conflicted
+++ resolved
@@ -120,11 +120,7 @@
     timestepper = rk4_step
     debug = False
 
-<<<<<<< HEAD
-    transp_model = "PowerLaw"
-=======
     use_powerlaw_transport = False
->>>>>>> b3aa2e63
 
     # Some i/o frequencies
     nstatus = 1
@@ -236,20 +232,6 @@
     # {{{ Create Pyrometheus thermochemistry object & EOS
 
     # {{{ Initialize transport model
-<<<<<<< HEAD
-    if transp_model == "Simple":
-        kappa = 1e-5
-        spec_diffusivity = 1e-5 * np.ones(nspecies)
-        sigma = 1e-5
-        transport_model = SimpleTransport(viscosity=sigma,
-            thermal_conductivity=kappa, species_diffusivity=spec_diffusivity)
-    if transp_model == "PowerLaw":
-        kappa = 1e-5
-        lewis = np.ones((nspecies))
-        i_h2 = cantera_soln.species_index("H2")
-        lewis[i_h2] = 0.2
-        transport_model = PowerLawTransport(lewis=lewis)
-=======
     spec_ones = np.ones(nspecies)
     kappa = 1e-5
     const_diffus = 1e-5 * spec_ones
@@ -261,7 +243,6 @@
         SimpleTransport(viscosity=sigma, thermal_conductivity=kappa,
                         species_diffusivity=const_diffus)
     )
->>>>>>> b3aa2e63
     # }}}
 
     # Create a Pyrometheus EOS with the Cantera soln. Pyrometheus uses Cantera and
