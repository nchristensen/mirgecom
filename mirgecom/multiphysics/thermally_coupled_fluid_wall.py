--- conflicted
+++ resolved
@@ -15,14 +15,11 @@
 and in the radiating case, coupling enforces a similar condition but with an
 additional radiation sink term in the heat flux
 
-<<<<<<< HEAD
 .. math::
     -\kappa_\text{wall} \nabla T_\text{wall} \cdot \hat{n} =
         -\kappa_\text{fluid} \nabla T_\text{fluid} \cdot \hat{n}
         + \epsilon \sigma (T^4 - T_\text{ambient}^4).
 
-=======
->>>>>>> 6cd44940
 Helper Functions
 ^^^^^^^^^^^^^^^^
 
@@ -265,18 +262,6 @@
 
     def temperature_bc(self, dcoll, dd_bdry, kappa_minus, t_minus):
         t_plus = project_from_base(dcoll, dd_bdry, self._t_plus)
-<<<<<<< HEAD
-        if self._use_kappa_weighted_t_bc:
-            actx = t_minus.array_context
-            kappa_plus = project_from_base(dcoll, dd_bdry, self._kappa_plus)
-            kappa_sum = actx.np.where(
-                actx.np.greater(kappa_minus + kappa_plus, 0*kappa_minus),
-                kappa_minus + kappa_plus,
-                0*kappa_minus + 1)
-            return (t_minus * kappa_minus + t_plus * kappa_plus)/kappa_sum
-        else:
-            return (t_minus + t_plus)/2
-=======
         actx = t_minus.array_context
         kappa_plus = project_from_base(dcoll, dd_bdry, self._kappa_plus)
         kappa_sum = actx.np.where(
@@ -284,7 +269,6 @@
             kappa_minus + kappa_plus,
             0*kappa_minus + 1)
         return (t_minus * kappa_minus + t_plus * kappa_plus)/kappa_sum
->>>>>>> 6cd44940
 
     def grad_temperature_bc(self, dcoll, dd_bdry, grad_t_minus):
         if self._grad_t_plus is None:
@@ -647,7 +631,6 @@
             penalty_amount=penalty_amount)
 
 
-<<<<<<< HEAD
 class InterfaceWallRadiationBoundary(DiffusionBoundary):
     r"""
     Boundary for the wall side of the fluid-wall interface (radiating).
@@ -744,8 +727,6 @@
             + emissivity * self.sigma * (u_minus**4 - u_ambient**4))
 
 
-=======
->>>>>>> 6cd44940
 @dataclass_array_container
 @dataclass(frozen=True)
 class _ThermalDataNoGrad:
@@ -818,11 +799,7 @@
         fluid_temperature, wall_temperature,
         *,
         interface_noslip=True,
-<<<<<<< HEAD
         interface_radiation=False,
-        use_kappa_weighted_grad_flux_in_fluid=False,
-=======
->>>>>>> 6cd44940
         quadrature_tag=DISCR_TAG_BASE,
         comm_tag=None):
     interface_tpairs = _get_interface_trace_pairs_no_grad(
@@ -832,7 +809,6 @@
         fluid_temperature, wall_temperature,
         comm_tag=comm_tag)
 
-<<<<<<< HEAD
     if interface_radiation:
         def make_fluid_boundary(interface_tpair):
             if interface_noslip:
@@ -853,8 +829,7 @@
                 fluid_bc_class = InterfaceFluidSlipBoundary
             return fluid_bc_class(
                 interface_tpair.ext.kappa,
-                interface_tpair.ext.temperature,
-                use_kappa_weighted_grad_t_flux=use_kappa_weighted_grad_flux_in_fluid)
+                interface_tpair.ext.temperature)
 
         def make_wall_boundary(interface_tpair):
             return InterfaceWallBoundary(
@@ -883,7 +858,6 @@
         *,
         interface_noslip=True,
         interface_radiation=False,
-        use_kappa_weighted_grad_flux_in_fluid=False,
         wall_emissivity=None,
         sigma=None,
         ambient_temperature=None,
@@ -948,8 +922,7 @@
                 interface_tpair.ext.grad_temperature,
                 heat_flux_penalty_amount=wall_penalty_amount,
                 lengthscales_minus=op.project(dcoll,
-                    fluid_dd, interface_tpair.dd, fluid_lengthscales),
-                use_kappa_weighted_grad_t_flux=use_kappa_weighted_grad_flux_in_fluid)
+                    fluid_dd, interface_tpair.dd, fluid_lengthscales))
 
         def make_wall_boundary(interface_tpair):
             return InterfaceWallBoundary(
@@ -967,99 +940,6 @@
     fluid_interface_boundaries = interface_boundaries[wall_dd, fluid_dd]
     wall_interface_boundaries = interface_boundaries[fluid_dd, wall_dd]
 
-=======
-    if interface_noslip:
-        fluid_bc_class = InterfaceFluidNoslipBoundary
-    else:
-        fluid_bc_class = InterfaceFluidSlipBoundary
-
-    def make_fluid_boundary(interface_tpair):
-        return fluid_bc_class(
-            interface_tpair.ext.kappa,
-            interface_tpair.ext.temperature)
-
-    def make_wall_boundary(interface_tpair):
-        return InterfaceWallBoundary(
-            interface_tpair.ext.kappa,
-            interface_tpair.ext.temperature)
-
-    bdry_factories = {
-        (wall_dd, fluid_dd): make_fluid_boundary,
-        (fluid_dd, wall_dd): make_wall_boundary}
-
-    interface_boundaries = make_interface_boundaries(
-        bdry_factories, interface_tpairs)
-
-    fluid_interface_boundaries = interface_boundaries[wall_dd, fluid_dd]
-    wall_interface_boundaries = interface_boundaries[fluid_dd, wall_dd]
-
-    return fluid_interface_boundaries, wall_interface_boundaries
-
-
-def _get_interface_boundaries(
-        dcoll,
-        fluid_dd, wall_dd,
-        fluid_kappa, wall_kappa,
-        fluid_temperature, wall_temperature,
-        fluid_grad_temperature, wall_grad_temperature,
-        *,
-        interface_noslip=True,
-        wall_penalty_amount=None,
-        quadrature_tag=DISCR_TAG_BASE,
-        comm_tag=None):
-    if wall_penalty_amount is None:
-        # FIXME: After verifying the form of the penalty term, figure out what value
-        # makes sense to use as a default here
-        wall_penalty_amount = 0.05
-
-    interface_tpairs = _get_interface_trace_pairs(
-        dcoll,
-        fluid_dd, wall_dd,
-        fluid_kappa, wall_kappa,
-        fluid_temperature, wall_temperature,
-        fluid_grad_temperature, wall_grad_temperature,
-        comm_tag=comm_tag)
-
-    if interface_noslip:
-        fluid_bc_class = InterfaceFluidNoslipBoundary
-    else:
-        fluid_bc_class = InterfaceFluidSlipBoundary
-
-    # Diffusion operator passes lengthscales_minus into the boundary flux
-    # functions, but NS doesn't; thus we need to pass lengthscales into
-    # the fluid boundary condition constructor
-    from grudge.dt_utils import characteristic_lengthscales
-    fluid_lengthscales = (
-        characteristic_lengthscales(
-            fluid_temperature.array_context, dcoll, fluid_dd)
-        * (0*fluid_temperature+1))
-
-    def make_fluid_boundary(interface_tpair):
-        return fluid_bc_class(
-            interface_tpair.ext.kappa,
-            interface_tpair.ext.temperature,
-            interface_tpair.ext.grad_temperature,
-            wall_penalty_amount,
-            lengthscales_minus=op.project(dcoll,
-                fluid_dd, interface_tpair.dd, fluid_lengthscales))
-
-    def make_wall_boundary(interface_tpair):
-        return InterfaceWallBoundary(
-            interface_tpair.ext.kappa,
-            interface_tpair.ext.temperature,
-            interface_tpair.ext.grad_temperature)
-
-    bdry_factories = {
-        (wall_dd, fluid_dd): make_fluid_boundary,
-        (fluid_dd, wall_dd): make_wall_boundary}
-
-    interface_boundaries = make_interface_boundaries(
-        bdry_factories, interface_tpairs)
-
-    fluid_interface_boundaries = interface_boundaries[wall_dd, fluid_dd]
-    wall_interface_boundaries = interface_boundaries[fluid_dd, wall_dd]
-
->>>>>>> 6cd44940
     return fluid_interface_boundaries, wall_interface_boundaries
 
 
@@ -1071,11 +951,7 @@
         fluid_boundaries, wall_boundaries,
         *,
         interface_noslip=True,
-<<<<<<< HEAD
         interface_radiation=False,
-        use_kappa_weighted_grad_flux_in_fluid=False,
-=======
->>>>>>> 6cd44940
         wall_penalty_amount=None,
         quadrature_tag=DISCR_TAG_BASE,
         comm_tag=None):
@@ -1136,22 +1012,12 @@
         If `True`, interface boundaries on the fluid side will be treated as
         no-slip walls. If `False` they will be treated as slip walls.
 
-<<<<<<< HEAD
     interface_radiation: bool
 
         If `True`, interface includes a radiation sink term in the heat flux. See
         :class:`~mirgecom.multiphysics.thermally_coupled_fluid_wall.InterfaceWallRadiationBoundary`
         for details.
 
-    use_kappa_weighted_grad_flux_in_fluid: bool
-
-        Indicates whether the temperature gradient flux on the fluid side of the
-        interface should be computed using a simple average of temperatures or by
-        weighting the temperature from each side by its respective thermal
-        conductivity. Not used if *interface_radiation* is `True`.
-
-=======
->>>>>>> 6cd44940
     wall_penalty_amount: float
 
         Coefficient $c$ for the interior penalty on the heat flux. See
@@ -1173,12 +1039,7 @@
             fluid_state.tv.thermal_conductivity, wall_kappa,
             fluid_state.temperature, wall_temperature,
             interface_noslip=interface_noslip,
-<<<<<<< HEAD
             interface_radiation=interface_radiation,
-            use_kappa_weighted_grad_flux_in_fluid=(
-                use_kappa_weighted_grad_flux_in_fluid),
-=======
->>>>>>> 6cd44940
             quadrature_tag=quadrature_tag,
             comm_tag=comm_tag)
 
@@ -1202,14 +1063,10 @@
         fluid_boundaries, wall_boundaries,
         *,
         interface_noslip=True,
-<<<<<<< HEAD
         interface_radiation=False,
-        use_kappa_weighted_grad_flux_in_fluid=False,
         wall_emissivity=None,
         sigma=None,
         ambient_temperature=None,
-=======
->>>>>>> 6cd44940
         wall_penalty_amount=None,
         quadrature_tag=DISCR_TAG_BASE,
         comm_tag=None):
@@ -1230,7 +1087,6 @@
         A discretization collection encapsulating the DG elements
 
     gas_model: :class:`~mirgecom.gas_model.GasModel`
-<<<<<<< HEAD
 
         Physical gas model including equation of state, transport,
         and kinetic properties as required by fluid state
@@ -1285,13 +1141,6 @@
         :class:`~mirgecom.multiphysics.thermally_coupled_fluid_wall.InterfaceWallRadiationBoundary`
         for details. Additional arguments *wall_emissivity*, *sigma*, and
         *ambient_temperature* are required if enabled.
-
-    use_kappa_weighted_grad_flux_in_fluid: bool
-
-        Indicates whether the temperature gradient flux on the fluid side of the
-        interface should be computed using a simple average of temperatures or by
-        weighting the temperature from each side by its respective thermal
-        conductivity.
 
     wall_emissivity: float or :class:`meshmode.dof_array.DOFArray`
 
@@ -1328,8 +1177,6 @@
             fluid_grad_temperature, wall_grad_temperature,
             interface_noslip=interface_noslip,
             interface_radiation=interface_radiation,
-            use_kappa_weighted_grad_flux_in_fluid=(
-                use_kappa_weighted_grad_flux_in_fluid),
             wall_emissivity=wall_emissivity,
             sigma=sigma,
             ambient_temperature=ambient_temperature,
@@ -1341,86 +1188,6 @@
     fluid_all_boundaries.update(fluid_boundaries)
     fluid_all_boundaries.update(fluid_interface_boundaries)
 
-=======
-
-        Physical gas model including equation of state, transport,
-        and kinetic properties as required by fluid state
-
-    fluid_dd: :class:`grudge.dof_desc.DOFDesc`
-
-        DOF descriptor for the fluid volume.
-
-    wall_dd: :class:`grudge.dof_desc.DOFDesc`
-
-        DOF descriptor for the wall volume.
-
-    fluid_state: :class:`~mirgecom.gas_model.FluidState`
-
-        Fluid state object with the conserved state and dependent
-        quantities for the fluid volume.
-
-    wall_kappa: float or :class:`meshmode.dof_array.DOFArray`
-
-        Thermal conductivity for the wall volume.
-
-    wall_temperature: :class:`meshmode.dof_array.DOFArray`
-
-        Temperature for the wall volume.
-
-    fluid_grad_temperature: numpy.ndarray
-
-        Temperature gradient for the fluid volume.
-
-    wall_grad_temperature: numpy.ndarray
-
-        Temperature gradient for the wall volume.
-
-    fluid_boundaries
-
-        Dictionary of boundary functions, one for each valid non-interface
-        :class:`~grudge.dof_desc.BoundaryDomainTag` on the fluid subdomain.
-
-    wall_boundaries
-
-        Dictionary of boundary functions, one for each valid non-interface
-        :class:`~grudge.dof_desc.BoundaryDomainTag` on the wall subdomain.
-
-    interface_noslip: bool
-
-        If `True`, interface boundaries on the fluid side will be treated as
-        no-slip walls. If `False` they will be treated as slip walls.
-
-    wall_penalty_amount: float
-
-        Coefficient $c$ for the interior penalty on the heat flux. See
-        :class:`~mirgecom.multiphysics.thermally_coupled_fluid_wall.InterfaceFluidBoundary`
-        for details.
-
-    quadrature_tag
-
-        An identifier denoting a particular quadrature discretization to use during
-        operator evaluations.
-
-    comm_tag: Hashable
-        Tag for distributed communication
-    """
-    fluid_interface_boundaries, wall_interface_boundaries = \
-        _get_interface_boundaries(
-            dcoll,
-            fluid_dd, wall_dd,
-            fluid_state.tv.thermal_conductivity, wall_kappa,
-            fluid_state.temperature, wall_temperature,
-            fluid_grad_temperature, wall_grad_temperature,
-            interface_noslip=interface_noslip,
-            wall_penalty_amount=wall_penalty_amount,
-            quadrature_tag=quadrature_tag,
-            comm_tag=comm_tag)
-
-    fluid_all_boundaries = {}
-    fluid_all_boundaries.update(fluid_boundaries)
-    fluid_all_boundaries.update(fluid_interface_boundaries)
-
->>>>>>> 6cd44940
     wall_all_boundaries = {}
     wall_all_boundaries.update(wall_boundaries)
     wall_all_boundaries.update(wall_interface_boundaries)
@@ -1437,12 +1204,8 @@
         *,
         time=0.,
         interface_noslip=True,
-<<<<<<< HEAD
         interface_radiation=False,
-        use_kappa_weighted_grad_flux_in_fluid=False,
-=======
         use_kappa_weighted_grad_flux_in_fluid=None,
->>>>>>> 6cd44940
         quadrature_tag=DISCR_TAG_BASE,
         fluid_numerical_flux_func=num_flux_central,
         # Added to avoid repeated computation
@@ -1549,8 +1312,6 @@
         ":func:`add_interface_boundaries_no_grad` and include them when calling the "
         "individual operators instead.", DeprecationWarning, stacklevel=2)
 
-<<<<<<< HEAD
-=======
     if use_kappa_weighted_grad_flux_in_fluid is None:
         warn(
             "Default value of use_kappa_weighted_grad_flux_in_fluid has changed "
@@ -1563,7 +1324,6 @@
             "longer allowed. Explicitly set it to True to suppress this warning.",
             UserWarning, stacklevel=2)
 
->>>>>>> 6cd44940
     fluid_boundaries = {
         as_dofdesc(bdtag).domain_tag: bdry
         for bdtag, bdry in fluid_boundaries.items()}
@@ -1590,14 +1350,8 @@
                 fluid_dd, wall_dd,
                 fluid_state, wall_kappa, wall_temperature,
                 fluid_boundaries, wall_boundaries,
-<<<<<<< HEAD
                 interface_noslip=interface_noslip,
-                interface_radiation=interface_radiation,
-                use_kappa_weighted_grad_flux_in_fluid=(
-                    use_kappa_weighted_grad_flux_in_fluid))
-=======
-                interface_noslip=interface_noslip)
->>>>>>> 6cd44940
+                interface_radiation=interface_radiation)
     else:
         fluid_all_boundaries_no_grad = _fluid_all_boundaries_no_grad
         wall_all_boundaries_no_grad = _wall_all_boundaries_no_grad
@@ -1625,21 +1379,16 @@
         *,
         time=0.,
         interface_noslip=True,
-<<<<<<< HEAD
         interface_radiation=False,
-        use_kappa_weighted_grad_flux_in_fluid=False,
+        use_kappa_weighted_grad_flux_in_fluid=None,
         wall_emissivity=None,
         sigma=None,
         ambient_temperature=None,
-=======
-        use_kappa_weighted_grad_flux_in_fluid=None,
         wall_penalty_amount=None,
->>>>>>> 6cd44940
         quadrature_tag=DISCR_TAG_BASE,
         limiter_func=None,
         fluid_gradient_numerical_flux_func=num_flux_central,
         return_gradients=False,
-        wall_penalty_amount=None,
         ns_operator=ns_operator):
     r"""
     Compute the RHS of the fluid and wall subdomains.
@@ -1706,20 +1455,12 @@
         If `True`, interface boundaries on the fluid side will be treated as
         no-slip walls. If `False` they will be treated as slip walls.
 
-<<<<<<< HEAD
     interface_radiation: bool
 
         If `True`, interface includes a radiation sink term in the heat flux. See
         :class:`~mirgecom.multiphysics.thermally_coupled_fluid_wall.InterfaceWallRadiationBoundary`
         for details. Additional arguments *wall_emissivity*, *sigma*, and
         *ambient_temperature* are required if enabled.
-=======
-    wall_penalty_amount: float
-
-        Coefficient $c$ for the interior penalty on the heat flux. See
-        :class:`~mirgecom.multiphysics.thermally_coupled_fluid_wall.InterfaceFluidBoundary`
-        for details.
->>>>>>> 6cd44940
 
     use_kappa_weighted_grad_flux_in_fluid: bool
 
@@ -1740,15 +1481,12 @@
 
         Ambient temperature of the environment.
 
-<<<<<<< HEAD
     wall_penalty_amount: float
 
         Coefficient $c$ for the interior penalty on the heat flux. See
         :class:`~mirgecom.multiphysics.thermally_coupled_fluid_wall.InterfaceFluidBoundary`
         for details. Not used if *interface_radiation* is `True`.
 
-=======
->>>>>>> 6cd44940
     quadrature_tag:
 
         An identifier denoting a particular quadrature discretization to use during
@@ -1779,7 +1517,6 @@
         ":func:`add_interface_boundaries` and include them when calling the "
         "individual operators instead.", DeprecationWarning, stacklevel=2)
 
-<<<<<<< HEAD
     if interface_radiation:
         radiation_spec = [wall_emissivity is None, sigma is None,
                           ambient_temperature is None]
@@ -1787,7 +1524,7 @@
             raise TypeError(
                 "Arguments 'wall_emissivity', 'sigma' and 'ambient_temperature'"
                 "are required if using surface radiation.")
-=======
+
     if use_kappa_weighted_grad_flux_in_fluid is None:
         warn(
             "Default value of use_kappa_weighted_grad_flux_in_fluid has changed "
@@ -1799,7 +1536,6 @@
             "Setting use_kappa_weighted_grad_flux_in_fluid to True; False is no "
             "longer allowed. Explicitly set it to True to suppress this warning.",
             UserWarning, stacklevel=2)
->>>>>>> 6cd44940
 
     if wall_penalty_amount is None:
         # FIXME: After verifying the form of the penalty term, figure out what value
@@ -1822,14 +1558,8 @@
             fluid_dd, wall_dd,
             fluid_state, wall_kappa, wall_temperature,
             fluid_boundaries, wall_boundaries,
-<<<<<<< HEAD
             interface_noslip=interface_noslip,
-            interface_radiation=interface_radiation,
-            use_kappa_weighted_grad_flux_in_fluid=(
-                use_kappa_weighted_grad_flux_in_fluid))
-=======
-            interface_noslip=interface_noslip)
->>>>>>> 6cd44940
+            interface_radiation=interface_radiation)
 
     # Get the operator fluid states
     fluid_operator_states_quad = make_operator_fluid_states(
@@ -1863,15 +1593,10 @@
             fluid_grad_temperature, wall_grad_temperature,
             fluid_boundaries, wall_boundaries,
             interface_noslip=interface_noslip,
-<<<<<<< HEAD
             interface_radiation=interface_radiation,
-            use_kappa_weighted_grad_flux_in_fluid=(
-                use_kappa_weighted_grad_flux_in_fluid),
             wall_emissivity=wall_emissivity,
             sigma=sigma,
             ambient_temperature=ambient_temperature,
-=======
->>>>>>> 6cd44940
             wall_penalty_amount=wall_penalty_amount)
 
     # Compute the subdomain NS/diffusion operators using the augmented boundaries
