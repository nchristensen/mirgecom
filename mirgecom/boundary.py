--- conflicted
+++ resolved
@@ -455,11 +455,7 @@
                                         **kwargs)
 
     def cv_gradient_flux(self, dcoll, dd_bdry, gas_model, state_minus, **kwargs):
-<<<<<<< HEAD
         """Get the cv flux for *dd_bdry* for use in the gradient operator."""
-=======
-        """Get the flux for *dd_bdry* for use in grad(CV)."""
->>>>>>> 6cc3fb16
         dd_bdry = as_dofdesc(dd_bdry)
         return self._cv_gradient_flux_func(
             dcoll=dcoll, dd_bdry=dd_bdry, gas_model=gas_model,
@@ -467,13 +463,7 @@
 
     def temperature_gradient_flux(self, dcoll, dd_bdry, gas_model, state_minus,
                                   **kwargs):
-<<<<<<< HEAD
-        """
-        Get the "temperature flux" for *dd_bdry* for use in the gradient operator.
-        """
-=======
-        """Get the flux for *dd_bdry* for use in grad(T)."""
->>>>>>> 6cc3fb16
+        """Get the T flux for *dd_bdry* for use in the gradient operator."""
         dd_bdry = as_dofdesc(dd_bdry)
         return self._temperature_grad_flux_func(dcoll, dd_bdry, gas_model,
                                                 state_minus, **kwargs)
@@ -501,11 +491,7 @@
         """Get the diffusive fluxes for the AV operator API."""
         dd_bdry = as_dofdesc(dd_bdry)
         grad_av_minus = op.project(dcoll, dd_bdry.untrace(), dd_bdry, diffusion)
-<<<<<<< HEAD
         actx = get_container_context_recursively(grad_av_minus)
-=======
-        actx = grad_av_minus.mass[0].array_context
->>>>>>> 6cc3fb16
         nhat = actx.thaw(dcoll.normal(dd_bdry))
         grad_av_plus = self._bnd_grad_av_func(
             dcoll=dcoll, dd_bdry=dd_bdry, grad_av_minus=grad_av_minus, **kwargs)
@@ -578,17 +564,10 @@
                                 temperature_seed=state_minus.temperature)
 
     def adiabatic_slip_grad_av(self, dcoll, dd_bdry, grad_av_minus, **kwargs):
-<<<<<<< HEAD
         """Get the exterior grad(Q) on the boundary for artificial viscosity."""
         # Grab some boundary-relevant data
         dim, = grad_av_minus.mass.shape
         actx = get_container_context_recursively(grad_av_minus)
-=======
-        """Get the exterior grad(Q) on the boundary."""
-        # Grab some boundary-relevant data
-        dim, = grad_av_minus.mass.shape
-        actx = grad_av_minus.mass[0].array_context
->>>>>>> 6cc3fb16
         nhat = actx.thaw(dcoll.normal(dd_bdry))
 
         # Subtract 2*wall-normal component of q
