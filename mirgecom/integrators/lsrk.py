--- conflicted
+++ resolved
@@ -51,12 +51,7 @@
     k = 0.0 * state
     for i in range(len(coefs.A)):
         k = coefs.A[i]*k + dt*rhs(t + coefs.C[i]*dt, state)
-<<<<<<< HEAD
-        state += coefs.B[i]*k
-=======
         state = state + coefs.B[i]*k
-
->>>>>>> 4fd15f19
     return state
 
 
