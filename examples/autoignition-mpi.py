"""Demonstrate combustive mixture with Pyrometheus."""

__copyright__ = """
Copyright (C) 2020 University of Illinois Board of Trustees
"""

__license__ = """
Permission is hereby granted, free of charge, to any person obtaining a copy
of this software and associated documentation files (the "Software"), to deal
in the Software without restriction, including without limitation the rights
to use, copy, modify, merge, publish, distribute, sublicense, and/or sell
copies of the Software, and to permit persons to whom the Software is
furnished to do so, subject to the following conditions:

The above copyright notice and this permission notice shall be included in
all copies or substantial portions of the Software.

THE SOFTWARE IS PROVIDED "AS IS", WITHOUT WARRANTY OF ANY KIND, EXPRESS OR
IMPLIED, INCLUDING BUT NOT LIMITED TO THE WARRANTIES OF MERCHANTABILITY,
FITNESS FOR A PARTICULAR PURPOSE AND NONINFRINGEMENT. IN NO EVENT SHALL THE
AUTHORS OR COPYRIGHT HOLDERS BE LIABLE FOR ANY CLAIM, DAMAGES OR OTHER
LIABILITY, WHETHER IN AN ACTION OF CONTRACT, TORT OR OTHERWISE, ARISING FROM,
OUT OF OR IN CONNECTION WITH THE SOFTWARE OR THE USE OR OTHER DEALINGS IN
THE SOFTWARE.
"""
import logging
import numpy as np
import pyopencl as cl
import pyopencl.tools as cl_tools
from functools import partial

from meshmode.array_context import (
    PyOpenCLArrayContext,
    SingleGridWorkBalancingPytatoArrayContext as PytatoPyOpenCLArrayContext
)
from mirgecom.profiling import PyOpenCLProfilingArrayContext

from meshmode.mesh import BTAG_ALL, BTAG_NONE  # noqa
from grudge.eager import EagerDGDiscretization
from grudge.shortcuts import make_visualizer


from logpyle import IntervalTimer, set_dt
from mirgecom.euler import extract_vars_for_logging, units_for_logging
from mirgecom.euler import euler_operator
from mirgecom.simutil import (
    get_sim_timestep,
    generate_and_distribute_mesh,
    write_visfile,
    allsync
)
from mirgecom.io import make_init_message
from mirgecom.mpi import mpi_entry_point
from mirgecom.integrators import rk4_step
from mirgecom.steppers import advance_state
from mirgecom.boundary import AdiabaticSlipBoundary
from mirgecom.initializers import MixtureInitializer
from mirgecom.eos import PyrometheusMixture
from arraycontext import thaw, freeze

from mirgecom.logging_quantities import (
    initialize_logmgr,
    logmgr_add_many_discretization_quantities,
    logmgr_add_device_name,
    logmgr_add_device_memory_usage,
    set_sim_state
)

import cantera

logger = logging.getLogger(__name__)


class MyRuntimeError(RuntimeError):
    """Simple exception for fatal driver errors."""

    pass


@mpi_entry_point
def main(ctx_factory=cl.create_some_context, use_logmgr=True,
         use_leap=False, use_profiling=False, casename=None,
         rst_filename=None, actx_class=PyOpenCLArrayContext,
         log_dependent=True):
    """Drive example."""
    cl_ctx = ctx_factory()

    if casename is None:
        casename = "mirgecom"

    from mpi4py import MPI
    comm = MPI.COMM_WORLD
    rank = comm.Get_rank()
    nproc = comm.Get_size()

    from mirgecom.simutil import global_reduce as _global_reduce
    global_reduce = partial(_global_reduce, comm=comm)

    logmgr = initialize_logmgr(use_logmgr,
        filename=f"{casename}.sqlite", mode="wu", mpi_comm=comm)

    if use_profiling:
        queue = cl.CommandQueue(cl_ctx,
            properties=cl.command_queue_properties.PROFILING_ENABLE)
    else:
        queue = cl.CommandQueue(cl_ctx)

    actx = actx_class(
        queue,
        allocator=cl_tools.MemoryPool(cl_tools.ImmediateAllocator(queue)))

    # Some discretization parameters
    dim = 2
    nel_1d = 8
    order = 1

    # {{{ Time stepping control

    # This example runs only 3 steps by default (to keep CI ~short)
    # With the mixture defined below, equilibrium is achieved at ~40ms
    # To run to equlibrium, set t_final >= 40ms.

    # Time stepper selection
    if use_leap:
        from leap.rk import RK4MethodBuilder
        timestepper = RK4MethodBuilder("state")
    else:
        timestepper = rk4_step

    # Time loop control parameters
    current_step = 0
    t_final = 1e-8
    current_cfl = 1.0
    current_dt = 1e-9
    current_t = 0
    constant_cfl = False

    # i.o frequencies
    nstatus = 1
    nviz = 10
    nhealth = 1
    nrestart = 10

    # }}}  Time stepping control

    debug = False

    rst_path = "restart_data/"
    rst_pattern = (
        rst_path + "{cname}-{step:04d}-{rank:04d}.pkl"
    )
    if rst_filename:  # read the grid from restart data
        rst_filename = f"{rst_filename}-{rank:04d}.pkl"

        from mirgecom.restart import read_restart_data
        restart_data = read_restart_data(actx, rst_filename)
        local_mesh = restart_data["local_mesh"]
        local_nelements = local_mesh.nelements
        global_nelements = restart_data["global_nelements"]
        assert restart_data["num_parts"] == nproc
        rst_time = restart_data["t"]
        rst_step = restart_data["step"]
        rst_order = restart_data["order"]
    else:  # generate the grid from scratch
        from meshmode.mesh.generation import generate_regular_rect_mesh
        box_ll = -0.005
        box_ur = 0.005
        generate_mesh = partial(generate_regular_rect_mesh, a=(box_ll,)*dim,
                                b=(box_ur,) * dim, nelements_per_axis=(nel_1d,)*dim)
        local_mesh, global_nelements = generate_and_distribute_mesh(comm,
                                                                    generate_mesh)
        local_nelements = local_mesh.nelements

    discr = EagerDGDiscretization(
        actx, local_mesh, order=order, mpi_communicator=comm
    )
    nodes = thaw(discr.nodes(), actx)

    vis_timer = None

    if logmgr:
        logmgr_add_device_name(logmgr, queue)
        logmgr_add_device_memory_usage(logmgr, queue)

        vis_timer = IntervalTimer("t_vis", "Time spent visualizing")
        logmgr.add_quantity(vis_timer)

        logmgr.add_watches([
            ("step.max", "step = {value}, "),
            ("t_sim.max", "sim time: {value:1.6e} s\n"),
            ("t_step.max", "------- step walltime: {value:6g} s, "),
            ("t_log.max", "log walltime: {value:6g} s")
        ])

        if log_dependent:
            logmgr_add_many_discretization_quantities(logmgr, discr, dim,
                                                      extract_vars_for_logging,
                                                      units_for_logging)
            logmgr.add_watches([
                ("min_pressure", "\n------- P (min, max) (Pa) = ({value:1.9e}, "),
                ("max_pressure",    "{value:1.9e})\n"),
                ("min_temperature", "------- T (min, max) (K)  = ({value:7g}, "),
                ("max_temperature",    "{value:7g})\n")])

    # {{{  Set up initial state using Cantera

    # Use Cantera for initialization
    # -- Pick up a CTI for the thermochemistry config
    # --- Note: Users may add their own CTI file by dropping it into
    # ---       mirgecom/mechanisms alongside the other CTI files.
    from mirgecom.mechanisms import get_mechanism_cti
    mech_cti = get_mechanism_cti("uiuc")

    cantera_soln = cantera.Solution(phase_id="gas", source=mech_cti)
    nspecies = cantera_soln.n_species

    # Initial temperature, pressure, and mixutre mole fractions are needed to
    # set up the initial state in Cantera.
    init_temperature = 1500.0  # Initial temperature hot enough to burn
    # Parameters for calculating the amounts of fuel, oxidizer, and inert species
    equiv_ratio = 1.0
    ox_di_ratio = 0.21
    stoich_ratio = 3.0
    # Grab the array indices for the specific species, ethylene, oxygen, and nitrogen
    i_fu = cantera_soln.species_index("C2H4")
    i_ox = cantera_soln.species_index("O2")
    i_di = cantera_soln.species_index("N2")
    x = np.zeros(nspecies)
    # Set the species mole fractions according to our desired fuel/air mixture
    x[i_fu] = (ox_di_ratio*equiv_ratio)/(stoich_ratio+ox_di_ratio*equiv_ratio)
    x[i_ox] = stoich_ratio*x[i_fu]/equiv_ratio
    x[i_di] = (1.0-ox_di_ratio)*x[i_ox]/ox_di_ratio
    # Uncomment next line to make pylint fail when it can't find cantera.one_atm
    one_atm = cantera.one_atm  # pylint: disable=no-member
    # one_atm = 101325.0

    # Let the user know about how Cantera is being initilized
    print(f"Input state (T,P,X) = ({init_temperature}, {one_atm}, {x}")
    # Set Cantera internal gas temperature, pressure, and mole fractios
    cantera_soln.TPX = init_temperature, one_atm, x
    # Pull temperature, total density, mass fractions, and pressure from Cantera
    # We need total density, and mass fractions to initialize the fluid/gas state.
    can_t, can_rho, can_y = cantera_soln.TDY
    can_p = cantera_soln.P
    # *can_t*, *can_p* should not differ (significantly) from user's initial data,
    # but we want to ensure that we use exactly the same starting point as Cantera,
    # so we use Cantera's version of these data.

    # }}}

    # {{{ Create Pyrometheus thermochemistry object & EOS

    # Create a Pyrometheus EOS with the Cantera soln. Pyrometheus uses Cantera and
    # generates a set of methods to calculate chemothermomechanical properties and
    # states for this particular mechanism.
    from mirgecom.thermochemistry import make_pyrometheus_mechanism
    # import pyrometheus as pyro
    # pyro_class = pyro.get_thermochem_class(cantera_soln)
    pyro_mechanism = make_pyrometheus_mechanism(actx, cantera_soln)
    # pyro_mechanism = UIUCMechanism(actx.np)
    eos = PyrometheusMixture(pyro_mechanism, temperature_guess=init_temperature)

    def get_temperature_mass_energy(state, temperature):
        y = state.species_mass_fractions
        e = eos.internal_energy(state) / state.mass
        return make_obj_array(
            [pyro_mechanism.get_temperature(e, temperature, y, True)]
        )

    compute_dependent_vars = actx.compile(eos.dependent_vars)
    compute_temperature = actx.compile(get_temperature_mass_energy)

    # }}}

    # {{{ MIRGE-Com state initialization

    # Initialize the fluid/gas state with Cantera-consistent data:
    # (density, pressure, temperature, mass_fractions)
    print(f"Cantera state (rho,T,P,Y) = ({can_rho}, {can_t}, {can_p}, {can_y}")
    velocity = np.zeros(shape=(dim,))
    initializer = MixtureInitializer(dim=dim, nspecies=nspecies,
                                     pressure=can_p, temperature=can_t,
                                     massfractions=can_y, velocity=velocity)

    my_boundary = AdiabaticSlipBoundary()
    boundaries = {BTAG_ALL: my_boundary}

    if rst_filename:
        current_step = rst_step
        current_t = rst_time
        if logmgr:
            from mirgecom.logging_quantities import logmgr_set_time
            logmgr_set_time(logmgr, current_step, current_t)
        if order == rst_order:
            current_state = restart_data["state"]
        else:
            rst_state = restart_data["state"]
            old_discr = EagerDGDiscretization(actx, local_mesh, order=rst_order,
                                              mpi_communicator=comm)
            from meshmode.discretization.connection import make_same_mesh_connection
            connection = make_same_mesh_connection(actx, discr.discr_from_dd("vol"),
                                                   old_discr.discr_from_dd("vol"))
            current_state = connection(rst_state)
    else:
        # Set the current state from time 0
        current_state = initializer(eos=eos, x_vec=nodes)
    # import ipdb
    # ipdb.set_trace()

    # Inspection at physics debugging time
    if debug:
        print("Initial MIRGE-Com state:")
        print(f"{current_state=}")
        print(f"Initial DV pressure: {eos.pressure(current_state)}")
        print(f"Initial DV temperature: {eos.temperature(current_state)}")

    # }}}

    visualizer = make_visualizer(discr)
    initname = initializer.__class__.__name__
    eosname = eos.__class__.__name__
    init_message = make_init_message(dim=dim, order=order,
                                     nelements=local_nelements,
                                     global_nelements=global_nelements,
                                     dt=current_dt, t_final=t_final, nstatus=nstatus,
                                     nviz=nviz, cfl=current_cfl,
                                     constant_cfl=constant_cfl, initname=initname,
                                     eosname=eosname, casename=casename)

    # Cantera equilibrate calculates the expected end state @ chemical equilibrium
    # i.e. the expected state after all reactions
    cantera_soln.equilibrate("UV")
    eq_temperature, eq_density, eq_mass_fractions = cantera_soln.TDY
    eq_pressure = cantera_soln.P

    # Report the expected final state to the user
    if rank == 0:
        logger.info(init_message)
        logger.info(f"Expected equilibrium state:"
                    f" {eq_pressure=}, {eq_temperature=},"
                    f" {eq_density=}, {eq_mass_fractions=}")

    from pytools.obj_array import make_obj_array

<<<<<<< HEAD
    def my_write_status(dt, cfl, dv=None):
=======
    def get_temperature_mass_energy(state, temperature):
        y = state.species_mass_fractions
        e = eos.internal_energy(state) / state.mass
        return make_obj_array(
            [pyro_mechanism.get_temperature(e, temperature, y)]
        )

    compute_temperature = actx.compile(get_temperature_mass_energy)

    def my_write_status(dt, cfl):
>>>>>>> 03e65980
        status_msg = f"------ {dt=}" if constant_cfl else f"----- {cfl=}"
        if ((dv is not None) and (not log_dependent)):
            temp = dv.temperature
            press = dv.pressure
            temp = thaw(freeze(temp, actx), actx)
            press = thaw(freeze(press, actx), actx)
            from grudge.op import nodal_min_loc, nodal_max_loc
            tmin = allsync(nodal_min_loc(discr, "vol", temp), comm=comm, op=MPI.MIN)
            tmax = allsync(nodal_max_loc(discr, "vol", temp), comm=comm, op=MPI.MAX)
            pmin = allsync(nodal_min_loc(discr, "vol", press), comm=comm, op=MPI.MIN)
            pmax = allsync(nodal_max_loc(discr, "vol", press), comm=comm, op=MPI.MAX)
            dv_status_msg = f"\nP({pmin}, {pmax}), T({tmin}, {tmax})"
            status_msg = status_msg + dv_status_msg

        if rank == 0:
            logger.info(status_msg)

    def my_write_viz(step, t, dt, state, ts_field=None, dv=None,
                     production_rates=None, cfl=None):
        if dv is None:
            dv = compute_dependent_vars(state)
        if production_rates is None:
            production_rates = compute_production_rates(state)
        if ts_field is None:
            ts_field, cfl, dt = my_get_timestep(t=t, dt=dt, state=state)
        viz_fields = [("cv", state), ("dv", dv),
                      ("production_rates", production_rates),
                      ("dt" if constant_cfl else "cfl", ts_field)]
        write_visfile(discr, viz_fields, visualizer, vizname=casename,
                      step=step, t=t, overwrite=True, vis_timer=vis_timer)

    def my_write_restart(step, t, state):
        rst_fname = rst_pattern.format(cname=casename, step=step, rank=rank)
        if rst_fname == rst_filename:
            if rank == 0:
                logger.info("Skipping overwrite of restart file.")
        else:
            rst_data = {
                "local_mesh": local_mesh,
                "state": state,
                "t": t,
                "step": step,
                "order": order,
                "global_nelements": global_nelements,
                "num_parts": nproc
            }
            from mirgecom.restart import write_restart_file
            write_restart_file(actx, rst_data, rst_fname, comm)

    def my_health_check(cv, dv):
        import grudge.op as op
        health_error = False

        pressure = thaw(freeze(dv.pressure, actx), actx)
        temperature = thaw(freeze(dv.temperature, actx), actx)

        from mirgecom.simutil import check_naninf_local, check_range_local
        if check_naninf_local(discr, "vol", pressure):
            health_error = True
            logger.info(f"{rank=}: Invalid pressure data found.")

        if check_range_local(discr, "vol", pressure, 1e5, 2.6e5):
            health_error = True
            logger.info(f"{rank=}: Pressure range violation.")

        if check_naninf_local(discr, "vol", temperature):
            health_error = True
            logger.info(f"{rank=}: Invalid temperature data found.")
        if check_range_local(discr, "vol", temperature, 1.498e3, 1.6e3):
            health_error = True
            logger.info(f"{rank=}: Temperature range violation.")

<<<<<<< HEAD
=======
        # This check is the temperature convergence check
        # The current *temperature* is what Pyrometheus gets
        # after a fixed number of Newton iterations, *n_iter*.
        # Calling `compute_temperature` here with *temperature*
        # input as the guess returns the calculated gas temperature after
        # yet another *n_iter*.
        # The difference between those two temperatures is the
        # temperature residual, which can be used as an indicator of
        # convergence in Pyrometheus `get_temperature`.
        # Note: The local max jig below works around a very long compile
        # in lazy mode.
        from grudge.op import nodal_max_loc
>>>>>>> 03e65980
        check_temp, = compute_temperature(cv, temperature)
        check_temp = thaw(freeze(check_temp, actx), actx)
        temp_resid = actx.np.abs(check_temp - temperature)
        temp_resid = op.nodal_max_loc(discr, "vol", temp_resid)
        if temp_resid > 1e-12:
            health_error = True
            logger.info(f"{rank=}: Temperature is not converged {temp_resid=}.")

        return health_error

    from mirgecom.inviscid import get_inviscid_timestep

    def get_dt(state):
        return make_obj_array([get_inviscid_timestep(discr, eos=eos, cv=state)])

    compute_dt = actx.compile(get_dt)

    from mirgecom.inviscid import get_inviscid_cfl

    def get_cfl(state, dt):
        return make_obj_array([get_inviscid_cfl(discr, eos, dt, cv=state)])

    compute_cfl = actx.compile(get_cfl)

    def get_production_rates(state):
        return make_obj_array([eos.get_production_rates(state)])

    compute_production_rates = actx.compile(get_production_rates)

    def my_get_timestep(t, dt, state):
        #  richer interface to calculate {dt,cfl} returns node-local estimates
        t_remaining = max(0, t_final - t)

        if constant_cfl:
            ts_field = current_cfl * compute_dt(state)
            ts_field = thaw(freeze(ts_field, actx), actx)
            from grudge.op import nodal_min_loc
            dt = allsync(nodal_min_loc(discr, "vol", ts_field), comm=comm,
                         op=MPI.MIN)
            cfl = current_cfl
        else:
            ts_field = compute_cfl(state, current_dt)
            ts_field = thaw(freeze(ts_field, actx), actx)
            from grudge.op import nodal_max_loc
            cfl = allsync(nodal_max_loc(discr, "vol", ts_field), comm=comm,
                          op=MPI.MAX)
        return ts_field, cfl, min(t_remaining, dt)

    def my_pre_step(step, t, dt, state):
        try:
            dv = None

            if logmgr:
                logmgr.tick_before()

            from mirgecom.simutil import check_step
            do_viz = check_step(step=step, interval=nviz)
            do_restart = check_step(step=step, interval=nrestart)
            do_health = check_step(step=step, interval=nhealth)
            do_status = check_step(step=step, interval=nstatus)

            if do_health:
                if dv is None:
                    dv = compute_dependent_vars(state)
                health_errors = global_reduce(my_health_check(state, dv), op="lor")
                if health_errors:
                    if rank == 0:
                        logger.info("Fluid solution failed health check.")
                    raise MyRuntimeError("Failed simulation health check.")

            ts_field, cfl, dt = my_get_timestep(t=t, dt=dt, state=state)

            if do_status:
                if dv is None:
                    dv = compute_dependent_vars(state)
                my_write_status(dt=dt, cfl=cfl, dv=dv)

            if do_restart:
                my_write_restart(step=step, t=t, state=state)

            if do_viz:
                production_rates, = compute_production_rates(state)
                if dv is None:
                    dv = compute_dependent_vars(state)
                my_write_viz(step=step, t=t, dt=dt, state=state, dv=dv,
                             production_rates=production_rates,
                             ts_field=ts_field, cfl=cfl)

        except MyRuntimeError:
            if rank == 0:
                logger.info("Errors detected; attempting graceful exit.")
            # my_write_viz(step=step, t=t, dt=dt, state=state)
            # my_write_restart(step=step, t=t, state=state)
            raise

        return state, dt

    def my_post_step(step, t, dt, state):
        # Logmgr needs to know about EOS, dt, dim?
        # imo this is a design/scope flaw
        if logmgr:
            set_dt(logmgr, dt)
            set_sim_state(logmgr, dim, state, eos)
            logmgr.tick_after()
        return state, dt

    def my_rhs(t, state):
        return (euler_operator(discr, cv=state, time=t,
                               boundaries=boundaries, eos=eos)
                + eos.get_species_source_terms(state))

    current_dt = get_sim_timestep(discr, current_state, current_t, current_dt,
                                  current_cfl, eos, t_final, constant_cfl)

    current_step, current_t, current_state = \
        advance_state(rhs=my_rhs, timestepper=timestepper,
                      pre_step_callback=my_pre_step,
                      post_step_callback=my_post_step, dt=current_dt,
                      state=current_state, t=current_t, t_final=t_final)

    # Dump the final data
    if rank == 0:
        logger.info("Checkpointing final state ...")

    final_dv = compute_dependent_vars(current_state)
    final_dm, = compute_production_rates(current_state)
    ts_field, cfl, dt = my_get_timestep(t=current_t, dt=current_dt,
                                        state=current_state)
    my_write_viz(step=current_step, t=current_t, dt=dt, state=current_state,
                 dv=final_dv, production_rates=final_dm, ts_field=ts_field, cfl=cfl)
    my_write_status(dt=dt, cfl=cfl, dv=final_dv)
    my_write_restart(step=current_step, t=current_t, state=current_state)

    if logmgr:
        logmgr.close()
    elif use_profiling:
        print(actx.tabulate_profiling_data())

    finish_tol = 1e-16
    assert np.abs(current_t - t_final) < finish_tol


if __name__ == "__main__":
    import argparse
    casename = "autoignition"
    parser = argparse.ArgumentParser(description=f"MIRGE-Com Example: {casename}")
    parser.add_argument("--lazy", action="store_true",
        help="switch to a lazy computation mode")
    parser.add_argument("--profiling", action="store_true",
        help="turn on detailed performance profiling")
    parser.add_argument("--log", action="store_true", default=True,
        help="turn on logging")
    parser.add_argument("--leap", action="store_true",
        help="use leap timestepper")
    parser.add_argument("--restart_file", help="root name of restart file")
    parser.add_argument("--casename", help="casename to use for i/o")
    args = parser.parse_args()
    log_dependent = True
    if args.profiling:
        if args.lazy:
            raise ValueError("Can't use lazy and profiling together.")
        actx_class = PyOpenCLProfilingArrayContext
    else:
        if args.lazy:
            log_dependent = False
            actx_class = PytatoPyOpenCLArrayContext
        else:
            actx_class = PyOpenCLArrayContext

    logging.basicConfig(format="%(message)s", level=logging.INFO)
    if args.casename:
        casename = args.casename
    rst_filename = None
    if args.restart_file:
        rst_filename = args.restart_file

    main(use_logmgr=args.log, use_leap=args.leap, use_profiling=args.profiling,
         casename=casename, rst_filename=rst_filename, actx_class=actx_class,
         log_dependent=log_dependent)

# vim: foldmethod=marker<|MERGE_RESOLUTION|>--- conflicted
+++ resolved
@@ -342,9 +342,6 @@
 
     from pytools.obj_array import make_obj_array
 
-<<<<<<< HEAD
-    def my_write_status(dt, cfl, dv=None):
-=======
     def get_temperature_mass_energy(state, temperature):
         y = state.species_mass_fractions
         e = eos.internal_energy(state) / state.mass
@@ -354,8 +351,7 @@
 
     compute_temperature = actx.compile(get_temperature_mass_energy)
 
-    def my_write_status(dt, cfl):
->>>>>>> 03e65980
+    def my_write_status(dt, cfl, dv=None):
         status_msg = f"------ {dt=}" if constant_cfl else f"----- {cfl=}"
         if ((dv is not None) and (not log_dependent)):
             temp = dv.temperature
@@ -428,8 +424,6 @@
             health_error = True
             logger.info(f"{rank=}: Temperature range violation.")
 
-<<<<<<< HEAD
-=======
         # This check is the temperature convergence check
         # The current *temperature* is what Pyrometheus gets
         # after a fixed number of Newton iterations, *n_iter*.
@@ -441,8 +435,6 @@
         # convergence in Pyrometheus `get_temperature`.
         # Note: The local max jig below works around a very long compile
         # in lazy mode.
-        from grudge.op import nodal_max_loc
->>>>>>> 03e65980
         check_temp, = compute_temperature(cv, temperature)
         check_temp = thaw(freeze(check_temp, actx), actx)
         temp_resid = actx.np.abs(check_temp - temperature)
