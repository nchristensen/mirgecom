"""Provide some utilities for building simulation applications.

General utilities
-----------------

.. autofunction:: check_step
.. autofunction:: get_sim_timestep
.. autofunction:: write_visfile
.. autofunction:: global_reduce
.. autofunction:: get_reasonable_memory_pool

Diagnostic utilities
--------------------

.. autofunction:: compare_fluid_solutions
.. autofunction:: componentwise_norms
.. autofunction:: max_component_norm
.. autofunction:: check_naninf_local
.. autofunction:: check_range_local
.. autofunction:: boundary_report

Mesh and element utilities
--------------------------

.. autofunction:: distribute_mesh
.. autofunction:: geometric_mesh_partitioner
.. autofunction:: generate_and_distribute_mesh
.. autofunction:: get_number_of_tetrahedron_nodes

Simulation support utilities
----------------------------

<<<<<<< HEAD
.. autofunction:: limit_species_mass_fractions
.. autofunction:: species_fraction_anomaly_relaxation
=======
>>>>>>> 996c5fcf
.. autofunction:: configurate

Lazy eval utilities
-------------------

.. autofunction:: force_evaluation

File comparison utilities
-------------------------

.. autofunction:: compare_files_vtu
.. autofunction:: compare_files_xdmf
.. autofunction:: compare_files_hdf5
"""

__copyright__ = """
Copyright (C) 2021 University of Illinois Board of Trustees
"""

__license__ = """
Permission is hereby granted, free of charge, to any person obtaining a copy
of this software and associated documentation files (the "Software"), to deal
in the Software without restriction, including without limitation the rights
to use, copy, modify, merge, publish, distribute, sublicense, and/or sell
copies of the Software, and to permit persons to whom the Software is
furnished to do so, subject to the following conditions:

The above copyright notice and this permission notice shall be included in
all copies or substantial portions of the Software.

THE SOFTWARE IS PROVIDED "AS IS", WITHOUT WARRANTY OF ANY KIND, EXPRESS OR
IMPLIED, INCLUDING BUT NOT LIMITED TO THE WARRANTIES OF MERCHANTABILITY,
FITNESS FOR A PARTICULAR PURPOSE AND NONINFRINGEMENT. IN NO EVENT SHALL THE
AUTHORS OR COPYRIGHT HOLDERS BE LIABLE FOR ANY CLAIM, DAMAGES OR OTHER
LIABILITY, WHETHER IN AN ACTION OF CONTRACT, TORT OR OTHERWISE, ARISING FROM,
OUT OF OR IN CONNECTION WITH THE SOFTWARE OR THE USE OR OTHER DEALINGS IN
THE SOFTWARE.
"""
import logging
import numpy as np
from functools import partial

import grudge.op as op
# from grudge.op import nodal_min, elementwise_min
from arraycontext import map_array_container, flatten
from meshmode.dof_array import DOFArray
from mirgecom.viscous import get_viscous_timestep

from typing import List, Dict, Optional
from grudge.discretization import DiscretizationCollection, PartID
from grudge.dof_desc import DD_VOLUME_ALL
<<<<<<< HEAD
=======
from mirgecom.viscous import get_viscous_timestep

>>>>>>> 996c5fcf
from mirgecom.utils import normalize_boundaries
import pyopencl as cl

logger = logging.getLogger(__name__)


def get_number_of_tetrahedron_nodes(dim, order, include_faces=False):
    """Get number of nodes (modes) in *dim* Tetrahedron of *order*."""
    # number of {nodes, modes} see e.g.:
    # JSH/TW Nodal DG Methods, Section 10.1
    # DOI: 10.1007/978-0-387-72067-8
    nnodes = int(np.math.factorial(dim+order)
                 / (np.math.factorial(dim) * np.math.factorial(order)))
    if include_faces:
        nnodes = nnodes + (dim+1)*get_number_of_tetrahedron_nodes(dim-1, order)
    return nnodes


def check_step(step, interval):
    """
    Check step number against a user-specified interval.

    Utility is used typically for visualization.

    - Negative numbers mean 'never visualize'.
    - Zero means 'always visualize'.

    Useful for checking whether the current step is an output step,
    or anyting else that occurs on fixed intervals.
    """
    if interval == 0:
        return True
    elif interval < 0:
        return False
    elif step % interval == 0:
        return True
    return False


def get_sim_timestep(
        dcoll, state, t, dt, cfl, t_final=0.0, constant_cfl=False,
        local_dt=False, fluid_dd=DD_VOLUME_ALL):
    r"""Return the maximum stable timestep for a typical fluid simulation.

    This routine returns a constraint-limited timestep size for a fluid
    simulation.  The returned timestep will be constrained by the specified
    Courant-Friedrichs-Lewy number, *cfl*, and the simulation max simulated time
    limit, *t_final*, and subject to the user's optional settings.

    The local fluid timestep, $\delta{t}_l$, is computed by
    :func:`~mirgecom.viscous.get_viscous_timestep`.  Users are referred to that
    routine for the details of the local timestep.

    With the remaining simulation time $\Delta{t}_r =
    \left(\mathit{t\_final}-\mathit{t}\right)$, three modes are supported
    for the returned timestep, $\delta{t}$:

    - "Constant DT" mode (default): $\delta{t} = \mathbf{\text{min}}
      \left(\textit{dt},~\Delta{t}_r\right)$
    - "Constant CFL" mode (constant_cfl=True): $\delta{t} =
      \mathbf{\text{min}}\left(\mathbf{\text{global\_min}}\left(\delta{t}\_l\right)
      ,~\Delta{t}_r\right)$
    - "Local DT" mode (local_dt=True): $\delta{t} = \mathbf{\text{cell\_local\_min}}
      \left(\delta{t}_l\right)$

    Note that for "Local DT" mode, *t_final* is ignored, and a
    :class:`~meshmode.dof_array.DOFArray` containing the local *cfl*-limited
    timestep, where $\mathbf{\text{cell\_local\_min}}\left(\delta{t}\_l\right)$ is
    defined as the minimum over the cell collocation points. This mode is useful for
    stepping to convergence of steady-state solutions.

    .. important::
        For "Constant CFL" mode, this routine calls the collective
        :func:`~grudge.op.nodal_min` on the inside which involves MPI collective
        functions.  Thus all MPI ranks on the
        :class:`~grudge.discretization.DiscretizationCollection` must call this
        routine collectively when using "Constant CFL" mode.

    Parameters
    ----------
    dcoll: :class:`~grudge.discretization.DiscretizationCollection`
        The DG discretization collection to use
    state: :class:`~mirgecom.gas_model.FluidState`
        The full fluid conserved and thermal state
    t: float
        Current time
    t_final: float
        Final time
    dt: float
        The current timestep
    cfl: float
        The current CFL number
    constant_cfl: bool
        True if running constant CFL mode
    local_dt: bool
        True if running local DT mode. False by default.
    fluid_dd: grudge.dof_desc.DOFDesc
        the DOF descriptor of the discretization on which *state* lives. Must be a
        volume on the base discretization.

    Returns
    -------
    float or :class:`~meshmode.dof_array.DOFArray`
        The global maximum stable DT based on a viscous fluid.
    """
    if local_dt:
        actx = state.array_context
        data_shape = (state.cv.mass[0]).shape
        if actx.supports_nonscalar_broadcasting:
            return cfl * actx.np.broadcast_to(
                op.elementwise_min(
                    dcoll, fluid_dd,
                    get_viscous_timestep(dcoll, state, dd=fluid_dd)),
                data_shape)
        else:
            return cfl * op.elementwise_min(
                dcoll, fluid_dd, get_viscous_timestep(dcoll, state, dd=fluid_dd))

    my_dt = dt
    t_remaining = max(0, t_final - t)
    if constant_cfl:
        my_dt = state.array_context.to_numpy(
            cfl * op.nodal_min(
                dcoll, fluid_dd,
                get_viscous_timestep(dcoll=dcoll, state=state, dd=fluid_dd)))[()]

    return min(t_remaining, my_dt)


def write_visfile(dcoll, io_fields, visualizer, vizname,
                  step=0, t=0, overwrite=False, vis_timer=None,
                  comm=None):
    """Write parallel VTK output for the fields specified in *io_fields*.

    This routine writes a parallel-compatible unstructured VTK visualization
    file set in (vtu/pvtu) format. One file per MPI rank is written with the
    following naming convention: *vizname*_*step*_<mpi-rank>.vtu, and a single
    file manifest with naming convention: *vizname*_*step*.pvtu.  Users are
    advised to visualize the data using _Paraview_, _VisIt_, or other
    VTU-compatible visualization software by opening the PVTU files.

    .. note::
        This is a collective routine and must be called by all MPI ranks.

    Parameters
    ----------
    visualizer:
        A :class:`meshmode.discretization.visualization.Visualizer`
        VTK output object.
    io_fields:
        List of tuples indicating the (name, data) for each field to write.
    vizname: str
        Root part of the visualization file name to write
    step: int
        The step number to use in the file names
    t: float
        The simulation time to write into the visualization files
    overwrite: bool
        Option whether to overwrite existing files (True) or fail if files
        exist (False=default).
    comm:
        An MPI Communicator is required for parallel writes. If no
        mpi_communicator is provided, then the write is assumed to be serial.
        (deprecated behavior: pull an MPI communicator from the discretization
        collection.  This will stop working in Fall 2022.)
    """
    from contextlib import nullcontext
    from mirgecom.io import make_rank_fname, make_par_fname

    if comm is None:  # None is OK for serial writes!
        comm = dcoll.mpi_communicator
        if comm is not None:  # It's *not* OK to get comm from dcoll
            from warnings import warn
            warn("Using `write_visfile` in parallel without an MPI communicator is "
                 "deprecated and will stop working in Fall 2022. For parallel "
                 "writes, specify an MPI communicator with the `mpi_communicator` "
                 "argument.")
    rank = 0

    if comm is not None:
        rank = comm.Get_rank()

    rank_fn = make_rank_fname(basename=vizname, rank=rank, step=step, t=t)

    if rank == 0:
        import os
        viz_dir = os.path.dirname(rank_fn)
        if viz_dir and not os.path.exists(viz_dir):
            os.makedirs(viz_dir)

    if comm is not None:
        comm.barrier()

    if vis_timer:
        ctm = vis_timer.start_sub_timer()
    else:
        ctm = nullcontext()

    with ctm:
        visualizer.write_parallel_vtk_file(
            comm, rank_fn, io_fields,
            overwrite=overwrite,
            par_manifest_filename=make_par_fname(
                basename=vizname, step=step, t=t
            )
        )


def global_reduce(local_values, op, *, comm=None):
    """Perform a global reduction (allreduce if MPI comm is provided).

    This routine is a convenience wrapper for the MPI AllReduce operation
    that also works outside of an MPI context.

    .. note::
        This is a collective routine and must be called by all MPI ranks.

    Parameters
    ----------
    local_values:
        The (:mod:`mpi4py`-compatible) value or array of values on which the
        reduction operation is to be performed.

    op: str
        Reduction operation to be performed. Must be one of "min", "max", "sum",
        "prod", "lor", or "land".

    comm:
        Optional parameter specifying the MPI communicator on which the
        reduction operation (if any) is to be performed

    Returns
    -------
    Any ( like *local_values* )
        Returns the result of the reduction operation on *local_values*
    """
    if comm is not None:
        from mpi4py import MPI
        op_to_mpi_op = {
            "min": MPI.MIN,
            "max": MPI.MAX,
            "sum": MPI.SUM,
            "prod": MPI.PROD,
            "lor": MPI.LOR,
            "land": MPI.LAND,
        }
        return comm.allreduce(local_values, op=op_to_mpi_op[op])
    else:
        if np.ndim(local_values) == 0:
            return local_values
        else:
            op_to_numpy_func = {
                "min": np.minimum,
                "max": np.maximum,
                "sum": np.add,
                "prod": np.multiply,
                "lor": np.logical_or,
                "land": np.logical_and,
            }
            from functools import reduce
            return reduce(op_to_numpy_func[op], local_values)


def allsync(local_values, comm=None, op=None):
    """
    Perform allreduce if MPI comm is provided.

    Deprecated. Do not use in new code.
    """
    from warnings import warn
    warn("allsync is deprecated and will disappear in Q1 2022. "
         "Use global_reduce instead.", DeprecationWarning, stacklevel=2)

    if comm is None:
        return local_values

    from mpi4py import MPI

    if op is None:
        op = MPI.MAX

    if op == MPI.MIN:
        op_string = "min"
    elif op == MPI.MAX:
        op_string = "max"
    elif op == MPI.SUM:
        op_string = "sum"
    elif op == MPI.PROD:
        op_string = "prod"
    elif op == MPI.LOR:
        op_string = "lor"
    elif op == MPI.LAND:
        op_string = "land"
    else:
        raise ValueError(f"Unrecognized MPI reduce op {op}.")

    return global_reduce(local_values, op_string, comm=comm)


def check_range_local(dcoll: DiscretizationCollection, dd: str, field: DOFArray,
                      min_value: float, max_value: float) -> List[float]:
    """Return the values that are outside the range [min_value, max_value]."""
    actx = field.array_context
    local_min = actx.to_numpy(op.nodal_min_loc(dcoll, dd, field)).item()
    local_max = actx.to_numpy(op.nodal_max_loc(dcoll, dd, field)).item()

    failing_values = []

    if local_min < min_value:
        failing_values.append(local_min)
    if local_max > max_value:
        failing_values.append(local_max)

    return failing_values


def check_naninf_local(dcoll: DiscretizationCollection, dd: str,
                       field: DOFArray) -> bool:
    """Return True if there are any NaNs or Infs in the field."""
    actx = field.array_context
    s = actx.to_numpy(op.nodal_sum_loc(dcoll, dd, field))
    return not np.isfinite(s)


def compare_fluid_solutions(dcoll, red_state, blue_state, *, dd=DD_VOLUME_ALL):
    """Return inf norm of (*red_state* - *blue_state*) for each component.

    .. note::
        This is a collective routine and must be called by all MPI ranks.
    """
    actx = red_state.array_context
    resid = red_state - blue_state
    resid_errs = actx.to_numpy(
        flatten(componentwise_norms(dcoll, resid, order=np.inf, dd=dd), actx))

    return resid_errs.tolist()


def componentwise_norms(dcoll, fields, order=np.inf, *, dd=DD_VOLUME_ALL):
    """Return the *order*-norm for each component of *fields*.

    .. note::
        This is a collective routine and must be called by all MPI ranks.
    """
    if not isinstance(fields, DOFArray):
        return map_array_container(
            partial(componentwise_norms, dcoll, order=order, dd=dd), fields)
    if len(fields) > 0:
        return op.norm(dcoll, fields, order, dd=dd)
    else:
        # FIXME: This work-around for #575 can go away after #569
        return 0


def max_component_norm(dcoll, fields, order=np.inf, *, dd=DD_VOLUME_ALL):
    """Return the max *order*-norm over the components of *fields*.

    .. note::
        This is a collective routine and must be called by all MPI ranks.
    """
    actx = fields.array_context
    return max(actx.to_numpy(flatten(
        componentwise_norms(dcoll, fields, order, dd=dd), actx)))


def geometric_mesh_partitioner(mesh, num_ranks=1, *, nranks_per_axis=None,
                               auto_balance=False, imbalance_tolerance=.01,
                               debug=False):
    """Partition a mesh uniformly along the X coordinate axis.

    The intent is to partition the mesh uniformly along user-specified
    directions. In this current interation, the capability is demonstrated
    by splitting along the X axis.

    Parameters
    ----------
    mesh: :class:`meshmode.mesh.Mesh`
        The serial mesh to partition
    num_ranks: int
        The number of partitions to make
    nranks_per_axis: numpy.ndarray
        How many partitions per specified axis.  Currently unused.
    auto_balance: bool
        Indicates whether to perform automatic balancing.  If true, the
        partitioner will try to balance the number of elements over
        the partitions.
    imbalance_tolerance: float
        If *auto_balance* is True, this parameter indicates the acceptable
        relative difference to the average number of elements per partition.
        It defaults to balance within 1%.
    debug: bool
        En/disable debugging/diagnostic print reporting.

    Returns
    -------
    elem_to_rank: numpy.ndarray
        Array indicating the MPI rank for each element
    """
    mesh_dimension = mesh.dim
    if nranks_per_axis is None:
        nranks_per_axis = np.ones(mesh_dimension)
        nranks_per_axis[0] = num_ranks
    if len(nranks_per_axis) != mesh_dimension:
        raise ValueError("nranks_per_axis must match mesh dimension.")
    nranks_test = 1
    for i in range(mesh_dimension):
        nranks_test = nranks_test * nranks_per_axis[i]
    if nranks_test != num_ranks:
        raise ValueError("nranks_per_axis must match num_ranks.")

    mesh_groups, = mesh.groups
    mesh_verts = mesh.vertices
    mesh_x = mesh_verts[0]

    x_min = np.min(mesh_x)
    x_max = np.max(mesh_x)
    x_interval = x_max - x_min
    part_loc = np.linspace(x_min, x_max, num_ranks+1)

    part_interval = x_interval / nranks_per_axis[0]
    elem_x = mesh_verts[0, mesh_groups.vertex_indices]
    elem_centroids = np.sum(elem_x, axis=1)/elem_x.shape[1]
    global_nelements = len(elem_centroids)
    aver_part_nelem = global_nelements / num_ranks

    if debug:
        print(f"Partitioning {global_nelements} elements in"
              f" [{x_min},{x_max}]/{num_ranks}")
        print(f"Average nelem/part: {aver_part_nelem}")
        print(f"Initial part locs: {part_loc=}")

    # Create geometrically even partitions
    elem_to_rank = ((elem_centroids-x_min) / part_interval).astype(int)

    # map partition id to list of elements in that partition
    part_to_elements = {r: set((np.where(elem_to_rank == r))[0].flat)
                        for r in range(num_ranks)}
    # make an array of the geometrically even partition sizes
    # avoids calling "len" over and over on the element sets
    nelem_part = [len(part_to_elements[r]) for r in range(num_ranks)]

    if debug:
        print(f"Initial: {nelem_part=}")

    # Automatic load-balancing
    if auto_balance:

        for r in range(num_ranks-1):

            # find the element reservoir (next part with elements in it)
            adv_part = r + 1
            while nelem_part[adv_part] == 0:
                adv_part = adv_part + 1

            num_elem_needed = aver_part_nelem - nelem_part[r]
            part_imbalance = np.abs(num_elem_needed) / float(aver_part_nelem)

            if debug:
                print(f"Processing part({r=})")
                print(f"{part_loc[r]=}, {adv_part=}")
                print(f"{num_elem_needed=}, {part_imbalance=}")
                print(f"{nelem_part=}")

            niter = 0
            total_change = 0
            moved_elements = set()

            while ((part_imbalance > imbalance_tolerance)
                   and (adv_part < num_ranks)):
                # This partition needs to keep changing in size until it meets the
                # specified imbalance tolerance, or gives up trying

                # seek out the element reservoir
                while nelem_part[adv_part] == 0:
                    adv_part = adv_part + 1
                    if adv_part >= num_ranks:
                        raise ValueError("Ran out of elements to partition.")

                if debug:
                    print(f"-{nelem_part[r]=}, adv_part({adv_part}),"
                          f" {nelem_part[adv_part]=}")
                    print(f"-{part_loc[r+1]=},{part_loc[adv_part+1]=}")
                    print(f"-{num_elem_needed=},{part_imbalance=}")

                if niter > 100:
                    raise ValueError("Detected too many iterations in partitioning.")

                # The purpose of the next block is to populate the "moved_elements"
                # data structure. Then those elements will be moved between the
                # current partition being processed and the "reservoir,"
                # *and* to adjust the position of the "right" side of the current
                # partition boundary.
                moved_elements = set()
                num_elements_added = 0

                if num_elem_needed > 0:

                    # Partition is SMALLER than it should be, grab elements from
                    # the reservoir
                    if debug:
                        print(f"-Grabbing elements from reservoir({adv_part})"
                              f", {nelem_part[adv_part]=}")

                    portion_needed = (float(abs(num_elem_needed))
                                      / float(nelem_part[adv_part]))
                    portion_needed = min(portion_needed, 1.0)

                    if debug:
                        print(f"--Chomping {portion_needed*100}% of"
                              f" reservoir({adv_part}) [by nelem].")

                    if portion_needed == 1.0:  # Chomp
                        new_loc = part_loc[adv_part+1]
                        moved_elements.update(part_to_elements[adv_part])

                    else:  # Bite
                        # This is the spatial size of the reservoir
                        reserv_interval = part_loc[adv_part+1] - part_loc[r+1]

                        # Find what portion of the reservoir to grab spatially
                        # This part is needed because the elements are not
                        # distributed uniformly in space.
                        fine_tuned = False
                        trial_portion_needed = portion_needed
                        while not fine_tuned:
                            pos_update = trial_portion_needed*reserv_interval
                            new_loc = part_loc[r+1] + pos_update

                            moved_elements = set()
                            num_elem_mv = 0
                            for e in part_to_elements[adv_part]:
                                if elem_centroids[e] <= new_loc:
                                    moved_elements.add(e)
                                    num_elem_mv = num_elem_mv + 1
                            if num_elem_mv < num_elem_needed:
                                fine_tuned = True
                            else:
                                ovrsht = (num_elem_mv - num_elem_needed)
                                rel_ovrsht = ovrsht/float(num_elem_needed)
                                if rel_ovrsht > 0.8:
                                    # bisect the space grabbed and try again
                                    trial_portion_needed = trial_portion_needed/2.0
                                else:
                                    fine_tuned = True

                        portion_needed = trial_portion_needed
                        new_loc = part_loc[r+1] + pos_update
                        if debug:
                            print(f"--Tuned: {portion_needed=} [by spatial volume]")
                            print(f"--Advancing part({r}) by +{pos_update}")

                    num_elements_added = len(moved_elements)
                    if debug:
                        print(f"--Adding {num_elements_added} to part({r}).")

                else:

                    # Partition is LARGER than it should be
                    # Grab the spatial size of the current partition
                    # to estimate the portion we need to shave off
                    # assuming uniform element density
                    part_interval = part_loc[r+1] - part_loc[r]
                    num_to_move = -num_elem_needed
                    portion_needed = num_to_move/float(nelem_part[r])

                    if debug:
                        print(f"--Shaving off {portion_needed*100}% of"
                              f" partition({r}) [by nelem].")

                    # Tune the shaved portion to account for
                    # non-uniform element density
                    fine_tuned = False
                    while not fine_tuned:
                        pos_update = portion_needed*part_interval
                        new_pos = part_loc[r+1] - pos_update
                        moved_elements = set()
                        num_elem_mv = 0
                        for e in part_to_elements[r]:
                            if elem_centroids[e] > new_pos:
                                moved_elements.add(e)
                                num_elem_mv = num_elem_mv + 1
                        if num_elem_mv < num_to_move:
                            fine_tuned = True
                        else:
                            ovrsht = (num_elem_mv - num_to_move)
                            rel_ovrsht = ovrsht/float(num_to_move)
                            if rel_ovrsht > 0.8:
                                # bisect and try again
                                portion_needed = portion_needed/2.0
                            else:
                                fine_tuned = True

                    # new "right" wall location of shranken part
                    # and negative num_elements_added for removal
                    new_loc = new_pos
                    num_elements_added = -len(moved_elements)
                    if debug:
                        print(f"--Reducing partition size by {portion_needed*100}%"
                              " [by nelem].")
                        print(f"--Removing {-num_elements_added} from part({r}).")

                # Now "moved_elements", "num_elements_added", and "new_loc"
                # are computed.  Update the partition, and reservoir.
                if debug:
                    print(f"--Number of elements to ADD: {num_elements_added}.")

                if num_elements_added > 0:
                    part_to_elements[r].update(moved_elements)
                    part_to_elements[adv_part].difference_update(
                        moved_elements)
                    for e in moved_elements:
                        elem_to_rank[e] = r
                else:
                    part_to_elements[r].difference_update(moved_elements)
                    part_to_elements[adv_part].update(moved_elements)
                    for e in moved_elements:
                        elem_to_rank[e] = adv_part

                total_change = total_change + num_elements_added
                part_loc[r+1] = new_loc
                if debug:
                    print(f"--Before: {nelem_part=}")
                nelem_part[r] = nelem_part[r] + num_elements_added
                nelem_part[adv_part] = nelem_part[adv_part] - num_elements_added
                if debug:
                    print(f"--After: {nelem_part=}")

                # Compute new nelem_needed and part_imbalance
                num_elem_needed = num_elem_needed - num_elements_added
                part_imbalance = \
                    np.abs(num_elem_needed) / float(aver_part_nelem)
                niter = niter + 1

            # Summarize the total change and state of the partition
            # and reservoir
            if debug:
                print(f"-Part({r}): {total_change=}")
                print(f"-Part({r=}): {nelem_part[r]=}, {part_imbalance=}")
                print(f"-Part({adv_part}): {nelem_part[adv_part]=}")

    # Validate the partitioning before returning
    total_partitioned_elements = sum([len(part_to_elements[r])
                                      for r in range(num_ranks)])
    total_nelem_part = sum([nelem_part[r] for r in range(num_ranks)])

    if debug:
        print("Validating mesh parts.")

    if total_partitioned_elements != total_nelem_part:
        raise ValueError("Validator: parted element counts dont match")
    if total_partitioned_elements != global_nelements:
        raise ValueError("Validator: global element counts dont match.")
    if len(elem_to_rank) != global_nelements:
        raise ValueError("Validator: elem-to-rank wrong size.")
    if np.any(nelem_part) <= 0:
        raise ValueError("Validator: empty partitions.")

    for e in range(global_nelements):
        part = elem_to_rank[e]
        if e not in part_to_elements[part]:
            raise ValueError("Validator: part/element/part map mismatch.")

    part_counts = np.zeros(global_nelements)
    for part_elements in part_to_elements.values():
        for element in part_elements:
            part_counts[element] = part_counts[element] + 1

    if np.any(part_counts > 1):
        raise ValueError("Validator: degenerate elements")
    if np.any(part_counts < 1):
        raise ValueError("Validator: orphaned elements")

    return elem_to_rank


def generate_and_distribute_mesh(comm, generate_mesh, **kwargs):
    """Generate a mesh and distribute it among all ranks in *comm*.

    Generate the mesh with the user-supplied mesh generation function
    *generate_mesh*, partition the mesh, and distribute it to every
    rank in the provided MPI communicator *comm*.

    .. note::
        This is a collective routine and must be called by all MPI ranks.

    Parameters
    ----------
    comm:
        MPI communicator over which to partition the mesh
    generate_mesh:
        Callable of zero arguments returning a :class:`meshmode.mesh.Mesh`.
        Will only be called on one (undetermined) rank.

    Returns
    -------
    local_mesh : :class:`meshmode.mesh.Mesh`
        The local partition of the the mesh returned by *generate_mesh*.
    global_nelements : :class:`int`
        The number of elements in the serial mesh
    """
    from warnings import warn
    warn(
        "generate_and_distribute_mesh is deprecated and will go away Q4 2022. "
        "Use distribute_mesh instead.", DeprecationWarning, stacklevel=2)
    return distribute_mesh(comm, generate_mesh, **kwargs)


def distribute_mesh(comm, get_mesh_data, partition_generator_func=None):
    r"""Distribute a mesh among all ranks in *comm*.

    Retrieve the global mesh data with the user-supplied function *get_mesh_data*,
    partition the mesh, and distribute it to every rank in the provided MPI
    communicator *comm*.

    .. note::
        This is a collective routine and must be called by all MPI ranks.

    Parameters
    ----------
    comm:
        MPI communicator over which to partition the mesh
    get_mesh_data:
        Callable of zero arguments returning *mesh* or
        *(mesh, tag_to_elements, volume_to_tags)*, where *mesh* is a
        :class:`meshmode.mesh.Mesh`, *tag_to_elements* is a
        :class:`dict` mapping mesh volume tags to :class:`numpy.ndarray`\ s of
        element numbers, and *volume_to_tags* is a :class:`dict` that maps volumes
        in the resulting distributed mesh to volume tags in *tag_to_elements*.
    partition_generator_func:
        Optional callable that takes *mesh*, *tag_to_elements*, and *comm*'s size,
        and returns a :class:`numpy.ndarray` indicating to which rank each element
        belongs.

    Returns
    -------
    # FIXME: dict entries are not just the mesh, but the tag mapping too
    local_mesh_data: :class:`meshmode.mesh.Mesh` or :class:`dict`
        If the result of calling *get_mesh_data* specifies a single volume,
        *local_mesh_data* is the local mesh.  If it specifies multiple volumes,
        *local_mesh_data* will be a :class:`dict` mapping volume tags to
        corresponding local meshes.
    global_nelements: :class:`int`
        The number of elements in the global mesh
    """
    from meshmode.distributed import mpi_distribute

    num_ranks = comm.Get_size()

    if partition_generator_func is None:
        def partition_generator_func(mesh, tag_to_elements, num_ranks):
            from meshmode.distributed import get_partition_by_pymetis
            return get_partition_by_pymetis(mesh, num_ranks)

    if comm.Get_rank() == 0:
        global_data = get_mesh_data()

        from meshmode.mesh import Mesh
        if isinstance(global_data, Mesh):
            mesh = global_data
            tag_to_elements = None
            volume_to_tags = None
        elif isinstance(global_data, tuple) and len(global_data) == 3:
            mesh, tag_to_elements, volume_to_tags = global_data
        else:
            raise TypeError("Unexpected result from get_mesh_data")

        from meshmode.mesh.processing import partition_mesh

        rank_per_element = partition_generator_func(mesh, tag_to_elements, num_ranks)

        if tag_to_elements is None:
            rank_to_elements = {
                rank: np.where(rank_per_element == rank)[0]
                for rank in range(num_ranks)}

            rank_to_mesh_data = partition_mesh(mesh, rank_to_elements)

        else:
            tag_to_volume = {
                tag: vol
                for vol, tags in volume_to_tags.items()
                for tag in tags}

            volumes = list(volume_to_tags.keys())

            volume_index_per_element = np.full(mesh.nelements, -1, dtype=int)
            for tag, elements in tag_to_elements.items():
                volume_index_per_element[elements] = volumes.index(
                    tag_to_volume[tag])

            if np.any(volume_index_per_element < 0):
                raise ValueError("Missing volume specification for some elements.")

            part_id_to_elements = {
                PartID(volumes[vol_idx], rank):
                    np.where(
                        (volume_index_per_element == vol_idx)
                        & (rank_per_element == rank))[0]
                for vol_idx in range(len(volumes))
                for rank in range(num_ranks)}

            # FIXME: Find a better way to do this
            part_id_to_part_index = {
                part_id: part_index
                for part_index, part_id in enumerate(part_id_to_elements.keys())}
            from meshmode.mesh.processing import _compute_global_elem_to_part_elem
            global_elem_to_part_elem = _compute_global_elem_to_part_elem(
                mesh.nelements, part_id_to_elements, part_id_to_part_index,
                mesh.element_id_dtype)

            tag_to_global_to_part = {
                tag: global_elem_to_part_elem[elements, :]
                for tag, elements in tag_to_elements.items()}

            part_id_to_tag_to_elements = {}
            for part_id in part_id_to_elements.keys():
                part_idx = part_id_to_part_index[part_id]
                part_tag_to_elements = {}
                for tag, global_to_part in tag_to_global_to_part.items():
                    part_tag_to_elements[tag] = global_to_part[
                        global_to_part[:, 0] == part_idx, 1]
                part_id_to_tag_to_elements[part_id] = part_tag_to_elements

            part_id_to_mesh = partition_mesh(mesh, part_id_to_elements)

            rank_to_mesh_data = {
                rank: {
                    vol: (
                        part_id_to_mesh[PartID(vol, rank)],
                        part_id_to_tag_to_elements[PartID(vol, rank)])
                    for vol in volumes}
                for rank in range(num_ranks)}

        local_mesh_data = mpi_distribute(
            comm, source_rank=0, source_data=rank_to_mesh_data)

        global_nelements = comm.bcast(mesh.nelements, root=0)

    else:
        local_mesh_data = mpi_distribute(comm, source_rank=0)

        global_nelements = comm.bcast(None, root=0)

    return local_mesh_data, global_nelements


def boundary_report(dcoll, boundaries, outfile_name, *, dd=DD_VOLUME_ALL,
                    mesh=None):
    """Generate a report of the grid boundaries."""
    boundaries = normalize_boundaries(boundaries)

    comm = dcoll.mpi_communicator
    nproc = 1
    rank = 0
    if comm is not None:
        nproc = comm.Get_size()
        rank = comm.Get_rank()

    if mesh is not None:
        nelem = 0
        for grp in mesh.groups:
            nelem = nelem + grp.nelements
        local_header = f"nproc: {nproc}\nrank: {rank}\nnelem: {nelem}\n"
    else:
        local_header = f"nproc: {nproc}\nrank: {rank}\n"

    from io import StringIO
    local_report = StringIO(local_header)
    local_report.seek(0, 2)

    for bdtag in boundaries:
        boundary_discr = dcoll.discr_from_dd(bdtag)
        nnodes = sum([grp.ndofs for grp in boundary_discr.groups])
        local_report.write(f"{bdtag}: {nnodes}\n")

    from meshmode.mesh import BTAG_PARTITION
    from meshmode.distributed import get_connected_parts
    connected_part_ids = get_connected_parts(dcoll.discr_from_dd(dd).mesh)
    local_report.write(f"num_nbr_parts: {len(connected_part_ids)}\n")
    local_report.write(f"connected_part_ids: {connected_part_ids}\n")
    part_nodes = []
    for connected_part_id in connected_part_ids:
        boundary_discr = dcoll.discr_from_dd(
            dd.trace(BTAG_PARTITION(connected_part_id)))
        nnodes = sum([grp.ndofs for grp in boundary_discr.groups])
        part_nodes.append(nnodes)
    if part_nodes:
        local_report.write(f"nnodes_pb: {part_nodes}\n")

    local_report.write("-----\n")
    local_report.seek(0)

    for irank in range(nproc):
        if irank == rank:
            f = open(outfile_name, "a+")
            f.write(local_report.read())
            f.close()
        if comm is not None:
            comm.barrier()


<<<<<<< HEAD
def limit_species_mass_fractions(cv):
    """Keep the species mass fractions from going negative."""
    from mirgecom.fluid import make_conserved
    if cv.nspecies > 0:
        y = cv.species_mass_fractions
        actx = cv.array_context
        new_y = 1.*y
        zero = 0 * y[0]
        one = zero + 1.

        for i in range(cv.nspecies):
            new_y[i] = actx.np.where(actx.np.less(new_y[i], 1e-14),
                                     zero, new_y[i])
            new_y[i] = actx.np.where(actx.np.greater(new_y[i], 1.),
                                     one, new_y[i])
        new_rho_y = cv.mass*new_y

        for i in range(cv.nspecies):
            new_rho_y[i] = actx.np.where(actx.np.less(new_rho_y[i], 1e-16),
                                         zero, new_rho_y[i])
            new_rho_y[i] = actx.np.where(actx.np.greater(new_rho_y[i], 1.),
                                         one, new_rho_y[i])

        return make_conserved(dim=cv.dim, mass=cv.mass,
                              momentum=cv.momentum, energy=cv.energy,
                              species_mass=new_rho_y)
    return cv


def species_fraction_anomaly_relaxation(cv, alpha=1.):
    """Pull negative species fractions back towards 0 with a RHS contribution."""
    from mirgecom.fluid import make_conserved
    if cv.nspecies > 0:
        y = cv.species_mass_fractions
        actx = cv.array_context
        new_y = 1.*y
        zero = 0. * y[0]
        for i in range(cv.nspecies):
            new_y[i] = actx.np.where(actx.np.less(new_y[i], 0.),
                                     -new_y[i], zero)
            # y_spec = actx.np.where(y_spec > 1., y_spec-1., zero)
        return make_conserved(dim=cv.dim, mass=0.*cv.mass,
                              momentum=0.*cv.momentum, energy=0.*cv.energy,
                              species_mass=alpha*cv.mass*new_y)
    return 0.*cv


=======
>>>>>>> 996c5fcf
def extract_volumes(mesh, tag_to_elements, selected_tags, boundary_tag):
    r"""
    Create a mesh containing a subset of another mesh's volumes.

    Parameters
    ----------
    mesh: :class:`meshmode.mesh.Mesh`
        The original mesh.
    tag_to_elements:
        A :class:`dict` mapping mesh volume tags to :class:`numpy.ndarray`\ s
        of element numbers in *mesh*.
    selected_tags:
        A sequence of tags in *tag_to_elements* representing the subset of volumes
        to be included.
    boundary_tag:
        Tag to assign to the boundary that was previously the interface between
        included/excluded volumes.

    Returns
    -------
    in_mesh: :class:`meshmode.mesh.Mesh`
        The resulting mesh.
    tag_to_in_elements:
        A :class:`dict` mapping the tags from *selected_tags* to
        :class:`numpy.ndarray`\ s of element numbers in *in_mesh*.
    """
    is_in_element = np.full(mesh.nelements, False)
    for tag, elements in tag_to_elements.items():
        if tag in selected_tags:
            is_in_element[elements] = True

    from meshmode.mesh.processing import partition_mesh
    in_mesh = partition_mesh(mesh, {
        "_in": np.where(is_in_element)[0],
        "_out": np.where(~is_in_element)[0]})["_in"]

    # partition_mesh creates a partition boundary for "_out"; replace with a
    # normal boundary
    new_facial_adjacency_groups = []
    from meshmode.mesh import InterPartAdjacencyGroup, BoundaryAdjacencyGroup
    for grp_list in in_mesh.facial_adjacency_groups:
        new_grp_list = []
        for fagrp in grp_list:
            if (
                    isinstance(fagrp, InterPartAdjacencyGroup)
                    and fagrp.part_id == "_out"):
                new_fagrp = BoundaryAdjacencyGroup(
                    igroup=fagrp.igroup,
                    boundary_tag=boundary_tag,
                    elements=fagrp.elements,
                    element_faces=fagrp.element_faces)
            else:
                new_fagrp = fagrp
            new_grp_list.append(new_fagrp)
        new_facial_adjacency_groups.append(new_grp_list)
    in_mesh = in_mesh.copy(facial_adjacency_groups=new_facial_adjacency_groups)

    element_to_in_element = np.where(
        is_in_element,
        np.cumsum(is_in_element) - 1,
        np.full(mesh.nelements, -1))

    tag_to_in_elements = {
        tag: element_to_in_element[tag_to_elements[tag]]
        for tag in selected_tags}

    return in_mesh, tag_to_in_elements


def force_evaluation(actx, expn):
    """Wrap freeze/thaw forcing evaluation of expressions."""
    return actx.thaw(actx.freeze(expn))


def get_reasonable_memory_pool(ctx: cl.Context, queue: cl.CommandQueue,
                               force_buffer: bool = False,
                               force_non_pool: bool = False):
    """Return an SVM or buffer memory pool based on what the device supports.

    By default, it prefers SVM allocations over CL buffers, and memory
    pools over direct allocations.
    """
    from pyopencl.characterize import has_coarse_grain_buffer_svm
    import pyopencl.tools as cl_tools

    if force_buffer and force_non_pool:
        logger.info(f"Using non-pooled CL buffer allocations on {queue.device}.")
        return cl_tools.DeferredAllocator(ctx)

    if force_buffer:
        logger.info(f"Using pooled CL buffer allocations on {queue.device}.")
        return cl_tools.MemoryPool(cl_tools.ImmediateAllocator(queue))

    if force_non_pool and has_coarse_grain_buffer_svm(queue.device):
        logger.info(f"Using non-pooled SVM allocations on {queue.device}.")
        return cl_tools.SVMAllocator(  # pylint: disable=no-member
            ctx, alignment=0, queue=queue)

    if has_coarse_grain_buffer_svm(queue.device) and hasattr(cl_tools, "SVMPool"):
        logger.info(f"Using SVM-based memory pool on {queue.device}.")
        return cl_tools.SVMPool(cl_tools.SVMAllocator(  # pylint: disable=no-member
            ctx, alignment=0, queue=queue))
    else:
        from warnings import warn
        if not has_coarse_grain_buffer_svm(queue.device):
            warn(f"No SVM support on {queue.device}, returning a CL buffer-based "
                  "memory pool. If you are running with PoCL-cuda, please update "
                  "your PoCL installation.")
        else:
            warn("No SVM memory pool support with your version of PyOpenCL, "
                 f"returning a CL buffer-based memory pool on {queue.device}. "
                 "Please update your PyOpenCL version.")
        return cl_tools.MemoryPool(cl_tools.ImmediateAllocator(queue))


def configurate(config_key, config_object=None, default_value=None):
    """Return a configured item from a configuration object."""
    if config_object is not None:
        d = config_object if isinstance(config_object, dict) else\
            config_object.__dict__
        if config_key in d:
            value = d[config_key]
            if default_value is not None:
                return type(default_value)(value)
            return value
    return default_value


def compare_files_vtu(
        first_file: str,
        second_file: str,
        file_type: str,
        tolerance: float = 1e-12,
        field_tolerance: Optional[Dict[str, float]] = None
        ) -> None:
    """Compare files of vtu type.

    Parameters
    ----------
    first_file:
        First file to compare
    second_file:
        Second file to compare
    file_type:
        Vtu files
    tolerance:
        Max acceptable absolute difference
    field_tolerance:
        Dictionary of individual field tolerances

    Returns
    -------
    True:
        If it passes the files contain data within the given tolerance.
    False:
        If it fails the files contain data outside the given tolerance.
    """
    import vtk
    import xml.etree.ElementTree as Et

    # read files:
    if file_type == "vtu":
        reader1 = vtk.vtkXMLUnstructuredGridReader()  # pylint: disable=no-member
        reader2 = vtk.vtkXMLUnstructuredGridReader()  # pylint: disable=no-member
    else:
        reader1 = vtk.vtkXMLPUnstructuredGridReader()  # pylint: disable=no-member
        reader2 = vtk.vtkXMLPUnstructuredGridReader()  # pylint: disable=no-member

    reader1.SetFileName(first_file)
    reader1.Update()
    output1 = reader1.GetOutput()

    # Check rank number
    def numranks(filename: str) -> int:
        tree = Et.parse(filename)
        root = tree.getroot()
        return len(root.findall(".//Piece"))

    if file_type == "pvtu":
        rank1 = numranks(first_file)
        rank2 = numranks(second_file)
        if rank1 != rank2:
            raise ValueError(f"File '{first_file}' has {rank1} ranks, "
                f"but file '{second_file}' has {rank2} ranks.")

    reader2.SetFileName(second_file)
    reader2.Update()
    output2 = reader2.GetOutput()

    # check fidelity
    point_data1 = output1.GetPointData()
    point_data2 = output2.GetPointData()

    # verify same number of PointData arrays in both files
    if point_data1.GetNumberOfArrays() != point_data2.GetNumberOfArrays():
        print("File 1:", point_data1.GetNumberOfArrays(), "\n",
              "File 2:", point_data2.GetNumberOfArrays())
        raise ValueError("Fidelity test failed: Mismatched data array count")

    nfields = point_data1.GetNumberOfArrays()
    max_field_errors = [0 for _ in range(nfields)]

    if field_tolerance is None:
        field_tolerance = {}
    field_specific_tols = [configurate(point_data1.GetArrayName(i),
        field_tolerance, tolerance) for i in range(nfields)]

    for i in range(nfields):
        arr1 = point_data1.GetArray(i)
        arr2 = point_data2.GetArray(i)

        # verify both files contain same arrays
        if point_data1.GetArrayName(i) != point_data2.GetArrayName(i):
            print("File 1:", point_data1.GetArrayName(i), "\n",
                  "File 2:", point_data2.GetArrayName(i))
            raise ValueError("Fidelity test failed: Mismatched data array names")

        # verify arrays are same sizes in both files
        if arr1.GetSize() != arr2.GetSize():
            print("File 1, DataArray", i, ":", arr1.GetSize(), "\n",
                  "File 2, DataArray", i, ":", arr2.GetSize())
            raise ValueError("Fidelity test failed: Mismatched data array sizes")

        # verify individual values w/in given tolerance
        fieldname = point_data1.GetArrayName(i)
        print(f"Field: {fieldname}", end=" ")
        for j in range(arr1.GetSize()):
            test_err = abs(arr1.GetValue(j) - arr2.GetValue(j))
            if test_err > max_field_errors[i]:
                max_field_errors[i] = test_err
        print(f"Max Error: {max_field_errors[i]}", end=" ")
        print(f"Tolerance: {field_specific_tols[i]}")

    violated_tols = []
    for i in range(nfields):
        if max_field_errors[i] > field_specific_tols[i]:
            violated_tols.append(field_specific_tols[i])

    if violated_tols:
        raise ValueError("Fidelity test failed: Mismatched data array "
                                 f"values {violated_tols=}.")

    print("VTU Fidelity test completed successfully")


class _Hdf5Reader:
    def __init__(self, filename):
        import h5py

        self.file_obj = h5py.File(filename, "r")

    def read_specific_data(self, datapath):
        return self.file_obj[datapath]


class _XdmfReader:
    # CURRENTLY DOES NOT SUPPORT MULTIPLE Grids

    def __init__(self, filename):
        from xml.etree import ElementTree

        tree = ElementTree.parse(filename)
        root = tree.getroot()

        domains = tuple(root)
        self.domain = domains[0]
        self.grids = tuple(self.domain)
        self.uniform_grid = self.grids[0]

    def get_topology(self):
        connectivity = None

        for a in self.uniform_grid:
            if a.tag == "Topology":
                connectivity = a

        if connectivity is None:
            raise ValueError("File is missing grid connectivity data")

        return connectivity

    def get_geometry(self):
        geometry = None

        for a in self.uniform_grid:
            if a.tag == "Geometry":
                geometry = a

        if geometry is None:
            raise ValueError("File is missing grid node location data")

        return geometry

    def read_data_item(self, data_item):
        # CURRENTLY DOES NOT SUPPORT 'DataItem' THAT STORES VALUES DIRECTLY

        # check that data stored as separate hdf5 file
        if data_item.get("Format") != "HDF":
            raise TypeError("Data stored in unrecognized format")

        # get corresponding hdf5 file
        source_info = data_item.text
        split_source_info = source_info.partition(":")

        h5_filename = split_source_info[0]
        # TODO: change file name to match actual mirgecom output directory later
        h5_filename = "examples/" + h5_filename
        h5_datapath = split_source_info[2]

        # read data from corresponding hdf5 file
        h5_reader = _Hdf5Reader(h5_filename)
        return h5_reader.read_specific_data(h5_datapath)


def compare_files_xdmf(first_file: str, second_file: str, tolerance: float = 1e-12):
    """Compare files of xdmf type.

    Parameters
    ----------
    first_file:
        First file to compare
    second_file:
        Second file to compare
    file_type:
        Xdmf files
    tolerance:
        Max acceptable absolute difference

    Returns
    -------
    True:
        If it passes the file type test or contains same data.
    False:
        If it fails the file type test or contains different data.
    """
    # read files
    file_reader1 = _XdmfReader(first_file)
    file_reader2 = _XdmfReader(second_file)

    # check same number of grids
    if len(file_reader1.grids) != len(file_reader2.grids):
        print("File 1:", len(file_reader1.grids), "\n",
              "File 2:", len(file_reader2.grids))
        raise ValueError("Fidelity test failed: Mismatched grid count")

    # check same number of cells in gridTrue:
    if len(file_reader1.uniform_grid) != len(file_reader2.uniform_grid):
        print("File 1:", len(file_reader1.uniform_grid), "\n",
              "File 2:", len(file_reader2.uniform_grid))
        raise ValueError("Fidelity test failed: Mismatched cell count in "
                         "uniform grid")

    # compare Topology:
    top1 = file_reader1.get_topology()
    top2 = file_reader2.get_topology()

    # check TopologyType
    if top1.get("TopologyType") != top2.get("TopologyType"):
        print("File 1:", top1.get("TopologyType"), "\n",
              "File 2:", top2.get("TopologyType"))
        raise ValueError("Fidelity test failed: Mismatched topology type")

    # check number of connectivity values
    connectivities1 = file_reader1.read_data_item(tuple(top1)[0])
    connectivities2 = file_reader2.read_data_item(tuple(top2)[0])

    connectivities1 = np.array(connectivities1)
    connectivities2 = np.array(connectivities2)

    if connectivities1.shape != connectivities2.shape:
        print("File 1:", connectivities1.shape, "\n",
              "File 2:", connectivities2.shape)
        raise ValueError("Fidelity test failed: Mismatched connectivities count")

    if not np.allclose(connectivities1, connectivities2, atol=tolerance):
        print("Tolerance:", tolerance)
        raise ValueError("Fidelity test failed: Mismatched connectivity values "
                         "with given tolerance")

    # compare Geometry:
    geo1 = file_reader1.get_geometry()
    geo2 = file_reader2.get_geometry()

    # check GeometryType
    if geo1.get("GeometryType") != geo2.get("GeometryType"):
        print("File 1:", geo1.get("GeometryType"), "\n",
              "File 2:", geo2.get("GeometryType"))
        raise ValueError("Fidelity test failed: Mismatched geometry type")

    # check number of node values
    nodes1 = file_reader1.read_data_item(tuple(geo1)[0])
    nodes2 = file_reader2.read_data_item(tuple(geo2)[0])

    nodes1 = np.array(nodes1)
    nodes2 = np.array(nodes2)

    if nodes1.shape != nodes2.shape:
        print("File 1:", nodes1.shape, "\n", "File 2:", nodes2.shape)
        raise ValueError("Fidelity test failed: Mismatched nodes count")

    if not np.allclose(nodes1, nodes2, atol=tolerance):
        print("Tolerance:", tolerance)
        raise ValueError("Fidelity test failed: Mismatched node values with "
                         "given tolerance")

    # compare other Attributes:
    maxerrorvalue = 0
    for i in range(len(file_reader1.uniform_grid)):
        curr_cell1 = file_reader1.uniform_grid[i]
        curr_cell2 = file_reader2.uniform_grid[i]

        # skip already checked cells
        if curr_cell1.tag == "Geometry" or curr_cell1.tag == "Topology":
            continue

        # check AttributeType
        if curr_cell1.get("AttributeType") != curr_cell2.get("AttributeType"):
            print("File 1:", curr_cell1.get("AttributeType"), "\n",
                  "File 2:", curr_cell2.get("AttributeType"))
            raise ValueError("Fidelity test failed: Mismatched cell type")

        # check Attribtue name
        if curr_cell1.get("Name") != curr_cell2.get("Name"):
            print("File 1:", curr_cell1.get("Name"), "\n",
                  "File 2:", curr_cell2.get("Name"))
            raise ValueError("Fidelity test failed: Mismatched cell name")

        # check number of Attribute values
        values1 = file_reader1.read_data_item(tuple(curr_cell1)[0])
        values2 = file_reader2.read_data_item(tuple(curr_cell2)[0])

        if len(values1) != len(values2):
            print("File 1,", curr_cell1.get("Name"), ":", len(values1), "\n",
                  "File 2,", curr_cell2.get("Name"), ":", len(values2))
            raise ValueError("Fidelity test failed: Mismatched data values count")

        # check values w/in tolerance
        for i in range(len(values1)):
            if abs(values1[i] - values2[i]) > tolerance:
                print("Tolerance:", tolerance, "\n", "Cell:", curr_cell1.get("Name"))
                if maxerrorvalue < abs(values1[i] - values2[i]):
                    maxerrorvalue = abs(values1[i] - values2[i])

    if not maxerrorvalue == 0:
        raise ValueError("Fidelity test failed: Mismatched data array "
                                 "values with given tolerance. "
                                 "Max Error Value:", maxerrorvalue)

    print("XDMF Fidelity test completed successfully with tolerance", tolerance)


def compare_files_hdf5(first_file: str, second_file: str, tolerance: float = 1e-12):
    """Compare files of hdf5 type.

    Parameters
    ----------
    first_file:
        First file to compare
    second_file:
        Second file to compare
    file_type:
        Hdf5 files
    tolerance:
        Max acceptable absolute difference

    Returns
    -------
    True:
        If it passes the file type test or contains same data.
    False:
        If it fails the file type test or contains different data.
    """
    file_reader1 = _Hdf5Reader(first_file)
    file_reader2 = _Hdf5Reader(second_file)
    f1 = file_reader1.file_obj
    f2 = file_reader2.file_obj

    objects1 = list(f1.keys())
    objects2 = list(f2.keys())

    # check number of Grids
    if len(objects1) != len(objects2):
        print("File 1:", len(objects1), "\n", "File 2:", len(objects2))
        raise ValueError("Fidelity test failed: Mismatched grid count")

    # loop through Grids
    maxvalueerror = 0
    for i in range(len(objects1)):
        obj_name1 = objects1[i]
        obj_name2 = objects2[i]

        if obj_name1 != obj_name2:
            print("File 1:", obj_name1, "\n", "File 2:", obj_name2)
            raise ValueError("Fidelity test failed: Mismatched grid names")

        curr_o1 = list(f1[obj_name1])
        curr_o2 = list(f2[obj_name2])

        if len(curr_o1) != len(curr_o2):
            print("File 1,", obj_name1, ":", len(curr_o1), "\n",
                  "File 2,", obj_name2, ":", len(curr_o2))
            raise ValueError("Fidelity test failed: Mismatched group count")

        # loop through Groups
        for j in range(len(curr_o1)):
            subobj_name1 = curr_o1[j]
            subobj_name2 = curr_o2[j]

            if subobj_name1 != subobj_name2:
                print("File 1:", subobj_name1, "\n", "File 2:", subobj_name2)
                raise ValueError("Fidelity test failed: Mismatched group names")

            subpath1 = obj_name1 + "/" + subobj_name1
            subpath2 = obj_name2 + "/" + subobj_name2

            data_arrays_list1 = list(f1[subpath1])
            data_arrays_list2 = list(f2[subpath2])

            if len(data_arrays_list1) != len(data_arrays_list2):
                print("File 1,", subobj_name1, ":", len(data_arrays_list1), "\n",
                      "File 2,", subobj_name2, ":", len(data_arrays_list2))
                raise ValueError("Fidelity test failed: Mismatched data list count")

            # loop through data arrays
            for k in range(len(data_arrays_list1)):
                curr_listname1 = data_arrays_list1[k]
                curr_listname2 = data_arrays_list2[k]

                if curr_listname1 != curr_listname2:
                    print("File 1:", curr_listname1, "\n", "File 2:", curr_listname2)
                    raise ValueError("Fidelity test failed: Mismatched data "
                                     "list names")

                curr_listname1 = subpath1 + "/" + curr_listname1
                curr_listname2 = subpath2 + "/" + curr_listname2

                curr_datalist1 = np.array(list(f1[curr_listname1]))
                curr_datalist2 = np.array(list(f2[curr_listname2]))

                if curr_datalist1.shape != curr_datalist2.shape:
                    print("File 1,", curr_listname1, ":", curr_datalist1.shape, "\n",
                          "File 2,", curr_listname2, ":", curr_datalist2.shape)
                    raise ValueError("Fidelity test failed: Mismatched data "
                                     "list size")

                if not np.allclose(curr_datalist1, curr_datalist2, atol=tolerance):
                    print("Tolerance:", tolerance, "\n",
                          "Data List:", curr_listname1)
                    if maxvalueerror < abs(curr_datalist1 - curr_datalist2):
                        maxvalueerror = abs(curr_datalist1 - curr_datalist2)

    if not maxvalueerror == 0:
        raise ValueError("Fidelity test failed: Mismatched data "
                             "values with given tolerance. "
                             "Max Value Error: ", maxvalueerror)

    print("HDF5 Fidelity test completed successfully with tolerance", tolerance)<|MERGE_RESOLUTION|>--- conflicted
+++ resolved
@@ -30,11 +30,6 @@
 Simulation support utilities
 ----------------------------
 
-<<<<<<< HEAD
-.. autofunction:: limit_species_mass_fractions
-.. autofunction:: species_fraction_anomaly_relaxation
-=======
->>>>>>> 996c5fcf
 .. autofunction:: configurate
 
 Lazy eval utilities
@@ -86,11 +81,7 @@
 from typing import List, Dict, Optional
 from grudge.discretization import DiscretizationCollection, PartID
 from grudge.dof_desc import DD_VOLUME_ALL
-<<<<<<< HEAD
-=======
-from mirgecom.viscous import get_viscous_timestep
-
->>>>>>> 996c5fcf
+
 from mirgecom.utils import normalize_boundaries
 import pyopencl as cl
 
@@ -992,56 +983,6 @@
             comm.barrier()
 
 
-<<<<<<< HEAD
-def limit_species_mass_fractions(cv):
-    """Keep the species mass fractions from going negative."""
-    from mirgecom.fluid import make_conserved
-    if cv.nspecies > 0:
-        y = cv.species_mass_fractions
-        actx = cv.array_context
-        new_y = 1.*y
-        zero = 0 * y[0]
-        one = zero + 1.
-
-        for i in range(cv.nspecies):
-            new_y[i] = actx.np.where(actx.np.less(new_y[i], 1e-14),
-                                     zero, new_y[i])
-            new_y[i] = actx.np.where(actx.np.greater(new_y[i], 1.),
-                                     one, new_y[i])
-        new_rho_y = cv.mass*new_y
-
-        for i in range(cv.nspecies):
-            new_rho_y[i] = actx.np.where(actx.np.less(new_rho_y[i], 1e-16),
-                                         zero, new_rho_y[i])
-            new_rho_y[i] = actx.np.where(actx.np.greater(new_rho_y[i], 1.),
-                                         one, new_rho_y[i])
-
-        return make_conserved(dim=cv.dim, mass=cv.mass,
-                              momentum=cv.momentum, energy=cv.energy,
-                              species_mass=new_rho_y)
-    return cv
-
-
-def species_fraction_anomaly_relaxation(cv, alpha=1.):
-    """Pull negative species fractions back towards 0 with a RHS contribution."""
-    from mirgecom.fluid import make_conserved
-    if cv.nspecies > 0:
-        y = cv.species_mass_fractions
-        actx = cv.array_context
-        new_y = 1.*y
-        zero = 0. * y[0]
-        for i in range(cv.nspecies):
-            new_y[i] = actx.np.where(actx.np.less(new_y[i], 0.),
-                                     -new_y[i], zero)
-            # y_spec = actx.np.where(y_spec > 1., y_spec-1., zero)
-        return make_conserved(dim=cv.dim, mass=0.*cv.mass,
-                              momentum=0.*cv.momentum, energy=0.*cv.energy,
-                              species_mass=alpha*cv.mass*new_y)
-    return 0.*cv
-
-
-=======
->>>>>>> 996c5fcf
 def extract_volumes(mesh, tag_to_elements, selected_tags, boundary_tag):
     r"""
     Create a mesh containing a subset of another mesh's volumes.
