--- conflicted
+++ resolved
@@ -347,10 +347,14 @@
             temp = thaw(freeze(temp, actx), actx)
             press = thaw(freeze(press, actx), actx)
             from grudge.op import nodal_min_loc, nodal_max_loc
-            tmin = allsync(nodal_min_loc(discr, "vol", temp), comm=comm, op=MPI.MIN)
-            tmax = allsync(nodal_max_loc(discr, "vol", temp), comm=comm, op=MPI.MAX)
-            pmin = allsync(nodal_min_loc(discr, "vol", press), comm=comm, op=MPI.MIN)
-            pmax = allsync(nodal_max_loc(discr, "vol", press), comm=comm, op=MPI.MAX)
+            tmin = allsync(actx.to_numpy(nodal_min_loc(discr, "vol", temp)),
+                           comm=comm, op=MPI.MIN)
+            tmax = allsync(actx.to_numpy(nodal_max_loc(discr, "vol", temp)),
+                           comm=comm, op=MPI.MAX)
+            pmin = allsync(actx.to_numpy(nodal_min_loc(discr, "vol", press)),
+                           comm=comm, op=MPI.MIN)
+            pmax = allsync(actx.to_numpy(nodal_max_loc(discr, "vol", press)),
+                           comm=comm, op=MPI.MAX)
             dv_status_msg = f"\nP({pmin}, {pmax}), T({tmin}, {tmax})"
             status_msg = status_msg + dv_status_msg
 
@@ -457,32 +461,18 @@
         t_remaining = max(0, t_final - t)
 
         if constant_cfl:
-<<<<<<< HEAD
             ts_field = current_cfl * compute_dt(state)
             ts_field = thaw(freeze(ts_field, actx), actx)
             from grudge.op import nodal_min_loc
-            dt = allsync(nodal_min_loc(discr, "vol", ts_field), comm=comm,
-                         op=MPI.MIN)
+            dt = allsync(actx.to_numpy(nodal_min_loc(discr, "vol", ts_field)),
+                         comm=comm, op=MPI.MIN)
             cfl = current_cfl
         else:
             ts_field = compute_cfl(state, current_dt)
             ts_field = thaw(freeze(ts_field, actx), actx)
             from grudge.op import nodal_max_loc
-            cfl = allsync(nodal_max_loc(discr, "vol", ts_field), comm=comm,
-                          op=MPI.MAX)
-=======
-            from mirgecom.inviscid import get_inviscid_timestep
-            ts_field = current_cfl * get_inviscid_timestep(discr, eos=eos, cv=state)
-            from grudge.op import nodal_min
-            dt = actx.to_numpy(nodal_min(discr, "vol", ts_field))[()]
-            cfl = current_cfl
-        else:
-            from mirgecom.inviscid import get_inviscid_cfl
-            ts_field = get_inviscid_cfl(discr, eos=eos, dt=dt, cv=state)
-            from grudge.op import nodal_max
-            cfl = actx.to_numpy(nodal_max(discr, "vol", ts_field))[()]
-
->>>>>>> 8a9689bd
+            cfl = allsync(actx.to_numpy(nodal_max_loc(discr, "vol", ts_field)),
+                          comm=comm, op=MPI.MAX)
         return ts_field, cfl, min(t_remaining, dt)
 
     def my_pre_step(step, t, dt, state):
