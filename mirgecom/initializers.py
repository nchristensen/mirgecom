--- conflicted
+++ resolved
@@ -1001,13 +1001,8 @@
         normal_dir: int
             specifies the direction (plane) the discontinuity is applied in
         disc_location: float or Callable
-<<<<<<< HEAD
             fixed location of discontinuity or optionally a function that
             returns the time-dependent location.
-=======
-           location of discontinuity or optionally a function returning the
-           time-dependent location.
->>>>>>> c057a5c1
         nspecies: int
             specifies the number of mixture species
         pressure_left: float
