--- conflicted
+++ resolved
@@ -374,10 +374,9 @@
 
 
 def make_pulse(amp, r0, w, r):
-    r"""Calculates a Gaussia]n pulse
+    r"""Create a Gaussian pulse.
 
     The Gaussian pulse is defined by:
-
     .. math::
 
         G(\vec{r}) = a_0*\exp^{-(\frac{(\vec{r}-\vec{r_0})}{\sqrt{2}w})^{2}}\\
@@ -413,6 +412,48 @@
     return amp * actx.np.exp(-.5 * r2)
 
 
+def set_uniform_solution(self, t, x_vec, mass=1.0, energy=2.5, pressure=1.0,
+                         velocity=None, eos=IdealSingleGas()):
+    """
+    Create a uniform flow solution at locations *x_vec*.
+
+    Parameters
+    ----------
+    t: float
+        Current time at which the solution is desired (unused)
+    x_vec: numpy.ndarray
+        Nodal coordinates
+    eos: :class:`mirgecom.eos.GasEOS`
+        Equation of state class to be used in construction of soln (unused)
+    """
+    gamma = eos.gamma()
+    mass = x_vec[0].copy()
+    mom = self._velocity * make_obj_array([mass])
+    energy = (self._p / (gamma - 1.0)) + np.dot(mom, mom) / (2.0 * mass)
+
+    return flat_obj_array(mass, energy, mom)
+
+    #        dim = len(x_vec)
+    #        if velocity is None:
+    #            velocity = np.zeros(shape=(dim,))
+    #
+    #        _rho = mass
+    #        _p = pressure
+    #        _velocity = velocity
+    #        _gamma = eos.gamma()
+    #
+    #        mom0 = _rho * _velocity
+    #        e0 = _p / (_gamma - 1.0)
+    #        ke = 0.5 * np.dot(_velocity, _velocity) / _rho
+    #        x_rel = x_vec[0]
+    #        zeros = 0.0*x_rel
+    #        ones = zeros + 1.0
+    #
+    #        mass = zeros + _rho
+    #        mom = make_obj_array([mom0 * ones for i in range(dim)])
+    #        energy = e0 + ke + zeros
+
+
 class Uniform:
     r"""Implement initialization to a uniform flow.
 
@@ -442,16 +483,7 @@
         velocity : numpy.ndarray
             specifies the flow velocity
         """
-<<<<<<< HEAD
         if velocity is None:
-=======
-        if len(velocity) == numdim:
-            self._velocity = velocity
-        elif len(velocity) > numdim:
-            numdim = len(velocity)
-            self._velocity = velocity
-        else:
->>>>>>> 37b10a01
             self._velocity = np.zeros(shape=(numdim,))
         else:
             self._velocity = velocity
@@ -461,8 +493,7 @@
         self._e = e
 
     def __call__(self, t, x_vec, eos=IdealSingleGas()):
-<<<<<<< HEAD
-
+        """Create uniform solution."""
         dim = len(x_vec)
         _rho = self._rho
         _p = self._p
@@ -480,49 +511,6 @@
         mass = zeros + _rho
         mom = make_obj_array([mom0 * ones for i in range(dim)])
         energy = e0 + ke + zeros
-
-        return flat_obj_array(mass, energy, mom)
-
-    def set_uniform_solution(self, t, x_vec, mass=1.0, energy=2.5, pressure=1.0,
-                             velocity=None, eos=IdealSingleGas()):
-
-        dim = len(x_vec)
-        if velocity is None:
-            velocity = np.zeros(shape=(dim,))
-
-        _rho = mass
-        _p = pressure
-        _velocity = velocity
-        _gamma = eos.gamma()
-
-        mom0 = _rho * _velocity
-        e0 = _p / (_gamma - 1.0)
-        ke = 0.5 * np.dot(_velocity, _velocity) / _rho
-        x_rel = x_vec[0]
-        zeros = 0.0*x_rel
-        ones = zeros + 1.0
-
-        mass = zeros + _rho
-        mom = make_obj_array([mom0 * ones for i in range(dim)])
-        energy = e0 + ke + zeros
-=======
-        """
-        Create a uniform flow solution at locations *x_vec*.
-
-        Parameters
-        ----------
-        t: float
-            Current time at which the solution is desired (unused)
-        x_vec: numpy.ndarray
-            Nodal coordinates
-        eos: :class:`mirgecom.eos.GasEOS`
-            Equation of state class to be used in construction of soln (unused)
-        """
-        gamma = eos.gamma()
-        mass = x_vec[0].copy()
-        mom = self._velocity * make_obj_array([mass])
-        energy = (self._p / (gamma - 1.0)) + np.dot(mom, mom) / (2.0 * mass)
->>>>>>> 37b10a01
 
         return flat_obj_array(mass, energy, mom)
 
