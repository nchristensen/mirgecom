""":mod:`mirgecom.boundary` provides methods and constructs for boundary treatments.

Boundary Treatment Interface
^^^^^^^^^^^^^^^^^^^^^^^^^^^^

.. autoclass FluidBoundary
.. autoclass FluidBC

Inviscid Boundary Conditions
^^^^^^^^^^^^^^^^^^^^^^^^^^^^

.. autoclass:: PrescribedInviscidBoundary
.. autoclass:: DummyBoundary
.. autoclass:: AdiabaticSlipBoundary
.. autoclass:: AdiabaticNoslipMovingBoundary

Viscous Boundary Conditions
^^^^^^^^^^^^^^^^^^^^^^^^^^^

.. autoclass:: IsothermalNoSlipBoundary
.. autoclass:: PrescribedViscousBoundary
"""

__copyright__ = """
Copyright (C) 2021 University of Illinois Board of Trustees
"""

__license__ = """
Permission is hereby granted, free of charge, to any person obtaining a copy
of this software and associated documentation files (the "Software"), to deal
in the Software without restriction, including without limitation the rights
to use, copy, modify, merge, publish, distribute, sublicense, and/or sell
copies of the Software, and to permit persons to whom the Software is
furnished to do so, subject to the following conditions:

The above copyright notice and this permission notice shall be included in
all copies or substantial portions of the Software.

THE SOFTWARE IS PROVIDED "AS IS", WITHOUT WARRANTY OF ANY KIND, EXPRESS OR
IMPLIED, INCLUDING BUT NOT LIMITED TO THE WARRANTIES OF MERCHANTABILITY,
FITNESS FOR A PARTICULAR PURPOSE AND NONINFRINGEMENT. IN NO EVENT SHALL THE
AUTHORS OR COPYRIGHT HOLDERS BE LIABLE FOR ANY CLAIM, DAMAGES OR OTHER
LIABILITY, WHETHER IN AN ACTION OF CONTRACT, TORT OR OTHERWISE, ARISING FROM,
OUT OF OR IN CONNECTION WITH THE SOFTWARE OR THE USE OR OTHER DEALINGS IN
THE SOFTWARE.
"""

import numpy as np
from meshmode.dof_array import thaw
from meshmode.mesh import BTAG_ALL, BTAG_NONE  # noqa
<<<<<<< HEAD
from grudge.dof_desc import as_dofdesc
from grudge.trace_pair import TracePair
from mirgecom.fluid import split_conserved, join_conserved
=======
from mirgecom.fluid import make_conserved
from grudge.trace_pair import TracePair
>>>>>>> 25e80216
from mirgecom.inviscid import inviscid_facial_flux

from abc import ABCMeta, abstractmethod

<<<<<<< HEAD
from abc import ABCMeta, abstractmethod

=======
>>>>>>> 25e80216

class FluidBoundary(metaclass=ABCMeta):
    r"""Abstract interface to fluid boundary treatment.

    .. automethod:: inviscid_boundary_flux
    .. automethod:: viscous_boundary_flux
    .. automethod:: q_boundary_flux
    .. automethod:: s_boundary_flux
    .. automethod:: t_boundary_flux
    """

    @abstractmethod
<<<<<<< HEAD
    def inviscid_boundary_flux(self, discr, btag, q, eos, **kwargs):
        """Get the inviscid flux across the boundary faces."""

    @abstractmethod
    def viscous_boundary_flux(self, discr, btag, q, grad_q, grad_t,
=======
    def inviscid_boundary_flux(self, discr, btag, cv, eos, **kwargs):
        """Get the inviscid flux across the boundary faces."""

    @abstractmethod
    def viscous_boundary_flux(self, discr, btag, cv, grad_cv, grad_t,
>>>>>>> 25e80216
                              eos, **kwargs):
        """Get the viscous flux across the boundary faces."""

    @abstractmethod
<<<<<<< HEAD
    def q_boundary_flux(self, discr, btag, q, eos, **kwargs):
        """Get the scalar conserved quantity flux across the boundary faces."""

    @abstractmethod
    def s_boundary_flux(self, discr, btag, grad_q, eos, **kwargs):
        r"""Get $\nabla\mathbf{Q}$ flux across the boundary faces."""

    @abstractmethod
    def t_boundary_flux(self, discr, btag, q, eos, **kwargs):
=======
    def q_boundary_flux(self, discr, btag, cv, eos, **kwargs):
        """Get the scalar conserved quantity flux across the boundary faces."""

    @abstractmethod
    def s_boundary_flux(self, discr, btag, grad_cv, eos, **kwargs):
        r"""Get $\nabla\mathbf{Q}$ flux across the boundary faces."""

    @abstractmethod
    def t_boundary_flux(self, discr, btag, cv, eos, **kwargs):
>>>>>>> 25e80216
        r"""Get temperature flux across the boundary faces."""


class FluidBC(FluidBoundary):
    r"""Abstract interface to viscous boundary conditions.

    .. automethod:: q_boundary_flux
    .. automethod:: t_boundary_flux
    .. automethod:: s_boundary_flux
    .. automethod:: inviscid_boundary_flux
    .. automethod:: viscous_boundary_flux
    .. automethod:: boundary_pair
    """

<<<<<<< HEAD
    def q_boundary_flux(self, discr, btag, q, eos, **kwargs):
        """Get the flux through boundary *btag* for each scalar in *q*."""
        raise NotImplementedError()

    def s_boundary_flux(self, discr, btag, grad_q, eos, **kwargs):
        r"""Get $\nabla\mathbf{Q}$ flux across the boundary faces."""
        raise NotImplementedError()

    def t_boundary_flux(self, discr, btag, q, eos, **kwargs):
        """Get the "temperature flux" through boundary *btag*."""
        raise NotImplementedError()

    def inviscid_boundary_flux(self, discr, btag, q, eos, **kwargs):
        """Get the inviscid part of the physical flux across the boundary *btag*."""
        raise NotImplementedError()

    def viscous_boundary_flux(self, discr, btag, q, grad_q, grad_t, eos, **kwargs):
        """Get the viscous part of the physical flux across the boundary *btag*."""
        raise NotImplementedError()

    def boundary_pair(self, discr, btag, u, eos, **kwargs):
=======
    def q_boundary_flux(self, discr, btag, cv, eos, **kwargs):
        """Get the flux through boundary *btag* for each scalar in *q*."""
        raise NotImplementedError()

    def s_boundary_flux(self, discr, btag, grad_cv, eos, **kwargs):
        r"""Get $\nabla\mathbf{Q}$ flux across the boundary faces."""
        raise NotImplementedError()

    def t_boundary_flux(self, discr, btag, cv, eos, **kwargs):
        """Get the "temperature flux" through boundary *btag*."""
        raise NotImplementedError()

    def inviscid_boundary_flux(self, discr, btag, cv, eos, **kwargs):
        """Get the inviscid part of the physical flux across the boundary *btag*."""
        raise NotImplementedError()

    def viscous_boundary_flux(self, discr, btag, cv, grad_cv, grad_t, eos, **kwargs):
        """Get the viscous part of the physical flux across the boundary *btag*."""
        raise NotImplementedError()

    def boundary_pair(self, discr, btag, cv, eos, **kwargs):
>>>>>>> 25e80216
        """Get the interior and exterior solution (*u*) on the boundary."""
        raise NotImplementedError()


class PrescribedInviscidBoundary(FluidBC):
    r"""Abstract interface to a prescribed fluid boundary treatment.

    .. automethod:: __init__
    .. automethod:: boundary_pair
    .. automethod:: inviscid_boundary_flux
    """

    def __init__(self, inviscid_boundary_flux_func=None, boundary_pair_func=None,
                 inviscid_facial_flux_func=None, fluid_solution_func=None,
                 fluid_solution_flux_func=None, scalar_numerical_flux_func=None,
                 fluid_solution_gradient_func=None,
                 fluid_solution_gradient_flux_func=None,
                 fluid_temperature_func=None):
        """Initialize the PrescribedInviscidBoundary and methods."""
        self._bnd_pair_func = boundary_pair_func
        self._inviscid_bnd_flux_func = inviscid_boundary_flux_func
        self._inviscid_facial_flux_func = inviscid_facial_flux_func
        if not self._inviscid_facial_flux_func:
            self._inviscid_facial_flux_func = inviscid_facial_flux
        self._fluid_soln_func = fluid_solution_func
        self._fluid_soln_flux_func = fluid_solution_flux_func
        self._scalar_num_flux_func = scalar_numerical_flux_func
        from mirgecom.flux import central_scalar_flux
        if not self._scalar_num_flux_func:
            self._scalar_num_flux_func = central_scalar_flux
        self._fluid_soln_grad_func = fluid_solution_gradient_func
        self._fluid_soln_grad_flux_func = fluid_solution_gradient_flux_func
        from mirgecom.flux import central_vector_flux
        if not self._fluid_soln_grad_flux_func:
            self._fluid_soln_grad_flux_func = central_vector_flux
        self._fluid_temperature_func = fluid_temperature_func

    def _boundary_quantity(self, discr, btag, quantity, **kwargs):
        """Get a boundary quantity on local boundary, or projected to "all_faces"."""
        if "local" in kwargs:
            if kwargs["local"]:
                return quantity
        return discr.project(btag, "all_faces", quantity)

<<<<<<< HEAD
    def boundary_pair(self, discr, btag, q, **kwargs):
        """Get the interior and exterior solution on the boundary."""
        if self._bnd_pair_func:
            return self._bnd_pair_func(discr, q=q, btag=btag, **kwargs)
        if not self._fluid_soln_func:
            raise NotImplementedError()
        actx = q[0].array_context
        boundary_discr = discr.discr_from_dd(btag)
        nodes = thaw(actx, boundary_discr.nodes())
        nhat = thaw(actx, discr.normal(btag))
        int_soln = discr.project("vol", btag, q)
        ext_soln = self._fluid_soln_func(nodes, q=int_soln, normal=nhat, **kwargs)
        return TracePair(btag, interior=int_soln, exterior=ext_soln)

    def inviscid_boundary_flux(self, discr, btag, q, eos, **kwargs):
        """Get the inviscid flux across the boundary faces."""
        if self._inviscid_bnd_flux_func:
            actx = q[0].array_context
            boundary_discr = discr.discr_from_dd(btag)
            nodes = thaw(actx, boundary_discr.nodes())
            nhat = thaw(actx, discr.normal(btag))
            int_soln = discr.project("vol", btag, q)
            return self._inviscid_bnd_flux_func(nodes, normal=nhat,
                                                q=int_soln, eos=eos, **kwargs)
        bnd_tpair = self.boundary_pair(discr, btag=btag, q=q, eos=eos, **kwargs)
        return self._inviscid_facial_flux_func(discr, eos=eos, q_tpair=bnd_tpair)

    def q_boundary_flux(self, discr, btag, q, **kwargs):
        """Get the flux through boundary *btag* for each scalar in *q*."""
        if isinstance(q, np.ndarray):
            actx = q[0].array_context
        else:
            actx = q.array_context
=======
    def boundary_pair(self, discr, btag, cv, **kwargs):
        """Get the interior and exterior solution on the boundary."""
        if self._bnd_pair_func:
            return self._bnd_pair_func(discr, cv=cv, btag=btag, **kwargs)
        if not self._fluid_soln_func:
            raise NotImplementedError()
        actx = cv.array_context
        boundary_discr = discr.discr_from_dd(btag)
        nodes = thaw(actx, boundary_discr.nodes())
        nhat = thaw(actx, discr.normal(btag))
        int_soln = discr.project("vol", btag, cv)
        ext_soln = self._fluid_soln_func(nodes, cv=int_soln, normal=nhat, **kwargs)
        return TracePair(btag, interior=int_soln, exterior=ext_soln)

    def inviscid_boundary_flux(self, discr, btag, cv, eos, **kwargs):
        """Get the inviscid flux across the boundary faces."""
        if self._inviscid_bnd_flux_func:
            actx = cv.array_context
            boundary_discr = discr.discr_from_dd(btag)
            nodes = thaw(actx, boundary_discr.nodes())
            nhat = thaw(actx, discr.normal(btag))
            int_soln = discr.project("vol", btag, cv)
            return self._inviscid_bnd_flux_func(nodes, normal=nhat,
                                                cv=int_soln, eos=eos, **kwargs)
        bnd_tpair = self.boundary_pair(discr, btag=btag, cv=cv, eos=eos, **kwargs)
        return self._inviscid_facial_flux_func(discr, eos=eos, cv_tpair=bnd_tpair)

    def q_boundary_flux(self, discr, btag, cv, **kwargs):
        """Get the flux through boundary *btag* for each scalar in *q*."""
        actx = cv.array_context
>>>>>>> 25e80216
        boundary_discr = discr.discr_from_dd(btag)
        nodes = thaw(actx, boundary_discr.nodes())
        nhat = thaw(actx, discr.normal(btag))
        if self._fluid_soln_flux_func:
<<<<<<< HEAD
            q_minus = discr.project("vol", btag, q)
            flux_weak = self._fluid_soln_flux_func(nodes, q=q_minus, nhat=nhat,
                                                   **kwargs)
        else:
            bnd_pair = self.boundary_pair(discr, btag=btag, q=q, **kwargs)
=======
            cv_minus = discr.project("vol", btag, cv)
            flux_weak = self._fluid_soln_flux_func(nodes, cv=cv_minus, nhat=nhat,
                                                   **kwargs)
        else:
            bnd_pair = self.boundary_pair(discr, btag=btag, cv=cv, **kwargs)
>>>>>>> 25e80216
            flux_weak = self._scalar_num_flux_func(bnd_pair, normal=nhat)

        return self._boundary_quantity(discr, btag=btag, quantity=flux_weak,
                                       **kwargs)

<<<<<<< HEAD
    def s_boundary_flux(self, discr, btag, grad_q, **kwargs):
        r"""Get $\nabla\mathbf{Q}$ flux across the boundary faces."""
        grad_shape = grad_q.shape
        if len(grad_shape) > 1:
            actx = grad_q[0][0].array_context
        else:
            actx = grad_q[0].array_context

        boundary_discr = discr.discr_from_dd(btag)
        nodes = thaw(actx, boundary_discr.nodes())
        nhat = thaw(actx, discr.normal(btag))
        grad_q_minus = discr.project("vol", btag, grad_q)
        if self._fluid_soln_grad_func:
            grad_q_plus = self._fluid_soln_grad_func(nodes, nhat=nhat,
                                                     grad_q=grad_q_minus, **kwargs)
        else:
            grad_q_plus = grad_q_minus
        bnd_grad_pair = TracePair(btag, interior=grad_q_minus, exterior=grad_q_plus)
=======
    def s_boundary_flux(self, discr, btag, grad_cv, **kwargs):
        r"""Get $\nabla\mathbf{Q}$ flux across the boundary faces."""
        actx = grad_cv.array_context
        boundary_discr = discr.discr_from_dd(btag)
        nodes = thaw(actx, boundary_discr.nodes())
        nhat = thaw(actx, discr.normal(btag))
        grad_cv_minus = discr.project("vol", btag, grad_cv)
        if self._fluid_soln_grad_func:
            grad_cv_plus = self._fluid_soln_grad_func(nodes, nhat=nhat,
                                                     grad_cv=grad_cv_minus, **kwargs)
        else:
            grad_cv_plus = grad_cv_minus
        bnd_grad_pair = TracePair(btag, interior=grad_cv_minus,
                                  exterior=grad_cv_plus)
>>>>>>> 25e80216

        return self._boundary_quantity(
            discr, btag, self._fluid_soln_grad_flux_func(bnd_grad_pair, nhat),
            **kwargs
        )

<<<<<<< HEAD
    def t_boundary_flux(self, discr, btag, q, eos, **kwargs):
        """Get the "temperature flux" through boundary *btag*."""
        q_minus = discr.project("vol", btag, q)
        cv_minus = split_conserved(discr.dim, q_minus)
        t_minus = eos.temperature(cv_minus)
        if self._fluid_temperature_func:
            actx = q[0].array_context
            boundary_discr = discr.discr_from_dd(btag)
            nodes = thaw(actx, boundary_discr.nodes())
            t_plus = self._fluid_temperature_func(nodes, q=q_minus,
=======
    def t_boundary_flux(self, discr, btag, cv, eos, **kwargs):
        """Get the "temperature flux" through boundary *btag*."""
        cv_minus = discr.project("vol", btag, cv)
        t_minus = eos.temperature(cv_minus)
        actx = cv.array_context
        if self._fluid_temperature_func:
            boundary_discr = discr.discr_from_dd(btag)
            nodes = thaw(actx, boundary_discr.nodes())
            t_plus = self._fluid_temperature_func(nodes, cv=cv_minus,
>>>>>>> 25e80216
                                                  temperature=t_minus, eos=eos,
                                                  **kwargs)
        else:
            t_plus = -t_minus
<<<<<<< HEAD
        # t_plus = 0*t_minus + self._wall_temp
        actx = cv_minus.mass.array_context
=======
>>>>>>> 25e80216
        nhat = thaw(actx, discr.normal(btag))
        bnd_tpair = TracePair(btag, interior=t_minus, exterior=t_plus)

        return self._boundary_quantity(discr, btag,
                                       self._scalar_num_flux_func(bnd_tpair, nhat),
                                       **kwargs)

<<<<<<< HEAD
    def viscous_boundary_flux(self, discr, btag, eos, q, grad_q, grad_t, **kwargs):
        """Get the viscous part of the physical flux across the boundary *btag*."""
        q_tpair = self.boundary_pair(discr, btag=btag, q=q, eos=eos, **kwargs)
        cv_minus = split_conserved(discr.dim, q_tpair.int)

        grad_q_minus = discr.project("vol", btag, grad_q)
        grad_q_tpair = TracePair(btag, interior=grad_q_minus, exterior=grad_q_minus)

        t_minus = eos.temperature(cv_minus)
        if self._fluid_temperature_func:
            actx = q[0].array_context
            boundary_discr = discr.discr_from_dd(btag)
            nodes = thaw(actx, boundary_discr.nodes())
            t_plus = self._fluid_temperature_func(nodes, q=q_tpair.exterior,
=======
    def viscous_boundary_flux(self, discr, btag, eos, cv, grad_cv, grad_t, **kwargs):
        """Get the viscous part of the physical flux across the boundary *btag*."""
        actx = cv.array_context
        cv_tpair = self.boundary_pair(discr, btag=btag, cv=cv, eos=eos, **kwargs)
        cv_minus = cv_tpair.int

        grad_cv_minus = discr.project("vol", btag, grad_cv)
        grad_cv_tpair = TracePair(btag, interior=grad_cv_minus,
                                  exterior=grad_cv_minus)

        t_minus = eos.temperature(cv_minus)
        if self._fluid_temperature_func:
            boundary_discr = discr.discr_from_dd(btag)
            nodes = thaw(actx, boundary_discr.nodes())
            t_plus = self._fluid_temperature_func(nodes, cv=cv_tpair.exterior,
>>>>>>> 25e80216
                                                  temperature=t_minus, eos=eos,
                                                  **kwargs)
        else:
            t_plus = -t_minus

        t_tpair = TracePair(btag, interior=t_minus, exterior=t_plus)

        grad_t_minus = discr.project("vol", btag, grad_t)
        grad_t_tpair = TracePair(btag, interior=grad_t_minus, exterior=grad_t_minus)

        from mirgecom.viscous import viscous_facial_flux
<<<<<<< HEAD
        return viscous_facial_flux(discr, eos, q_tpair, grad_q_tpair,
=======
        return viscous_facial_flux(discr, eos, cv_tpair, grad_cv_tpair,
>>>>>>> 25e80216
                                   t_tpair, grad_t_tpair)


class PrescribedBoundary(PrescribedInviscidBoundary):
    """Boundary condition prescribes boundary soln with user-specified function.

    .. automethod:: __init__
    """

    def __init__(self, userfunc):
        """Set the boundary function.

        Parameters
        ----------
        userfunc
            User function that prescribes the solution values on the exterior
            of the boundary. The given user function (*userfunc*) must take at
            least one parameter that specifies the coordinates at which to prescribe
            the solution.
        """
        from warnings import warn
        warn("Do not use PrescribedBoundary; use PrescribedInvscidBoundary. This"
             "boundary type  will disappear soon.", DeprecationWarning, stacklevel=2)
        PrescribedInviscidBoundary.__init__(self, fluid_solution_func=userfunc)


class DummyBoundary(PrescribedInviscidBoundary):
    """Boundary condition that assigns boundary-adjacent soln as the boundary solution.

    .. automethod:: dummy_pair
    """

    def __init__(self):
        """Initialize the DummyBoundary boundary type."""
        PrescribedInviscidBoundary.__init__(self, boundary_pair_func=self.dummy_pair)

<<<<<<< HEAD
    def dummy_pair(self, discr, q, btag, **kwargs):
        """Get the interior and exterior solution on the boundary."""
        dir_soln = self.exterior_q(discr, q, btag, **kwargs)
        return TracePair(btag, interior=dir_soln, exterior=dir_soln)

    def exterior_q(self, discr, q, btag, **kwargs):
        """Get the exterior solution on the boundary."""
        dir_soln = discr.project("vol", btag, q)
        return dir_soln
=======
    def dummy_pair(self, discr, cv, btag, **kwargs):
        """Get the interior and exterior solution on the boundary."""
        dir_soln = self.exterior_q(discr, cv, btag, **kwargs)
        return TracePair(btag, interior=dir_soln, exterior=dir_soln)

    def exterior_q(self, discr, cv, btag, **kwargs):
        """Get the exterior solution on the boundary."""
        return discr.project("vol", btag, cv)
>>>>>>> 25e80216


class AdiabaticSlipBoundary(PrescribedInviscidBoundary):
    r"""Boundary condition implementing inviscid slip boundary.

    a.k.a. Reflective inviscid wall boundary

    This class implements an adiabatic reflective slip boundary given
    by
    $\mathbf{q^{+}} = [\rho^{-}, (\rho{E})^{-}, (\rho\vec{V})^{-}
    - 2((\rho\vec{V})^{-}\cdot\hat{\mathbf{n}}) \hat{\mathbf{n}}]$
    wherein the normal component of velocity at the wall is 0, and
    tangential components are preserved. These perfectly reflecting
    conditions are used by the forward-facing step case in
    [Hesthaven_2008]_, Section 6.6, and correspond to the characteristic
    boundary conditions described in detail in [Poinsot_1992]_.

    .. automethod:: adiabatic_slip_pair
    """

    def __init__(self):
        """Initialize AdiabaticSlipBoundary."""
        PrescribedInviscidBoundary.__init__(
            self, boundary_pair_func=self.adiabatic_slip_pair
        )

<<<<<<< HEAD
    def adiabatic_slip_pair(self, discr, q, btag, **kwargs):
=======
    def adiabatic_slip_pair(self, discr, cv, btag, **kwargs):
>>>>>>> 25e80216
        """Get the interior and exterior solution on the boundary.

        The exterior solution is set such that there will be vanishing
        flux through the boundary, preserving mass, momentum (magnitude) and
        energy.
        rho_plus = rho_minus
        v_plus = v_minus - 2 * (v_minus . n_hat) * n_hat
        mom_plus = rho_plus * v_plus
        E_plus = E_minus
        """
        # Grab some boundary-relevant data
        dim = discr.dim
        actx = cv.mass.array_context

        # Grab a unit normal to the boundary
        nhat = thaw(actx, discr.normal(btag))

        # Get the interior/exterior solns
        int_cv = discr.project("vol", btag, cv)

        # Subtract out the 2*wall-normal component
        # of velocity from the velocity at the wall to
        # induce an equal but opposite wall-normal (reflected) wave
        # preserving the tangential component
        mom_normcomp = np.dot(int_cv.momentum, nhat)  # wall-normal component
        wnorm_mom = nhat * mom_normcomp  # wall-normal mom vec
        ext_mom = int_cv.momentum - 2.0 * wnorm_mom  # prescribed ext momentum

        # Form the external boundary solution with the new momentum
        ext_cv = make_conserved(dim=dim, mass=int_cv.mass, energy=int_cv.energy,
                                momentum=ext_mom, species_mass=int_cv.species_mass)
        return TracePair(btag, interior=int_cv, exterior=ext_cv)


class AdiabaticNoslipMovingBoundary(PrescribedInviscidBoundary):
    r"""Boundary condition implementing a noslip moving boundary.

    .. automethod:: adiabatic_noslip_pair
    .. automethod:: exterior_soln
    """

    def __init__(self, wall_velocity=None, dim=2):
        """Initialize boundary device."""
        PrescribedInviscidBoundary.__init__(
            self, boundary_pair_func=self.adiabatic_noslip_pair
        )
        # Check wall_velocity (assumes dim is correct)
        if wall_velocity is None:
            wall_velocity = np.zeros(shape=(dim,))
        if len(wall_velocity) != dim:
            raise ValueError(f"Specified wall velocity must be {dim}-vector.")
        self._wall_velocity = wall_velocity

    def adiabatic_noslip_pair(self, discr, cv, btag, **kwargs):
        """Get the interior and exterior solution on the boundary."""
        bndry_soln = self.exterior_soln(discr, cv, btag, **kwargs)
        int_soln = discr.project("vol", btag, cv)

        return TracePair(btag, interior=int_soln, exterior=bndry_soln)

    def exterior_soln(self, discr, cv, btag, **kwargs):
        """Get the exterior solution on the boundary."""
        dim = discr.dim

        # Get the interior/exterior solns
        int_cv = discr.project("vol", btag, cv)

        # Compute momentum solution
        wall_pen = 2.0 * self._wall_velocity * int_cv.mass
        ext_mom = wall_pen - int_cv.momentum  # no-slip

        # Form the external boundary solution with the new momentum
        return make_conserved(dim=dim, mass=int_cv.mass, energy=int_cv.energy,
                              momentum=ext_mom)


class IsothermalNoSlipBoundary(PrescribedInviscidBoundary):
    r"""Isothermal no-slip viscous wall boundary.

    This class implements an isothermal no-slip wall by:
    (TBD)
    [Hesthaven_2008]_, Section 6.6, and correspond to the characteristic
    boundary conditions described in detail in [Poinsot_1992]_.
    """

    def __init__(self, wall_temperature=300):
        """Initialize the boundary condition object."""
        self._wall_temp = wall_temperature
        PrescribedInviscidBoundary.__init__(
            self, boundary_pair_func=self.isothermal_noslip_pair,
            fluid_temperature_func=self.temperature_bc
        )

    def isothermal_noslip_pair(self, discr, btag, eos, cv, **kwargs):
        """Get the interior and exterior solution (*cv*) on the boundary."""
        cv_minus = discr.project("vol", btag, cv)

        # t_plus = self._wall_temp + 0*cv_minus.mass
        t_plus = eos.temperature(cv_minus)
        velocity_plus = -cv_minus.momentum / cv_minus.mass
        mass_frac_plus = cv_minus.species_mass / cv_minus.mass

        internal_energy_plus = eos.get_internal_energy(
            temperature=t_plus, species_fractions=mass_frac_plus,
            mass=cv_minus.mass
        )
        total_energy_plus = (internal_energy_plus
                             + .5*cv_minus.mass*np.dot(velocity_plus, velocity_plus))

        cv_plus = make_conserved(
            discr.dim, mass=cv_minus.mass, energy=total_energy_plus,
            momentum=-cv_minus.momentum, species_mass=cv_minus.species_mass
        )

        return TracePair(btag, interior=cv_minus, exterior=cv_plus)

    def temperature_bc(self, nodes, cv, temperature, eos, **kwargs):
        """Get temperature value to weakly prescribe wall bc."""
        return 2*self._wall_temp - temperature


class PrescribedViscousBoundary(FluidBC):
    r"""Fully prescribed boundary for viscous flows.

    This class implements an inflow/outflow by:
    (TBD)
    [Hesthaven_2008]_, Section 6.6, and correspond to the characteristic
    boundary conditions described in detail in [Poinsot_1992]_.
    """

    def __init__(self, q_func=None, grad_q_func=None, t_func=None,
                 grad_t_func=None, inviscid_flux_func=None,
                 viscous_flux_func=None, t_flux_func=None,
                 q_flux_func=None):
        """Initialize the boundary condition object."""
        self._q_func = q_func
        self._q_flux_func = q_flux_func
        self._grad_q_func = grad_q_func
        self._t_func = t_func
        self._t_flux_func = t_flux_func
        self._grad_t_func = grad_t_func
        self._inviscid_flux_func = inviscid_flux_func
        self._viscous_flux_func = viscous_flux_func

    def _boundary_quantity(self, discr, btag, quantity, **kwargs):
        """Get a boundary quantity on local boundary, or projected to "all_faces"."""
        if "local" in kwargs:
            if kwargs["local"]:
                return quantity
        return discr.project(btag, "all_faces", quantity)

    def q_boundary_flux(self, discr, btag, eos, cv, **kwargs):
        """Get the flux through boundary *btag* for each scalar in *q*."""
        actx = cv.array_context
        boundary_discr = discr.discr_from_dd(btag)
        cv_minus = discr.project("vol", btag, cv)
        nodes = thaw(actx, boundary_discr.nodes())
        nhat = thaw(actx, discr.normal(btag))

        flux_weak = 0
        if self._q_flux_func:
            flux_weak = self._q_flux_func(nodes, eos, cv_minus, nhat, **kwargs)
        elif self._q_func:
            cv_plus = self._q_func(nodes, eos=eos, cv=cv_minus, **kwargs)
        else:
            cv_plus = cv_minus

        cv_tpair = TracePair(btag, interior=cv_minus, exterior=cv_plus)

        from mirgecom.flux import central_scalar_flux
        flux_func = central_scalar_flux
        if "numerical_flux_func" in kwargs:
            flux_func = kwargs["numerical_flux_func"]

        flux_weak = flux_func(cv_tpair, nhat)

        return self._boundary_quantity(discr, btag, flux_weak, **kwargs)

    def t_boundary_flux(self, discr, btag, eos, cv, **kwargs):
        """Get the "temperature flux" through boundary *btag*."""
        actx = cv.array_context
        boundary_discr = discr.discr_from_dd(btag)
        cv_minus = discr.project("vol", btag, cv)
        nodes = thaw(actx, boundary_discr.nodes())
        nhat = thaw(actx, discr.normal(btag))

        if self._t_flux_func:
            flux_weak = self._t_flux_func(nodes, eos, cv=cv_minus, nhat=nhat,
                                          **kwargs)
        else:
            t_minus = eos.temperature(cv_minus)
            if self._t_func:
                t_plus = self._t_func(nodes, eos, cv=cv_minus, **kwargs)
            elif self._q_func:
                cv_plus = self._q_func(nodes, eos=eos, cv=cv_minus, **kwargs)
                t_plus = eos.temperature(cv_plus)
            else:
                t_plus = t_minus

            bnd_tpair = TracePair(btag, interior=t_minus, exterior=t_plus)

            from mirgecom.flux import central_scalar_flux
            flux_func = central_scalar_flux
            if "numerical_flux_func" in kwargs:
                flux_func = kwargs["numerical_flux_func"]

            flux_weak = flux_func(bnd_tpair, nhat)

        return self._boundary_quantity(discr, btag, flux_weak, **kwargs)

    def inviscid_boundary_flux(self, discr, btag, eos, cv, **kwargs):
        """Get the inviscid part of the physical flux across the boundary *btag*."""
        actx = cv.array_context
        boundary_discr = discr.discr_from_dd(btag)
        cv_minus = discr.project("vol", btag, cv)
        nodes = thaw(actx, boundary_discr.nodes())
        nhat = thaw(actx, discr.normal(btag))

        flux_weak = 0
        if self._inviscid_flux_func:
            flux_weak = self._inviscid_flux_func(nodes, eos, cv=cv_minus,
                                                 nhat=nhat, **kwargs)
        else:
            if self._q_func:
                cv_plus = self._q_func(nodes, eos=eos, cv=cv_minus, **kwargs)
            else:
                cv_plus = cv_minus

            bnd_tpair = TracePair(btag, interior=cv_minus, exterior=cv_plus)
            from mirgecom.inviscid import inviscid_facial_flux
            return inviscid_facial_flux(discr, eos, bnd_tpair)

        return self._boundary_quantity(discr, btag, flux_weak, **kwargs)

    def viscous_boundary_flux(self, discr, btag, eos, cv, grad_cv, grad_t, **kwargs):
        """Get the viscous part of the physical flux across the boundary *btag*."""
        actx = cv.array_context
        boundary_discr = discr.discr_from_dd(btag)
        cv_minus = discr.project("vol", btag, cv)
        s_minus = discr.project("vol", btag, grad_cv)
        grad_t_minus = discr.project("vol", btag, grad_t)
        nodes = thaw(actx, boundary_discr.nodes())
        nhat = thaw(actx, discr.normal(btag))
        t_minus = eos.temperature(cv_minus)

        flux_weak = 0
        if self._viscous_flux_func:
            flux_weak = self._viscous_flux_func(nodes, eos, cv=cv_minus,
                                                grad_cv=s_minus, temperature=t_minus,
                                                grad_temperature=grad_t_minus,
                                                nhat=nhat, **kwargs)
            return self._boundary_quantity(discr, btag, flux_weak, **kwargs)
        else:
            if self._q_func:
                cv_plus = self._q_func(nodes, eos=eos, cv=cv_minus, **kwargs)
            else:
                cv_plus = cv_minus

            if self._grad_q_func:
                s_plus = self._grad_q_func(nodes, eos, cv=cv_minus,
                                           grad_cv=s_minus, **kwargs)
            else:
                s_plus = s_minus

            if self._grad_t_func:
                grad_t_plus = self._grad_t_func(nodes, eos, cv=cv_minus,
                                                grad_temperature=grad_t_minus,
                                                **kwargs)
            else:
                grad_t_plus = grad_t_minus

            if self._t_func:
                t_plus = self._t_func(nodes, eos, cv_minus, **kwargs)
            else:
                t_plus = eos.temperature(cv_plus)

            cv_tpair = TracePair(btag, interior=cv_minus, exterior=cv_plus)
            s_tpair = TracePair(btag, interior=s_minus, exterior=s_plus)
            t_tpair = TracePair(btag, interior=t_minus, exterior=t_plus)
            grad_t_tpair = TracePair(btag, interior=grad_t_minus,
                                     exterior=grad_t_plus)

<<<<<<< HEAD
        return TracePair(btag, interior=int_soln, exterior=bndry_soln)

    def exterior_grad_q(self, nodes, nhat, grad_q, **kwargs):
        """Get the exterior grad(Q) on the boundary."""
        # Grab some boundary-relevant data
        num_equations, dim = grad_q.shape

        # Get the interior soln
        gradq_comp = split_conserved(dim, grad_q)

        # Subtract 2*wall-normal component of q
        # to enforce q=0 on the wall
        s_mom_normcomp = np.outer(nhat, np.dot(gradq_comp.momentum, nhat))
        s_mom_flux = gradq_comp.momentum - 2*s_mom_normcomp

        # flip components to set a neumann condition
        return join_conserved(dim, mass=-gradq_comp.mass, energy=-gradq_comp.energy,
                              momentum=-s_mom_flux,
                              species_mass=-gradq_comp.species_mass)


class AdiabaticNoslipMovingBoundary(PrescribedInviscidBoundary):
    r"""Boundary condition implementing a noslip moving boundary.

    .. automethod:: adiabatic_noslip_pair
    .. automethod:: exterior_soln
    """

    def __init__(self, wall_velocity=None, dim=2):
        """Initialize boundary device."""
        PrescribedInviscidBoundary.__init__(
            self, boundary_pair_func=self.adiabatic_noslip_pair
        )
        # Check wall_velocity (assumes dim is correct)
        if wall_velocity is None:
            wall_velocity = np.zeros(shape=(dim,))
        if len(wall_velocity) != dim:
            raise ValueError(f"Specified wall velocity must be {dim}-vector.")
        self._wall_velocity = wall_velocity

    def adiabatic_noslip_pair(self, discr, q, btag, **kwargs):
        """Get the interior and exterior solution on the boundary."""
        bndry_soln = self.exterior_soln(discr, q, btag, **kwargs)
        int_soln = discr.project("vol", btag, q)

        return TracePair(btag, interior=int_soln, exterior=bndry_soln)

    def exterior_soln(self, discr, q, btag, **kwargs):
        """Get the exterior solution on the boundary."""
        dim = discr.dim

        # Get the interior/exterior solns
        int_soln = discr.project("vol", btag, q)
        int_cv = split_conserved(dim, int_soln)

        # Compute momentum solution
        wall_pen = 2.0 * self._wall_velocity * int_cv.mass
        ext_mom = wall_pen - int_cv.momentum  # no-slip

        # Form the external boundary solution with the new momentum
        bndry_soln = join_conserved(dim=dim, mass=int_cv.mass,
                                    energy=int_cv.energy,
                                    momentum=ext_mom)

        return bndry_soln


class IsothermalNoSlipBoundary(PrescribedInviscidBoundary):
    r"""Isothermal no-slip viscous wall boundary.

    This class implements an isothermal no-slip wall by:
    (TBD)
    [Hesthaven_2008]_, Section 6.6, and correspond to the characteristic
    boundary conditions described in detail in [Poinsot_1992]_.
    """

    def __init__(self, wall_temperature=300):
        """Initialize the boundary condition object."""
        self._wall_temp = wall_temperature
        PrescribedInviscidBoundary.__init__(
            self, boundary_pair_func=self.isothermal_noslip_pair,
            fluid_temperature_func=self.temperature_bc
        )

    def isothermal_noslip_pair(self, discr, btag, eos, q, **kwargs):
        """Get the interior and exterior solution (*q*) on the boundary."""
        q_minus = discr.project("vol", btag, q)
        cv_minus = split_conserved(discr.dim, q_minus)

        # t_plus = self._wall_temp + 0*cv_minus.mass
        t_plus = eos.temperature(cv_minus)
        velocity_plus = -cv_minus.momentum / cv_minus.mass
        mass_frac_plus = cv_minus.species_mass / cv_minus.mass

        internal_energy_plus = eos.get_internal_energy(
            temperature=t_plus, species_fractions=mass_frac_plus,
            mass=cv_minus.mass
        )
        total_energy_plus = (internal_energy_plus
                             + .5*cv_minus.mass*np.dot(velocity_plus, velocity_plus))

        q_plus = join_conserved(
            discr.dim, mass=cv_minus.mass, energy=total_energy_plus,
            momentum=-cv_minus.momentum, species_mass=cv_minus.species_mass
        )

        return TracePair(btag, interior=q_minus, exterior=q_plus)

    def temperature_bc(self, nodes, q, temperature, eos, **kwargs):
        """Get temperature value to weakly prescribe wall bc."""
        return 2*self._wall_temp - temperature


class PrescribedViscousBoundary(FluidBC):
    r"""Fully prescribed boundary for viscous flows.

    This class implements an inflow/outflow by:
    (TBD)
    [Hesthaven_2008]_, Section 6.6, and correspond to the characteristic
    boundary conditions described in detail in [Poinsot_1992]_.
    """

    def __init__(self, q_func=None, grad_q_func=None, t_func=None,
                 grad_t_func=None, inviscid_flux_func=None,
                 viscous_flux_func=None, t_flux_func=None,
                 q_flux_func=None):
        """Initialize the boundary condition object."""
        self._q_func = q_func
        self._q_flux_func = q_flux_func
        self._grad_q_func = grad_q_func
        self._t_func = t_func
        self._t_flux_func = t_flux_func
        self._grad_t_func = grad_t_func
        self._inviscid_flux_func = inviscid_flux_func
        self._viscous_flux_func = viscous_flux_func

    def q_boundary_flux(self, discr, btag, eos, q, **kwargs):
        """Get the flux through boundary *btag* for each scalar in *q*."""
        boundary_discr = discr.discr_from_dd(btag)
        q_minus = discr.project("vol", btag, q)
        cv_minus = split_conserved(discr.dim, q_minus)
        actx = cv_minus.mass.array_context
        nodes = thaw(actx, boundary_discr.nodes())
        nhat = thaw(actx, discr.normal(btag))

        flux_weak = 0
        if self._q_flux_func:
            flux_weak = self._q_flux_func(nodes, eos, q_minus, nhat, **kwargs)
        elif self._q_func:
            q_plus = self._q_func(nodes, eos=eos, q=q_minus, **kwargs)
        else:
            q_plus = q_minus

        q_tpair = TracePair(btag, interior=q_minus, exterior=q_plus)

        from mirgecom.flux import central_scalar_flux
        flux_func = central_scalar_flux
        if "numerical_flux_func" in kwargs:
            flux_func = kwargs["numerical_flux_func"]
            flux_weak = flux_func(q_tpair, nhat)

        if "local" in kwargs:
            if kwargs["local"]:
                return flux_weak

        return discr.project(as_dofdesc(btag), "all_faces", flux_weak)

    def t_boundary_flux(self, discr, btag, eos, q, **kwargs):
        """Get the "temperature flux" through boundary *btag*."""
        boundary_discr = discr.discr_from_dd(btag)
        q_minus = discr.project("vol", btag, q)
        cv_minus = split_conserved(discr.dim, q_minus)
        actx = cv_minus.mass.array_context
        nodes = thaw(actx, boundary_discr.nodes())
        nhat = thaw(actx, discr.normal(btag))

        if self._t_flux_func:
            flux_weak = self._t_flux_func(nodes, eos, q_minus, nhat, **kwargs)
        else:
            t_minus = eos.temperature(cv_minus)
            if self._t_func:
                t_plus = self._t_func(nodes, eos, q_minus, **kwargs)
            elif self._q_func:
                q_plus = self._q_func(nodes, eos=eos, q=q_minus, **kwargs)
                cv_plus = split_conserved(discr.dim, q_plus)
                t_plus = eos.temperature(cv_plus)
            else:
                t_plus = t_minus

            bnd_tpair = TracePair(btag, interior=t_minus, exterior=t_plus)

            from mirgecom.flux import central_scalar_flux
            flux_func = central_scalar_flux
            if "numerical_flux_func" in kwargs:
                flux_func = kwargs["numerical_flux_func"]
            flux_weak = flux_func(bnd_tpair, nhat)

        if "local" in kwargs:
            if kwargs["local"]:
                return flux_weak

        return discr.project(as_dofdesc(btag), "all_faces", flux_weak)

    def inviscid_boundary_flux(self, discr, btag, eos, q, **kwargs):
        """Get the inviscid part of the physical flux across the boundary *btag*."""
        boundary_discr = discr.discr_from_dd(btag)
        q_minus = discr.project("vol", btag, q)
        cv_minus = split_conserved(discr.dim, q_minus)
        actx = cv_minus.mass.array_context
        nodes = thaw(actx, boundary_discr.nodes())
        nhat = thaw(actx, discr.normal(btag))

        flux_weak = 0
        if self._inviscid_flux_func:
            flux_weak = self._inviscid_flux_func(nodes, eos, q_minus, nhat, **kwargs)
        else:
            if self._q_func:
                q_plus = self._q_func(nodes, eos=eos, q=q_minus, **kwargs)
            else:
                q_plus = q_minus
            bnd_tpair = TracePair(btag, interior=q_minus, exterior=q_plus)
            from mirgecom.inviscid import inviscid_facial_flux
            return inviscid_facial_flux(discr, eos, bnd_tpair)

        if "local" in kwargs:
            if kwargs["local"]:
                return flux_weak

        return discr.project(as_dofdesc(btag), "all_faces", flux_weak)

    def viscous_boundary_flux(self, discr, btag, eos, q, grad_q, grad_t, **kwargs):
        """Get the viscous part of the physical flux across the boundary *btag*."""
        boundary_discr = discr.discr_from_dd(btag)
        q_minus = discr.project("vol", btag, q)
        s_minus = discr.project("vol", btag, grad_q)
        grad_t_minus = discr.project("vol", btag, grad_t)
        cv_minus = split_conserved(discr.dim, q_minus)
        actx = cv_minus.mass.array_context
        nodes = thaw(actx, boundary_discr.nodes())
        nhat = thaw(actx, discr.normal(btag))
        t_minus = eos.temperature(cv_minus)

        flux_weak = 0
        if self._viscous_flux_func:
            flux_weak = self._viscous_flux_func(nodes, eos, q_minus, s_minus,
                                                t_minus, grad_t_minus, nhat,
                                                **kwargs)
            if "local" in kwargs:
                if kwargs["local"]:
                    return flux_weak
            return discr.project(as_dofdesc(btag), "all_faces", flux_weak)
        else:
            if self._q_func:
                q_plus = self._q_func(nodes, eos=eos, q=q_minus, **kwargs)
            else:
                q_plus = q_minus
            cv_plus = split_conserved(discr.dim, q_plus)

            if self._grad_q_func:
                s_plus = self._grad_q_func(nodes, eos, q_minus, s_minus,
                                           **kwargs)
            else:
                s_plus = s_minus

            if self._grad_t_func:
                grad_t_plus = self._grad_t_func(nodes, eos, q_minus,
                                                grad_t_minus, **kwargs)
            else:
                grad_t_plus = grad_t_minus

            if self._t_func:
                t_plus = self._t_func(nodes, eos, q_minus, **kwargs)
            else:
                t_plus = eos.temperature(cv_plus)

            q_tpair = TracePair(btag, interior=q_minus, exterior=q_plus)
            s_tpair = TracePair(btag, interior=s_minus, exterior=s_plus)
            t_tpair = TracePair(btag, interior=t_minus, exterior=t_plus)
            grad_t_tpair = TracePair(btag, interior=grad_t_minus,
                                     exterior=grad_t_plus)

            from mirgecom.viscous import viscous_facial_flux
            return viscous_facial_flux(discr, eos, q_tpair, s_tpair,
                                       t_tpair, grad_t_tpair)
=======
            from mirgecom.viscous import viscous_facial_flux
            return viscous_facial_flux(discr, eos, cv_tpair=cv_tpair,
                                       grad_cv_tpair=s_tpair, t_tpair=t_tpair,
                                       grad_t_tpair=grad_t_tpair)
>>>>>>> 25e80216
<|MERGE_RESOLUTION|>--- conflicted
+++ resolved
@@ -48,23 +48,12 @@
 import numpy as np
 from meshmode.dof_array import thaw
 from meshmode.mesh import BTAG_ALL, BTAG_NONE  # noqa
-<<<<<<< HEAD
-from grudge.dof_desc import as_dofdesc
-from grudge.trace_pair import TracePair
-from mirgecom.fluid import split_conserved, join_conserved
-=======
 from mirgecom.fluid import make_conserved
 from grudge.trace_pair import TracePair
->>>>>>> 25e80216
 from mirgecom.inviscid import inviscid_facial_flux
 
 from abc import ABCMeta, abstractmethod
 
-<<<<<<< HEAD
-from abc import ABCMeta, abstractmethod
-
-=======
->>>>>>> 25e80216
 
 class FluidBoundary(metaclass=ABCMeta):
     r"""Abstract interface to fluid boundary treatment.
@@ -77,34 +66,15 @@
     """
 
     @abstractmethod
-<<<<<<< HEAD
-    def inviscid_boundary_flux(self, discr, btag, q, eos, **kwargs):
-        """Get the inviscid flux across the boundary faces."""
-
-    @abstractmethod
-    def viscous_boundary_flux(self, discr, btag, q, grad_q, grad_t,
-=======
     def inviscid_boundary_flux(self, discr, btag, cv, eos, **kwargs):
         """Get the inviscid flux across the boundary faces."""
 
     @abstractmethod
     def viscous_boundary_flux(self, discr, btag, cv, grad_cv, grad_t,
->>>>>>> 25e80216
                               eos, **kwargs):
         """Get the viscous flux across the boundary faces."""
 
     @abstractmethod
-<<<<<<< HEAD
-    def q_boundary_flux(self, discr, btag, q, eos, **kwargs):
-        """Get the scalar conserved quantity flux across the boundary faces."""
-
-    @abstractmethod
-    def s_boundary_flux(self, discr, btag, grad_q, eos, **kwargs):
-        r"""Get $\nabla\mathbf{Q}$ flux across the boundary faces."""
-
-    @abstractmethod
-    def t_boundary_flux(self, discr, btag, q, eos, **kwargs):
-=======
     def q_boundary_flux(self, discr, btag, cv, eos, **kwargs):
         """Get the scalar conserved quantity flux across the boundary faces."""
 
@@ -114,7 +84,6 @@
 
     @abstractmethod
     def t_boundary_flux(self, discr, btag, cv, eos, **kwargs):
->>>>>>> 25e80216
         r"""Get temperature flux across the boundary faces."""
 
 
@@ -129,29 +98,6 @@
     .. automethod:: boundary_pair
     """
 
-<<<<<<< HEAD
-    def q_boundary_flux(self, discr, btag, q, eos, **kwargs):
-        """Get the flux through boundary *btag* for each scalar in *q*."""
-        raise NotImplementedError()
-
-    def s_boundary_flux(self, discr, btag, grad_q, eos, **kwargs):
-        r"""Get $\nabla\mathbf{Q}$ flux across the boundary faces."""
-        raise NotImplementedError()
-
-    def t_boundary_flux(self, discr, btag, q, eos, **kwargs):
-        """Get the "temperature flux" through boundary *btag*."""
-        raise NotImplementedError()
-
-    def inviscid_boundary_flux(self, discr, btag, q, eos, **kwargs):
-        """Get the inviscid part of the physical flux across the boundary *btag*."""
-        raise NotImplementedError()
-
-    def viscous_boundary_flux(self, discr, btag, q, grad_q, grad_t, eos, **kwargs):
-        """Get the viscous part of the physical flux across the boundary *btag*."""
-        raise NotImplementedError()
-
-    def boundary_pair(self, discr, btag, u, eos, **kwargs):
-=======
     def q_boundary_flux(self, discr, btag, cv, eos, **kwargs):
         """Get the flux through boundary *btag* for each scalar in *q*."""
         raise NotImplementedError()
@@ -173,7 +119,6 @@
         raise NotImplementedError()
 
     def boundary_pair(self, discr, btag, cv, eos, **kwargs):
->>>>>>> 25e80216
         """Get the interior and exterior solution (*u*) on the boundary."""
         raise NotImplementedError()
 
@@ -218,41 +163,6 @@
                 return quantity
         return discr.project(btag, "all_faces", quantity)
 
-<<<<<<< HEAD
-    def boundary_pair(self, discr, btag, q, **kwargs):
-        """Get the interior and exterior solution on the boundary."""
-        if self._bnd_pair_func:
-            return self._bnd_pair_func(discr, q=q, btag=btag, **kwargs)
-        if not self._fluid_soln_func:
-            raise NotImplementedError()
-        actx = q[0].array_context
-        boundary_discr = discr.discr_from_dd(btag)
-        nodes = thaw(actx, boundary_discr.nodes())
-        nhat = thaw(actx, discr.normal(btag))
-        int_soln = discr.project("vol", btag, q)
-        ext_soln = self._fluid_soln_func(nodes, q=int_soln, normal=nhat, **kwargs)
-        return TracePair(btag, interior=int_soln, exterior=ext_soln)
-
-    def inviscid_boundary_flux(self, discr, btag, q, eos, **kwargs):
-        """Get the inviscid flux across the boundary faces."""
-        if self._inviscid_bnd_flux_func:
-            actx = q[0].array_context
-            boundary_discr = discr.discr_from_dd(btag)
-            nodes = thaw(actx, boundary_discr.nodes())
-            nhat = thaw(actx, discr.normal(btag))
-            int_soln = discr.project("vol", btag, q)
-            return self._inviscid_bnd_flux_func(nodes, normal=nhat,
-                                                q=int_soln, eos=eos, **kwargs)
-        bnd_tpair = self.boundary_pair(discr, btag=btag, q=q, eos=eos, **kwargs)
-        return self._inviscid_facial_flux_func(discr, eos=eos, q_tpair=bnd_tpair)
-
-    def q_boundary_flux(self, discr, btag, q, **kwargs):
-        """Get the flux through boundary *btag* for each scalar in *q*."""
-        if isinstance(q, np.ndarray):
-            actx = q[0].array_context
-        else:
-            actx = q.array_context
-=======
     def boundary_pair(self, discr, btag, cv, **kwargs):
         """Get the interior and exterior solution on the boundary."""
         if self._bnd_pair_func:
@@ -283,49 +193,20 @@
     def q_boundary_flux(self, discr, btag, cv, **kwargs):
         """Get the flux through boundary *btag* for each scalar in *q*."""
         actx = cv.array_context
->>>>>>> 25e80216
         boundary_discr = discr.discr_from_dd(btag)
         nodes = thaw(actx, boundary_discr.nodes())
         nhat = thaw(actx, discr.normal(btag))
         if self._fluid_soln_flux_func:
-<<<<<<< HEAD
-            q_minus = discr.project("vol", btag, q)
-            flux_weak = self._fluid_soln_flux_func(nodes, q=q_minus, nhat=nhat,
-                                                   **kwargs)
-        else:
-            bnd_pair = self.boundary_pair(discr, btag=btag, q=q, **kwargs)
-=======
             cv_minus = discr.project("vol", btag, cv)
             flux_weak = self._fluid_soln_flux_func(nodes, cv=cv_minus, nhat=nhat,
                                                    **kwargs)
         else:
             bnd_pair = self.boundary_pair(discr, btag=btag, cv=cv, **kwargs)
->>>>>>> 25e80216
             flux_weak = self._scalar_num_flux_func(bnd_pair, normal=nhat)
 
         return self._boundary_quantity(discr, btag=btag, quantity=flux_weak,
                                        **kwargs)
 
-<<<<<<< HEAD
-    def s_boundary_flux(self, discr, btag, grad_q, **kwargs):
-        r"""Get $\nabla\mathbf{Q}$ flux across the boundary faces."""
-        grad_shape = grad_q.shape
-        if len(grad_shape) > 1:
-            actx = grad_q[0][0].array_context
-        else:
-            actx = grad_q[0].array_context
-
-        boundary_discr = discr.discr_from_dd(btag)
-        nodes = thaw(actx, boundary_discr.nodes())
-        nhat = thaw(actx, discr.normal(btag))
-        grad_q_minus = discr.project("vol", btag, grad_q)
-        if self._fluid_soln_grad_func:
-            grad_q_plus = self._fluid_soln_grad_func(nodes, nhat=nhat,
-                                                     grad_q=grad_q_minus, **kwargs)
-        else:
-            grad_q_plus = grad_q_minus
-        bnd_grad_pair = TracePair(btag, interior=grad_q_minus, exterior=grad_q_plus)
-=======
     def s_boundary_flux(self, discr, btag, grad_cv, **kwargs):
         r"""Get $\nabla\mathbf{Q}$ flux across the boundary faces."""
         actx = grad_cv.array_context
@@ -340,25 +221,12 @@
             grad_cv_plus = grad_cv_minus
         bnd_grad_pair = TracePair(btag, interior=grad_cv_minus,
                                   exterior=grad_cv_plus)
->>>>>>> 25e80216
 
         return self._boundary_quantity(
             discr, btag, self._fluid_soln_grad_flux_func(bnd_grad_pair, nhat),
             **kwargs
         )
 
-<<<<<<< HEAD
-    def t_boundary_flux(self, discr, btag, q, eos, **kwargs):
-        """Get the "temperature flux" through boundary *btag*."""
-        q_minus = discr.project("vol", btag, q)
-        cv_minus = split_conserved(discr.dim, q_minus)
-        t_minus = eos.temperature(cv_minus)
-        if self._fluid_temperature_func:
-            actx = q[0].array_context
-            boundary_discr = discr.discr_from_dd(btag)
-            nodes = thaw(actx, boundary_discr.nodes())
-            t_plus = self._fluid_temperature_func(nodes, q=q_minus,
-=======
     def t_boundary_flux(self, discr, btag, cv, eos, **kwargs):
         """Get the "temperature flux" through boundary *btag*."""
         cv_minus = discr.project("vol", btag, cv)
@@ -368,16 +236,10 @@
             boundary_discr = discr.discr_from_dd(btag)
             nodes = thaw(actx, boundary_discr.nodes())
             t_plus = self._fluid_temperature_func(nodes, cv=cv_minus,
->>>>>>> 25e80216
                                                   temperature=t_minus, eos=eos,
                                                   **kwargs)
         else:
             t_plus = -t_minus
-<<<<<<< HEAD
-        # t_plus = 0*t_minus + self._wall_temp
-        actx = cv_minus.mass.array_context
-=======
->>>>>>> 25e80216
         nhat = thaw(actx, discr.normal(btag))
         bnd_tpair = TracePair(btag, interior=t_minus, exterior=t_plus)
 
@@ -385,22 +247,6 @@
                                        self._scalar_num_flux_func(bnd_tpair, nhat),
                                        **kwargs)
 
-<<<<<<< HEAD
-    def viscous_boundary_flux(self, discr, btag, eos, q, grad_q, grad_t, **kwargs):
-        """Get the viscous part of the physical flux across the boundary *btag*."""
-        q_tpair = self.boundary_pair(discr, btag=btag, q=q, eos=eos, **kwargs)
-        cv_minus = split_conserved(discr.dim, q_tpair.int)
-
-        grad_q_minus = discr.project("vol", btag, grad_q)
-        grad_q_tpair = TracePair(btag, interior=grad_q_minus, exterior=grad_q_minus)
-
-        t_minus = eos.temperature(cv_minus)
-        if self._fluid_temperature_func:
-            actx = q[0].array_context
-            boundary_discr = discr.discr_from_dd(btag)
-            nodes = thaw(actx, boundary_discr.nodes())
-            t_plus = self._fluid_temperature_func(nodes, q=q_tpair.exterior,
-=======
     def viscous_boundary_flux(self, discr, btag, eos, cv, grad_cv, grad_t, **kwargs):
         """Get the viscous part of the physical flux across the boundary *btag*."""
         actx = cv.array_context
@@ -416,7 +262,6 @@
             boundary_discr = discr.discr_from_dd(btag)
             nodes = thaw(actx, boundary_discr.nodes())
             t_plus = self._fluid_temperature_func(nodes, cv=cv_tpair.exterior,
->>>>>>> 25e80216
                                                   temperature=t_minus, eos=eos,
                                                   **kwargs)
         else:
@@ -428,11 +273,7 @@
         grad_t_tpair = TracePair(btag, interior=grad_t_minus, exterior=grad_t_minus)
 
         from mirgecom.viscous import viscous_facial_flux
-<<<<<<< HEAD
-        return viscous_facial_flux(discr, eos, q_tpair, grad_q_tpair,
-=======
         return viscous_facial_flux(discr, eos, cv_tpair, grad_cv_tpair,
->>>>>>> 25e80216
                                    t_tpair, grad_t_tpair)
 
 
@@ -469,17 +310,6 @@
         """Initialize the DummyBoundary boundary type."""
         PrescribedInviscidBoundary.__init__(self, boundary_pair_func=self.dummy_pair)
 
-<<<<<<< HEAD
-    def dummy_pair(self, discr, q, btag, **kwargs):
-        """Get the interior and exterior solution on the boundary."""
-        dir_soln = self.exterior_q(discr, q, btag, **kwargs)
-        return TracePair(btag, interior=dir_soln, exterior=dir_soln)
-
-    def exterior_q(self, discr, q, btag, **kwargs):
-        """Get the exterior solution on the boundary."""
-        dir_soln = discr.project("vol", btag, q)
-        return dir_soln
-=======
     def dummy_pair(self, discr, cv, btag, **kwargs):
         """Get the interior and exterior solution on the boundary."""
         dir_soln = self.exterior_q(discr, cv, btag, **kwargs)
@@ -488,7 +318,6 @@
     def exterior_q(self, discr, cv, btag, **kwargs):
         """Get the exterior solution on the boundary."""
         return discr.project("vol", btag, cv)
->>>>>>> 25e80216
 
 
 class AdiabaticSlipBoundary(PrescribedInviscidBoundary):
@@ -515,11 +344,7 @@
             self, boundary_pair_func=self.adiabatic_slip_pair
         )
 
-<<<<<<< HEAD
-    def adiabatic_slip_pair(self, discr, q, btag, **kwargs):
-=======
     def adiabatic_slip_pair(self, discr, cv, btag, **kwargs):
->>>>>>> 25e80216
         """Get the interior and exterior solution on the boundary.
 
         The exterior solution is set such that there will be vanishing
@@ -802,294 +627,7 @@
             grad_t_tpair = TracePair(btag, interior=grad_t_minus,
                                      exterior=grad_t_plus)
 
-<<<<<<< HEAD
-        return TracePair(btag, interior=int_soln, exterior=bndry_soln)
-
-    def exterior_grad_q(self, nodes, nhat, grad_q, **kwargs):
-        """Get the exterior grad(Q) on the boundary."""
-        # Grab some boundary-relevant data
-        num_equations, dim = grad_q.shape
-
-        # Get the interior soln
-        gradq_comp = split_conserved(dim, grad_q)
-
-        # Subtract 2*wall-normal component of q
-        # to enforce q=0 on the wall
-        s_mom_normcomp = np.outer(nhat, np.dot(gradq_comp.momentum, nhat))
-        s_mom_flux = gradq_comp.momentum - 2*s_mom_normcomp
-
-        # flip components to set a neumann condition
-        return join_conserved(dim, mass=-gradq_comp.mass, energy=-gradq_comp.energy,
-                              momentum=-s_mom_flux,
-                              species_mass=-gradq_comp.species_mass)
-
-
-class AdiabaticNoslipMovingBoundary(PrescribedInviscidBoundary):
-    r"""Boundary condition implementing a noslip moving boundary.
-
-    .. automethod:: adiabatic_noslip_pair
-    .. automethod:: exterior_soln
-    """
-
-    def __init__(self, wall_velocity=None, dim=2):
-        """Initialize boundary device."""
-        PrescribedInviscidBoundary.__init__(
-            self, boundary_pair_func=self.adiabatic_noslip_pair
-        )
-        # Check wall_velocity (assumes dim is correct)
-        if wall_velocity is None:
-            wall_velocity = np.zeros(shape=(dim,))
-        if len(wall_velocity) != dim:
-            raise ValueError(f"Specified wall velocity must be {dim}-vector.")
-        self._wall_velocity = wall_velocity
-
-    def adiabatic_noslip_pair(self, discr, q, btag, **kwargs):
-        """Get the interior and exterior solution on the boundary."""
-        bndry_soln = self.exterior_soln(discr, q, btag, **kwargs)
-        int_soln = discr.project("vol", btag, q)
-
-        return TracePair(btag, interior=int_soln, exterior=bndry_soln)
-
-    def exterior_soln(self, discr, q, btag, **kwargs):
-        """Get the exterior solution on the boundary."""
-        dim = discr.dim
-
-        # Get the interior/exterior solns
-        int_soln = discr.project("vol", btag, q)
-        int_cv = split_conserved(dim, int_soln)
-
-        # Compute momentum solution
-        wall_pen = 2.0 * self._wall_velocity * int_cv.mass
-        ext_mom = wall_pen - int_cv.momentum  # no-slip
-
-        # Form the external boundary solution with the new momentum
-        bndry_soln = join_conserved(dim=dim, mass=int_cv.mass,
-                                    energy=int_cv.energy,
-                                    momentum=ext_mom)
-
-        return bndry_soln
-
-
-class IsothermalNoSlipBoundary(PrescribedInviscidBoundary):
-    r"""Isothermal no-slip viscous wall boundary.
-
-    This class implements an isothermal no-slip wall by:
-    (TBD)
-    [Hesthaven_2008]_, Section 6.6, and correspond to the characteristic
-    boundary conditions described in detail in [Poinsot_1992]_.
-    """
-
-    def __init__(self, wall_temperature=300):
-        """Initialize the boundary condition object."""
-        self._wall_temp = wall_temperature
-        PrescribedInviscidBoundary.__init__(
-            self, boundary_pair_func=self.isothermal_noslip_pair,
-            fluid_temperature_func=self.temperature_bc
-        )
-
-    def isothermal_noslip_pair(self, discr, btag, eos, q, **kwargs):
-        """Get the interior and exterior solution (*q*) on the boundary."""
-        q_minus = discr.project("vol", btag, q)
-        cv_minus = split_conserved(discr.dim, q_minus)
-
-        # t_plus = self._wall_temp + 0*cv_minus.mass
-        t_plus = eos.temperature(cv_minus)
-        velocity_plus = -cv_minus.momentum / cv_minus.mass
-        mass_frac_plus = cv_minus.species_mass / cv_minus.mass
-
-        internal_energy_plus = eos.get_internal_energy(
-            temperature=t_plus, species_fractions=mass_frac_plus,
-            mass=cv_minus.mass
-        )
-        total_energy_plus = (internal_energy_plus
-                             + .5*cv_minus.mass*np.dot(velocity_plus, velocity_plus))
-
-        q_plus = join_conserved(
-            discr.dim, mass=cv_minus.mass, energy=total_energy_plus,
-            momentum=-cv_minus.momentum, species_mass=cv_minus.species_mass
-        )
-
-        return TracePair(btag, interior=q_minus, exterior=q_plus)
-
-    def temperature_bc(self, nodes, q, temperature, eos, **kwargs):
-        """Get temperature value to weakly prescribe wall bc."""
-        return 2*self._wall_temp - temperature
-
-
-class PrescribedViscousBoundary(FluidBC):
-    r"""Fully prescribed boundary for viscous flows.
-
-    This class implements an inflow/outflow by:
-    (TBD)
-    [Hesthaven_2008]_, Section 6.6, and correspond to the characteristic
-    boundary conditions described in detail in [Poinsot_1992]_.
-    """
-
-    def __init__(self, q_func=None, grad_q_func=None, t_func=None,
-                 grad_t_func=None, inviscid_flux_func=None,
-                 viscous_flux_func=None, t_flux_func=None,
-                 q_flux_func=None):
-        """Initialize the boundary condition object."""
-        self._q_func = q_func
-        self._q_flux_func = q_flux_func
-        self._grad_q_func = grad_q_func
-        self._t_func = t_func
-        self._t_flux_func = t_flux_func
-        self._grad_t_func = grad_t_func
-        self._inviscid_flux_func = inviscid_flux_func
-        self._viscous_flux_func = viscous_flux_func
-
-    def q_boundary_flux(self, discr, btag, eos, q, **kwargs):
-        """Get the flux through boundary *btag* for each scalar in *q*."""
-        boundary_discr = discr.discr_from_dd(btag)
-        q_minus = discr.project("vol", btag, q)
-        cv_minus = split_conserved(discr.dim, q_minus)
-        actx = cv_minus.mass.array_context
-        nodes = thaw(actx, boundary_discr.nodes())
-        nhat = thaw(actx, discr.normal(btag))
-
-        flux_weak = 0
-        if self._q_flux_func:
-            flux_weak = self._q_flux_func(nodes, eos, q_minus, nhat, **kwargs)
-        elif self._q_func:
-            q_plus = self._q_func(nodes, eos=eos, q=q_minus, **kwargs)
-        else:
-            q_plus = q_minus
-
-        q_tpair = TracePair(btag, interior=q_minus, exterior=q_plus)
-
-        from mirgecom.flux import central_scalar_flux
-        flux_func = central_scalar_flux
-        if "numerical_flux_func" in kwargs:
-            flux_func = kwargs["numerical_flux_func"]
-            flux_weak = flux_func(q_tpair, nhat)
-
-        if "local" in kwargs:
-            if kwargs["local"]:
-                return flux_weak
-
-        return discr.project(as_dofdesc(btag), "all_faces", flux_weak)
-
-    def t_boundary_flux(self, discr, btag, eos, q, **kwargs):
-        """Get the "temperature flux" through boundary *btag*."""
-        boundary_discr = discr.discr_from_dd(btag)
-        q_minus = discr.project("vol", btag, q)
-        cv_minus = split_conserved(discr.dim, q_minus)
-        actx = cv_minus.mass.array_context
-        nodes = thaw(actx, boundary_discr.nodes())
-        nhat = thaw(actx, discr.normal(btag))
-
-        if self._t_flux_func:
-            flux_weak = self._t_flux_func(nodes, eos, q_minus, nhat, **kwargs)
-        else:
-            t_minus = eos.temperature(cv_minus)
-            if self._t_func:
-                t_plus = self._t_func(nodes, eos, q_minus, **kwargs)
-            elif self._q_func:
-                q_plus = self._q_func(nodes, eos=eos, q=q_minus, **kwargs)
-                cv_plus = split_conserved(discr.dim, q_plus)
-                t_plus = eos.temperature(cv_plus)
-            else:
-                t_plus = t_minus
-
-            bnd_tpair = TracePair(btag, interior=t_minus, exterior=t_plus)
-
-            from mirgecom.flux import central_scalar_flux
-            flux_func = central_scalar_flux
-            if "numerical_flux_func" in kwargs:
-                flux_func = kwargs["numerical_flux_func"]
-            flux_weak = flux_func(bnd_tpair, nhat)
-
-        if "local" in kwargs:
-            if kwargs["local"]:
-                return flux_weak
-
-        return discr.project(as_dofdesc(btag), "all_faces", flux_weak)
-
-    def inviscid_boundary_flux(self, discr, btag, eos, q, **kwargs):
-        """Get the inviscid part of the physical flux across the boundary *btag*."""
-        boundary_discr = discr.discr_from_dd(btag)
-        q_minus = discr.project("vol", btag, q)
-        cv_minus = split_conserved(discr.dim, q_minus)
-        actx = cv_minus.mass.array_context
-        nodes = thaw(actx, boundary_discr.nodes())
-        nhat = thaw(actx, discr.normal(btag))
-
-        flux_weak = 0
-        if self._inviscid_flux_func:
-            flux_weak = self._inviscid_flux_func(nodes, eos, q_minus, nhat, **kwargs)
-        else:
-            if self._q_func:
-                q_plus = self._q_func(nodes, eos=eos, q=q_minus, **kwargs)
-            else:
-                q_plus = q_minus
-            bnd_tpair = TracePair(btag, interior=q_minus, exterior=q_plus)
-            from mirgecom.inviscid import inviscid_facial_flux
-            return inviscid_facial_flux(discr, eos, bnd_tpair)
-
-        if "local" in kwargs:
-            if kwargs["local"]:
-                return flux_weak
-
-        return discr.project(as_dofdesc(btag), "all_faces", flux_weak)
-
-    def viscous_boundary_flux(self, discr, btag, eos, q, grad_q, grad_t, **kwargs):
-        """Get the viscous part of the physical flux across the boundary *btag*."""
-        boundary_discr = discr.discr_from_dd(btag)
-        q_minus = discr.project("vol", btag, q)
-        s_minus = discr.project("vol", btag, grad_q)
-        grad_t_minus = discr.project("vol", btag, grad_t)
-        cv_minus = split_conserved(discr.dim, q_minus)
-        actx = cv_minus.mass.array_context
-        nodes = thaw(actx, boundary_discr.nodes())
-        nhat = thaw(actx, discr.normal(btag))
-        t_minus = eos.temperature(cv_minus)
-
-        flux_weak = 0
-        if self._viscous_flux_func:
-            flux_weak = self._viscous_flux_func(nodes, eos, q_minus, s_minus,
-                                                t_minus, grad_t_minus, nhat,
-                                                **kwargs)
-            if "local" in kwargs:
-                if kwargs["local"]:
-                    return flux_weak
-            return discr.project(as_dofdesc(btag), "all_faces", flux_weak)
-        else:
-            if self._q_func:
-                q_plus = self._q_func(nodes, eos=eos, q=q_minus, **kwargs)
-            else:
-                q_plus = q_minus
-            cv_plus = split_conserved(discr.dim, q_plus)
-
-            if self._grad_q_func:
-                s_plus = self._grad_q_func(nodes, eos, q_minus, s_minus,
-                                           **kwargs)
-            else:
-                s_plus = s_minus
-
-            if self._grad_t_func:
-                grad_t_plus = self._grad_t_func(nodes, eos, q_minus,
-                                                grad_t_minus, **kwargs)
-            else:
-                grad_t_plus = grad_t_minus
-
-            if self._t_func:
-                t_plus = self._t_func(nodes, eos, q_minus, **kwargs)
-            else:
-                t_plus = eos.temperature(cv_plus)
-
-            q_tpair = TracePair(btag, interior=q_minus, exterior=q_plus)
-            s_tpair = TracePair(btag, interior=s_minus, exterior=s_plus)
-            t_tpair = TracePair(btag, interior=t_minus, exterior=t_plus)
-            grad_t_tpair = TracePair(btag, interior=grad_t_minus,
-                                     exterior=grad_t_plus)
-
-            from mirgecom.viscous import viscous_facial_flux
-            return viscous_facial_flux(discr, eos, q_tpair, s_tpair,
-                                       t_tpair, grad_t_tpair)
-=======
             from mirgecom.viscous import viscous_facial_flux
             return viscous_facial_flux(discr, eos, cv_tpair=cv_tpair,
                                        grad_cv_tpair=s_tpair, t_tpair=t_tpair,
-                                       grad_t_tpair=grad_t_tpair)
->>>>>>> 25e80216
+                                       grad_t_tpair=grad_t_tpair)