--- conflicted
+++ resolved
@@ -553,15 +553,6 @@
 
     wall_temperature = 1.0 + (1.0 - 1.33938)*(2.0 + solid_nodes[0])/(-2.0)
 
-<<<<<<< HEAD
-        fluid_rhs, wall_energy_rhs = coupled_ns_heat_operator(
-            dcoll, gas_model, dd_vol_fluid, dd_vol_solid, fluid_boundaries,
-            solid_boundaries, fluid_state, wall_kappa, wall_temperature,
-            time=0.0, quadrature_tag=quadrature_tag,
-            interface_radiation=True, sigma=2.0,
-            ambient_temperature=0.0, wall_emissivity=wall_emissivity,
-        )
-=======
     fluid_rhs, wall_energy_rhs = coupled_ns_heat_operator(
         dcoll, gas_model, dd_vol_fluid, dd_vol_solid, fluid_boundaries,
         solid_boundaries, fluid_state, wall_kappa, wall_temperature,
@@ -569,7 +560,6 @@
         interface_radiation=True, sigma=2.0,
         ambient_temperature=0.0, wall_emissivity=wall_emissivity,
     )
->>>>>>> 57394f52
 
     # Check that steady-state solution has 0 RHS
 
