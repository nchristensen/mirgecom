--- conflicted
+++ resolved
@@ -794,16 +794,11 @@
     warn(
         "generate_and_distribute_mesh is deprecated and will go away Q4 2022. "
         "Use distribute_mesh instead.", DeprecationWarning, stacklevel=2)
-<<<<<<< HEAD
     return distribute_mesh(comm, generate_mesh, **kwargs)
-=======
-    return distribute_mesh(comm, generate_mesh)
->>>>>>> af68c828
 
 
 def distribute_mesh(comm, get_mesh_data, partition_generator_func=None):
     r"""Distribute a mesh among all ranks in *comm*.
-<<<<<<< HEAD
 
     Retrieve the global mesh data with the user-supplied function *get_mesh_data*,
     partition the mesh, and distribute it to every rank in the provided MPI
@@ -830,12 +825,11 @@
 
     Returns
     -------
-    # FIXME: dict entries are not just the mesh, but the tag mapping too
     local_mesh_data: :class:`meshmode.mesh.Mesh` or :class:`dict`
         If the result of calling *get_mesh_data* specifies a single volume,
         *local_mesh_data* is the local mesh.  If it specifies multiple volumes,
         *local_mesh_data* will be a :class:`dict` mapping volume tags to
-        corresponding local meshes.
+        tuples of the form *(local_mesh, local_tag_to_elements)*.
     global_nelements: :class:`int`
         The number of elements in the global mesh
     """
@@ -872,75 +866,6 @@
 
             rank_to_mesh_data = partition_mesh(mesh, rank_to_elements)
 
-=======
-
-    Retrieve the global mesh data with the user-supplied function *get_mesh_data*,
-    partition the mesh, and distribute it to every rank in the provided MPI
-    communicator *comm*.
-
-    .. note::
-        This is a collective routine and must be called by all MPI ranks.
-
-    Parameters
-    ----------
-    comm:
-        MPI communicator over which to partition the mesh
-    get_mesh_data:
-        Callable of zero arguments returning *mesh* or
-        *(mesh, tag_to_elements, volume_to_tags)*, where *mesh* is a
-        :class:`meshmode.mesh.Mesh`, *tag_to_elements* is a
-        :class:`dict` mapping mesh volume tags to :class:`numpy.ndarray`\ s of
-        element numbers, and *volume_to_tags* is a :class:`dict` that maps volumes
-        in the resulting distributed mesh to volume tags in *tag_to_elements*.
-    partition_generator_func:
-        Optional callable that takes *mesh*, *tag_to_elements*, and *comm*'s size,
-        and returns a :class:`numpy.ndarray` indicating to which rank each element
-        belongs.
-
-    Returns
-    -------
-    local_mesh_data: :class:`meshmode.mesh.Mesh` or :class:`dict`
-        If the result of calling *get_mesh_data* specifies a single volume,
-        *local_mesh_data* is the local mesh.  If it specifies multiple volumes,
-        *local_mesh_data* will be a :class:`dict` mapping volume tags to
-        tuples of the form *(local_mesh, local_tag_to_elements)*.
-    global_nelements: :class:`int`
-        The number of elements in the global mesh
-    """
-    from meshmode.distributed import mpi_distribute
-
-    num_ranks = comm.Get_size()
-
-    if partition_generator_func is None:
-        def partition_generator_func(mesh, tag_to_elements, num_ranks):
-            from meshmode.distributed import get_partition_by_pymetis
-            return get_partition_by_pymetis(mesh, num_ranks)
-
-    if comm.Get_rank() == 0:
-        global_data = get_mesh_data()
-
-        from meshmode.mesh import Mesh
-        if isinstance(global_data, Mesh):
-            mesh = global_data
-            tag_to_elements = None
-            volume_to_tags = None
-        elif isinstance(global_data, tuple) and len(global_data) == 3:
-            mesh, tag_to_elements, volume_to_tags = global_data
-        else:
-            raise TypeError("Unexpected result from get_mesh_data")
-
-        from meshmode.mesh.processing import partition_mesh
-
-        rank_per_element = partition_generator_func(mesh, tag_to_elements, num_ranks)
-
-        if tag_to_elements is None:
-            rank_to_elements = {
-                rank: np.where(rank_per_element == rank)[0]
-                for rank in range(num_ranks)}
-
-            rank_to_mesh_data = partition_mesh(mesh, rank_to_elements)
-
->>>>>>> af68c828
         else:
             tag_to_volume = {
                 tag: vol
@@ -965,12 +890,8 @@
                 for vol_idx in range(len(volumes))
                 for rank in range(num_ranks)}
 
-<<<<<<< HEAD
-            # FIXME: Find a better way to do this
-=======
             # TODO: Add a public function to meshmode to accomplish this? So we're
             # not depending on meshmode internals
->>>>>>> af68c828
             part_id_to_part_index = {
                 part_id: part_index
                 for part_index, part_id in enumerate(part_id_to_elements.keys())}
@@ -1082,14 +1003,11 @@
         for tag in selected_tags}
 
     return in_mesh, tag_to_in_elements
-<<<<<<< HEAD
 
 
 def force_evaluation(actx, expn):
     """Wrap freeze/thaw forcing evaluation of expressions."""
     return actx.thaw(actx.freeze(expn))
-=======
->>>>>>> af68c828
 
 
 def boundary_report(dcoll, boundaries, outfile_name, *, dd=DD_VOLUME_ALL,
