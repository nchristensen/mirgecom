"""Test boundary condition and bc-related functions."""

__copyright__ = """
Copyright (C) 2020 University of Illinois Board of Trustees
"""

__license__ = """
Permission is hereby granted, free of charge, to any person obtaining a copy
of this software and associated documentation files (the "Software"), to deal
in the Software without restriction, including without limitation the rights
to use, copy, modify, merge, publish, distribute, sublicense, and/or sell
copies of the Software, and to permit persons to whom the Software is
furnished to do so, subject to the following conditions:

The above copyright notice and this permission notice shall be included in
all copies or substantial portions of the Software.

THE SOFTWARE IS PROVIDED "AS IS", WITHOUT WARRANTY OF ANY KIND, EXPRESS OR
IMPLIED, INCLUDING BUT NOT LIMITED TO THE WARRANTIES OF MERCHANTABILITY,
FITNESS FOR A PARTICULAR PURPOSE AND NONINFRINGEMENT. IN NO EVENT SHALL THE
AUTHORS OR COPYRIGHT HOLDERS BE LIABLE FOR ANY CLAIM, DAMAGES OR OTHER
LIABILITY, WHETHER IN AN ACTION OF CONTRACT, TORT OR OTHERWISE, ARISING FROM,
OUT OF OR IN CONNECTION WITH THE SOFTWARE OR THE USE OR OTHER DEALINGS IN
THE SOFTWARE.
"""

import numpy as np
import numpy.linalg as la  # noqa
import logging
import pytest

from meshmode.dof_array import thaw
from meshmode.mesh import BTAG_ALL, BTAG_NONE  # noqa
from mirgecom.initializers import Lump
from mirgecom.boundary import AdiabaticSlipBoundary
from mirgecom.eos import IdealSingleGas
from mirgecom.gas_model import (
    GasModel,
    make_fluid_state,
    project_fluid_state
)
from grudge.eager import (
    EagerDGDiscretization,
    interior_trace_pair
)
from grudge.trace_pair import TracePair
from meshmode.array_context import (  # noqa
    pytest_generate_tests_for_pyopencl_array_context
    as pytest_generate_tests)
from mirgecom.gas_model import (
    GasModel,
    make_fluid_state,
    project_fluid_state,
    make_fluid_state_interior_trace_pair
)
logger = logging.getLogger(__name__)


@pytest.mark.parametrize("dim", [1, 2, 3])
def test_slipwall_identity(actx_factory, dim):
    """Identity test - check for the expected boundary solution.

    Checks that the slipwall implements the expected boundary solution:
    rho_plus = rho_minus
    v_plus = v_minus - 2 * (n_hat . v_minus) * n_hat
    mom_plus = rho_plus * v_plus
    E_plus = E_minus
    """
    actx = actx_factory()

    nel_1d = 4

    from meshmode.mesh.generation import generate_regular_rect_mesh

    mesh = generate_regular_rect_mesh(
        a=(-0.5,) * dim, b=(0.5,) * dim, nelements_per_axis=(nel_1d,) * dim
    )

    order = 3
    discr = EagerDGDiscretization(actx, mesh, order=order)
    nodes = thaw(actx, discr.nodes())
    orig = np.zeros(shape=(dim,))
    nhat = thaw(actx, discr.normal(BTAG_ALL))
<<<<<<< HEAD
    gas_model = GasModel(eos=IdealSingleGas())
=======
    gas_model = GasModel(eos=eos)
>>>>>>> 50d01591

    logger.info(f"Number of {dim}d elems: {mesh.nelements}")

    # for velocity going along each direction
    for vdir in range(dim):
        vel = np.zeros(shape=(dim,))
        # for velocity directions +1, and -1
        for parity in [1.0, -1.0]:
            vel[vdir] = parity  # Check incoming normal
            initializer = Lump(dim=dim, center=orig, velocity=vel, rhoamp=0.0)
            wall = AdiabaticSlipBoundary()

            uniform_state = initializer(nodes)
<<<<<<< HEAD
            cv_minus = discr.project("vol", BTAG_ALL, uniform_state)
            state_minus = make_fluid_state(cv=cv_minus, gas_model=gas_model)

            state_plus = wall._bnd_state_func(
                discr=discr, btag=BTAG_ALL, gas_model=gas_model,
                state_minus=state_minus)
=======
            fluid_state = make_fluid_state(uniform_state, gas_model)
>>>>>>> 50d01591

            def bnd_norm(vec):
                return actx.to_numpy(discr.norm(vec, p=np.inf, dd=BTAG_ALL))

<<<<<<< HEAD
            bnd_pair = TracePair(BTAG_ALL, interior=cv_minus, exterior=state_plus.cv)
=======
            interior_soln = \
                project_fluid_state(discr, "vol", BTAG_ALL, gas_model=gas_model,
                                    state=fluid_state)

            bnd_soln = \
                wall.adiabatic_slip_state(discr, btag=BTAG_ALL, gas_model=gas_model,
                                          state_minus=interior_soln)

            from grudge.trace_pair import TracePair
            bnd_pair = TracePair(BTAG_ALL, interior=interior_soln.cv,
                                 exterior=bnd_soln.cv)
>>>>>>> 50d01591

            # check that mass and energy are preserved
            mass_resid = bnd_pair.int.mass - bnd_pair.ext.mass
            mass_err = bnd_norm(mass_resid)
            assert mass_err == 0.0

            energy_resid = bnd_pair.int.energy - bnd_pair.ext.energy
            energy_err = bnd_norm(energy_resid)
            assert energy_err == 0.0

            # check that exterior momentum term is mom_interior - 2 * mom_normal
            mom_norm_comp = np.dot(bnd_pair.int.momentum, nhat)
            mom_norm = nhat * mom_norm_comp
            expected_mom_ext = bnd_pair.int.momentum - 2.0 * mom_norm
            mom_resid = bnd_pair.ext.momentum - expected_mom_ext
            mom_err = bnd_norm(mom_resid)

            assert mom_err == 0.0


@pytest.mark.parametrize("dim", [1, 2, 3])
@pytest.mark.parametrize("order", [1, 2, 3, 4, 5])
def test_slipwall_flux(actx_factory, dim, order):
    """Check for zero boundary flux.

    Check for vanishing flux across the slipwall.
    """
    actx = actx_factory()

    wall = AdiabaticSlipBoundary()
<<<<<<< HEAD
    gas_model = GasModel(eos=IdealSingleGas())
=======
    eos = IdealSingleGas()
    gas_model = GasModel(eos=eos)
>>>>>>> 50d01591

    from pytools.convergence import EOCRecorder
    eoc = EOCRecorder()

    for nel_1d in [4, 8, 12]:
        from meshmode.mesh.generation import generate_regular_rect_mesh

        mesh = generate_regular_rect_mesh(
            a=(-0.5,) * dim, b=(0.5,) * dim, nelements_per_axis=(nel_1d,) * dim
        )

        discr = EagerDGDiscretization(actx, mesh, order=order)
        nodes = thaw(actx, discr.nodes())
        nhat = thaw(actx, discr.normal(BTAG_ALL))
        h = 1.0 / nel_1d

        def bnd_norm(vec):
            return actx.to_numpy(discr.norm(vec, p=np.inf, dd=BTAG_ALL))

        logger.info(f"Number of {dim}d elems: {mesh.nelements}")
        # for velocities in each direction
        err_max = 0.0
        for vdir in range(dim):
            vel = np.zeros(shape=(dim,))

            # for velocity directions +1, and -1
            for parity in [1.0, -1.0]:
                vel[vdir] = parity
                from mirgecom.initializers import Uniform
                initializer = Uniform(dim=dim, velocity=vel)
<<<<<<< HEAD
                cv_minus = discr.project("vol", BTAG_ALL, initializer(nodes))
                state_minus = make_fluid_state(cv=cv_minus, gas_model=gas_model)
                state_plus = wall._bnd_state_func(discr=discr, btag=BTAG_ALL,
                                               gas_model=gas_model,
                                               state_minus=state_minus)
                bnd_pair = TracePair(BTAG_ALL, interior=state_minus,
                                     exterior=state_plus)
=======
                uniform_state = initializer(nodes)
                fluid_state = make_fluid_state(uniform_state, gas_model)

                interior_soln = project_fluid_state(discr, "vol", BTAG_ALL,
                                                    state=fluid_state,
                                                    gas_model=gas_model)

                bnd_soln = wall.adiabatic_slip_state(discr, btag=BTAG_ALL,
                                                     gas_model=gas_model,
                                                     state_minus=interior_soln)

                from grudge.trace_pair import TracePair
                bnd_pair = TracePair(BTAG_ALL, interior=interior_soln.cv,
                                     exterior=bnd_soln.cv)
                state_pair = TracePair(BTAG_ALL, interior=interior_soln,
                                       exterior=bnd_soln)
>>>>>>> 50d01591

                # Check the total velocity component normal
                # to each surface.  It should be zero.  The
                # numerical fluxes cannot be zero.
                avg_state = 0.5*(bnd_pair.int.cv + bnd_pair.ext.cv)
                err_max = max(err_max, bnd_norm(np.dot(avg_state.momentum, nhat)))

                from mirgecom.inviscid import inviscid_facial_flux
<<<<<<< HEAD
                bnd_flux = \
                    inviscid_facial_flux(discr=discr, gas_model=gas_model,
                                         state_pair=bnd_pair, local=True)

=======
                bnd_flux = inviscid_facial_flux(discr, state_pair,
                                                           local=True)
>>>>>>> 50d01591
                err_max = max(err_max, bnd_norm(bnd_flux.mass),
                              bnd_norm(bnd_flux.energy))

        eoc.add_data_point(h, err_max)

    message = (f"EOC:\n{eoc}")
    logger.info(message)
    assert (
        eoc.order_estimate() >= order - 0.5
        or eoc.max_error() < 1e-12
    )


# Box grid generator widget lifted from @majosm's diffusion tester
def _get_box_mesh(dim, a, b, n):
    dim_names = ["x", "y", "z"]
    boundary_tag_to_face = {}
    for i in range(dim):
        boundary_tag_to_face["-"+str(i+1)] = ["-"+dim_names[i]]
        boundary_tag_to_face["+"+str(i+1)] = ["+"+dim_names[i]]
    from meshmode.mesh.generation import generate_regular_rect_mesh
    return generate_regular_rect_mesh(a=(a,)*dim, b=(b,)*dim, n=(n,)*dim,
        boundary_tag_to_face=boundary_tag_to_face)


@pytest.mark.parametrize("dim", [1, 2, 3])
# @pytest.mark.parametrize("order", [1, 2, 3, 4, 5])
# def test_noslip(actx_factory, dim, order):
def test_noslip(actx_factory, dim):
    """Check IsothermalNoSlipBoundary viscous boundary treatment."""
    actx = actx_factory()
    order = 1

    wall_temp = 1.0
    kappa = 3.0
    sigma = 5.0

    from mirgecom.transport import SimpleTransport
    from mirgecom.boundary import IsothermalNoSlipBoundary

    gas_model = GasModel(eos=IdealSingleGas(gas_const=1.0),
                         transport=SimpleTransport(viscosity=sigma,
                                                   thermal_conductivity=kappa))

    wall = IsothermalNoSlipBoundary(wall_temperature=wall_temp)

    # from pytools.convergence import EOCRecorder
    # eoc = EOCRecorder()

    #    for np1 in [4, 8, 12]:
    npts_geom = 17
    a = 1.0
    b = 2.0
    mesh = _get_box_mesh(dim=dim, a=a, b=b, n=npts_geom)
    #    boundaries = {BTAG_ALL: wall}
    # for i in range(dim):
    #     boundaries[DTAG_BOUNDARY("-"+str(i+1))] = 0
    #     boundaries[DTAG_BOUNDARY("+"+str(i+1))] = 0

    discr = EagerDGDiscretization(actx, mesh, order=order)
    nodes = thaw(actx, discr.nodes())
    nhat = thaw(actx, discr.normal(BTAG_ALL))
    print(f"{nhat=}")
    # h = 1.0 / np1

    from mirgecom.flux import gradient_flux_central

    def scalar_flux_interior(int_tpair):
        normal = thaw(actx, discr.normal(int_tpair.dd))
        # Hard-coding central per [Bassi_1997]_ eqn 13
        flux_weak = gradient_flux_central(int_tpair, normal)
        return discr.project(int_tpair.dd, "all_faces", flux_weak)

    # utility to compare stuff on the boundary only
    # from functools import partial
    # bnd_norm = partial(discr.norm, p=np.inf, dd=BTAG_ALL)

    logger.info(f"Number of {dim}d elems: {mesh.nelements}")
    # for velocities in each direction
    # err_max = 0.0
    for vdir in range(dim):
        vel = np.zeros(shape=(dim,))

        # for velocity directions +1, and -1
        for parity in [1.0, -1.0]:
            vel[vdir] = parity
            from mirgecom.initializers import Uniform
            initializer = Uniform(dim=dim, velocity=vel)
            uniform_cv = initializer(nodes, eos=gas_model.eos)
            uniform_state = make_fluid_state(cv=uniform_cv, gas_model=gas_model)
            state_minus = project_fluid_state(discr, "vol", BTAG_ALL,
                                              uniform_state, gas_model)

            print(f"{uniform_state=}")
            temper = uniform_state.temperature
            print(f"{temper=}")

            cv_int_tpair = interior_trace_pair(discr, uniform_state.cv)
            state_pair = make_fluid_state_interior_trace_pair(discr, uniform_state,
                                                             gas_model)
            cv_flux_int = scalar_flux_interior(cv_int_tpair)
            print(f"{cv_flux_int=}")

            cv_flux_bc = wall.cv_gradient_flux(discr, btag=BTAG_ALL,
                                               gas_model=gas_model,
                                               state_minus=state_minus)
            print(f"{cv_flux_bc=}")
            cv_flux_bnd = cv_flux_bc + cv_flux_int

            t_int_tpair = interior_trace_pair(discr, temper)
            t_flux_int = scalar_flux_interior(t_int_tpair)
            t_flux_bc = wall.temperature_gradient_flux(discr, btag=BTAG_ALL,
                                                       gas_model=gas_model,
                                                       state_minus=state_minus)
            t_flux_bnd = t_flux_bc + t_flux_int

            from mirgecom.inviscid import inviscid_facial_flux
            i_flux_bc = wall.inviscid_divergence_flux(discr, btag=BTAG_ALL,
                                                      gas_model=gas_model,
                                                      state_minus=state_minus)

            i_flux_int = inviscid_facial_flux(discr=discr, gas_model=gas_model,
                                              state_pair=state_pair)
            i_flux_bnd = i_flux_bc + i_flux_int

            print(f"{cv_flux_bnd=}")
            print(f"{t_flux_bnd=}")
            print(f"{i_flux_bnd=}")

            from mirgecom.operators import grad_operator
            from grudge.dof_desc import as_dofdesc
            dd_vol = as_dofdesc("vol")
            dd_faces = as_dofdesc("all_faces")
            grad_cv_minus = \
                discr.project("vol", BTAG_ALL,
                              grad_operator(discr, dd_vol, dd_faces,
                                            uniform_state.cv, cv_flux_bnd))
            grad_t_minus = discr.project("vol", BTAG_ALL,
                                         grad_operator(discr, dd_vol, dd_faces,
                                                       temper, t_flux_bnd))

            print(f"{grad_cv_minus=}")
            print(f"{grad_t_minus=}")

            v_flux_bc = wall.viscous_divergence_flux(discr, btag=BTAG_ALL,
                                                     gas_model=gas_model,
                                                     state_minus=state_minus,
                                                     grad_cv_minus=grad_cv_minus,
                                                     grad_t_minus=grad_t_minus)
            print(f"{v_flux_bc=}")


@pytest.mark.parametrize("dim", [1, 2, 3])
# @pytest.mark.parametrize("order", [1, 2, 3, 4, 5])
# def test_noslip(actx_factory, dim, order):
def test_prescribedviscous(actx_factory, dim):
    """Check viscous prescribed boundary treatment."""
    actx = actx_factory()
    order = 1

    kappa = 3.0
    sigma = 5.0

    from mirgecom.transport import SimpleTransport
    transport_model = SimpleTransport(viscosity=sigma, thermal_conductivity=kappa)

    # Functions that control PrescribedViscousBoundary (pvb):
    # Specify none to get a DummyBoundary-like behavior
    # Specify q_func to prescribe soln(Q) at the boundary (InflowOutflow likely)
    # > q_plus = q_func(nodes, eos, q_minus, **kwargs)
    # Specify (*note) q_flux_func to prescribe flux of Q through the boundary:
    # > q_flux_func(nodes, eos, q_minus, nhat, **kwargs)
    # Specify grad_q_func to prescribe grad(Q) at the boundary:
    # > s_plus = grad_q_func(nodes, eos, q_minus, grad_q_minus ,**kwargs)
    # Specify t_func to prescribe temperature at the boundary: (InflowOutflow likely)
    # > t_plus = t_func(nodes, eos, q_minus, **kwargs)
    # Prescribe (*note) t_flux to prescribe "flux of temperature" at the boundary:
    # > t_flux_func(nodes, eos, q_minus, nhat, **kwargs)
    # Prescribe grad(temperature) at the boundary with grad_t_func:
    # > grad_t_plus = grad_t_func(nodes, eos, q_minus, grad_t_minus, **kwargs)
    # Fully prescribe the inviscid or viscous flux - unusual
    # inviscid_flux_func(nodes, eos, q_minus, **kwargs)
    # viscous_flux_func(nodes, eos, q_minus, grad_q_minus, t_minus,
    #                   grad_t_minus, nhat, **kwargs)
    #
    # (*note): Most people will never change these as they are used internally
    #          to compute a DG gradient of Q and temperature.

    from mirgecom.boundary import PrescribedFluidBoundary
    wall = PrescribedFluidBoundary()
    gas_model = GasModel(eos=IdealSingleGas(gas_const=1.0),
                         transport=transport_model)

    npts_geom = 17
    a = 1.0
    b = 2.0
    mesh = _get_box_mesh(dim=dim, a=a, b=b, n=npts_geom)
    #    boundaries = {BTAG_ALL: wall}
    # for i in range(dim):
    #     boundaries[DTAG_BOUNDARY("-"+str(i+1))] = 0
    #     boundaries[DTAG_BOUNDARY("+"+str(i+1))] = 0

    discr = EagerDGDiscretization(actx, mesh, order=order)
    nodes = thaw(actx, discr.nodes())
    nhat = thaw(actx, discr.normal(BTAG_ALL))
    print(f"{nhat=}")

    from mirgecom.flux import gradient_flux_central

    def scalar_flux_interior(int_tpair):
        normal = thaw(actx, discr.normal(int_tpair.dd))
        # Hard-coding central per [Bassi_1997]_ eqn 13
        flux_weak = gradient_flux_central(int_tpair, normal)
        return discr.project(int_tpair.dd, "all_faces", flux_weak)

    # utility to compare stuff on the boundary only
    # from functools import partial
    # bnd_norm = partial(discr.norm, p=np.inf, dd=BTAG_ALL)

    logger.info(f"Number of {dim}d elems: {mesh.nelements}")
    # for velocities in each direction
    # err_max = 0.0
    for vdir in range(dim):
        vel = np.zeros(shape=(dim,))

        # for velocity directions +1, and -1
        for parity in [1.0, -1.0]:
            vel[vdir] = parity
            from mirgecom.initializers import Uniform
            initializer = Uniform(dim=dim, velocity=vel)
            cv = initializer(nodes, eos=gas_model.eos)
            state = make_fluid_state(cv, gas_model)
            state_minus = project_fluid_state(discr, "vol", BTAG_ALL,
                                              state, gas_model)

            print(f"{cv=}")
            temper = state.temperature
            print(f"{temper=}")

            cv_int_tpair = interior_trace_pair(discr, cv)
            cv_flux_int = scalar_flux_interior(cv_int_tpair)
            cv_flux_bc = wall.cv_gradient_flux(discr, btag=BTAG_ALL,
                                               gas_model=gas_model,
                                               state_minus=state_minus)

            cv_flux_bnd = cv_flux_bc + cv_flux_int

            t_int_tpair = interior_trace_pair(discr, temper)
            t_flux_int = scalar_flux_interior(t_int_tpair)
            t_flux_bc = wall.temperature_gradient_flux(discr, btag=BTAG_ALL,
                                                       gas_model=gas_model,
                                                       state_minus=state_minus)
            t_flux_bnd = t_flux_bc + t_flux_int

            from mirgecom.inviscid import inviscid_facial_flux
            i_flux_bc = wall.inviscid_divergence_flux(discr, btag=BTAG_ALL,
                                                      gas_model=gas_model,
                                                      state_minus=state_minus)
            state_pair = make_fluid_state_interior_trace_pair(discr, state,
                                                              gas_model)
            i_flux_int = inviscid_facial_flux(discr, gas_model=gas_model,
                                              state_pair=state_pair)
            i_flux_bnd = i_flux_bc + i_flux_int

            print(f"{cv_flux_bnd=}")
            print(f"{t_flux_bnd=}")
            print(f"{i_flux_bnd=}")

            from mirgecom.operators import grad_operator
            from grudge.dof_desc import as_dofdesc
            dd_vol = as_dofdesc("vol")
            dd_faces = as_dofdesc("all_faces")
            grad_cv = grad_operator(discr, dd_vol, dd_faces, cv, cv_flux_bnd)
            grad_t = grad_operator(discr, dd_vol, dd_faces, temper, t_flux_bnd)
            grad_cv_minus = discr.project("vol", BTAG_ALL, grad_cv)
            grad_t_minus = discr.project("vol", BTAG_ALL, grad_t)

            print(f"{grad_cv_minus=}")
            print(f"{grad_t_minus=}")

            v_flux_bc = wall.viscous_divergence_flux(discr=discr, btag=BTAG_ALL,
                                                     gas_model=gas_model,
                                                     state_minus=state_minus,
                                                     grad_cv_minus=grad_cv_minus,
                                                     grad_t_minus=grad_t_minus)
            print(f"{v_flux_bc=}")<|MERGE_RESOLUTION|>--- conflicted
+++ resolved
@@ -34,11 +34,6 @@
 from mirgecom.initializers import Lump
 from mirgecom.boundary import AdiabaticSlipBoundary
 from mirgecom.eos import IdealSingleGas
-from mirgecom.gas_model import (
-    GasModel,
-    make_fluid_state,
-    project_fluid_state
-)
 from grudge.eager import (
     EagerDGDiscretization,
     interior_trace_pair
@@ -81,11 +76,7 @@
     nodes = thaw(actx, discr.nodes())
     orig = np.zeros(shape=(dim,))
     nhat = thaw(actx, discr.normal(BTAG_ALL))
-<<<<<<< HEAD
     gas_model = GasModel(eos=IdealSingleGas())
-=======
-    gas_model = GasModel(eos=eos)
->>>>>>> 50d01591
 
     logger.info(f"Number of {dim}d elems: {mesh.nelements}")
 
@@ -99,35 +90,18 @@
             wall = AdiabaticSlipBoundary()
 
             uniform_state = initializer(nodes)
-<<<<<<< HEAD
             cv_minus = discr.project("vol", BTAG_ALL, uniform_state)
             state_minus = make_fluid_state(cv=cv_minus, gas_model=gas_model)
 
-            state_plus = wall._bnd_state_func(
-                discr=discr, btag=BTAG_ALL, gas_model=gas_model,
-                state_minus=state_minus)
-=======
-            fluid_state = make_fluid_state(uniform_state, gas_model)
->>>>>>> 50d01591
-
             def bnd_norm(vec):
                 return actx.to_numpy(discr.norm(vec, p=np.inf, dd=BTAG_ALL))
 
-<<<<<<< HEAD
-            bnd_pair = TracePair(BTAG_ALL, interior=cv_minus, exterior=state_plus.cv)
-=======
-            interior_soln = \
-                project_fluid_state(discr, "vol", BTAG_ALL, gas_model=gas_model,
-                                    state=fluid_state)
-
-            bnd_soln = \
+            state_plus = \
                 wall.adiabatic_slip_state(discr, btag=BTAG_ALL, gas_model=gas_model,
-                                          state_minus=interior_soln)
-
-            from grudge.trace_pair import TracePair
-            bnd_pair = TracePair(BTAG_ALL, interior=interior_soln.cv,
-                                 exterior=bnd_soln.cv)
->>>>>>> 50d01591
+                                          state_minus=state_minus)
+
+            bnd_pair = TracePair(BTAG_ALL, interior=state_minus.cv,
+                                 exterior=state_plus.cv)
 
             # check that mass and energy are preserved
             mass_resid = bnd_pair.int.mass - bnd_pair.ext.mass
@@ -158,12 +132,7 @@
     actx = actx_factory()
 
     wall = AdiabaticSlipBoundary()
-<<<<<<< HEAD
     gas_model = GasModel(eos=IdealSingleGas())
-=======
-    eos = IdealSingleGas()
-    gas_model = GasModel(eos=eos)
->>>>>>> 50d01591
 
     from pytools.convergence import EOCRecorder
     eoc = EOCRecorder()
@@ -194,15 +163,6 @@
                 vel[vdir] = parity
                 from mirgecom.initializers import Uniform
                 initializer = Uniform(dim=dim, velocity=vel)
-<<<<<<< HEAD
-                cv_minus = discr.project("vol", BTAG_ALL, initializer(nodes))
-                state_minus = make_fluid_state(cv=cv_minus, gas_model=gas_model)
-                state_plus = wall._bnd_state_func(discr=discr, btag=BTAG_ALL,
-                                               gas_model=gas_model,
-                                               state_minus=state_minus)
-                bnd_pair = TracePair(BTAG_ALL, interior=state_minus,
-                                     exterior=state_plus)
-=======
                 uniform_state = initializer(nodes)
                 fluid_state = make_fluid_state(uniform_state, gas_model)
 
@@ -214,12 +174,10 @@
                                                      gas_model=gas_model,
                                                      state_minus=interior_soln)
 
-                from grudge.trace_pair import TracePair
                 bnd_pair = TracePair(BTAG_ALL, interior=interior_soln.cv,
                                      exterior=bnd_soln.cv)
                 state_pair = TracePair(BTAG_ALL, interior=interior_soln,
                                        exterior=bnd_soln)
->>>>>>> 50d01591
 
                 # Check the total velocity component normal
                 # to each surface.  It should be zero.  The
@@ -228,15 +186,11 @@
                 err_max = max(err_max, bnd_norm(np.dot(avg_state.momentum, nhat)))
 
                 from mirgecom.inviscid import inviscid_facial_flux
-<<<<<<< HEAD
+
                 bnd_flux = \
                     inviscid_facial_flux(discr=discr, gas_model=gas_model,
-                                         state_pair=bnd_pair, local=True)
-
-=======
-                bnd_flux = inviscid_facial_flux(discr, state_pair,
-                                                           local=True)
->>>>>>> 50d01591
+                                         state_pair=state_pair, local=True)
+
                 err_max = max(err_max, bnd_norm(bnd_flux.mass),
                               bnd_norm(bnd_flux.energy))
 
