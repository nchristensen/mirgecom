--- conflicted
+++ resolved
@@ -199,15 +199,10 @@
     """
     from arraycontext import thaw
     normal = thaw(discr.normal(state_pair.dd), state_pair.int.array_context)
-<<<<<<< HEAD
-    num_flux = numerical_flux_func(state_pair, gas_model, normal)
-    return num_flux if local else discr.project(state_pair.dd, "all_faces", num_flux)
-=======
     num_flux = numerical_flux_func(normal, gas_model, state_pair)
     dd = state_pair.dd
     dd_allfaces = dd.with_dtag("all_faces")
     return num_flux if local else discr.project(dd, dd_allfaces, num_flux)
->>>>>>> c72e969c
 
 
 def get_inviscid_timestep(discr, state):
