"""Test the EOS interfaces."""

__copyright__ = """
Copyright (C) 2020 University of Illinois Board of Trustees
"""


__license__ = """
Permission is hereby granted, free of charge, to any person obtaining a copy
of this software and associated documentation files (the "Software"), to deal
in the Software without restriction, including without limitation the rights
to use, copy, modify, merge, publish, distribute, sublicense, and/or sell
copies of the Software, and to permit persons to whom the Software is
furnished to do so, subject to the following conditions:

The above copyright notice and this permission notice shall be included in
all copies or substantial portions of the Software.

THE SOFTWARE IS PROVIDED "AS IS", WITHOUT WARRANTY OF ANY KIND, EXPRESS OR
IMPLIED, INCLUDING BUT NOT LIMITED TO THE WARRANTIES OF MERCHANTABILITY,
FITNESS FOR A PARTICULAR PURPOSE AND NONINFRINGEMENT. IN NO EVENT SHALL THE
AUTHORS OR COPYRIGHT HOLDERS BE LIABLE FOR ANY CLAIM, DAMAGES OR OTHER
LIABILITY, WHETHER IN AN ACTION OF CONTRACT, TORT OR OTHERWISE, ARISING FROM,
OUT OF OR IN CONNECTION WITH THE SOFTWARE OR THE USE OR OTHER DEALINGS IN
THE SOFTWARE.
"""
import logging
import numpy as np
import pyopencl as cl
import pytest
import cantera
from pytools.obj_array import make_obj_array

from grudge import op

from meshmode.array_context import (  # noqa
    PyOpenCLArrayContext,
    PytatoPyOpenCLArrayContext
)
from meshmode.mesh.generation import generate_regular_rect_mesh
from meshmode.array_context import (  # noqa
    pytest_generate_tests_for_pyopencl_array_context
    as pytest_generate_tests)

from mirgecom.fluid import make_conserved
from mirgecom.eos import IdealSingleGas, PyrometheusMixture
from mirgecom.gas_model import GasModel, make_fluid_state
from mirgecom.initializers import Vortex2D, Lump, Uniform
from mirgecom.discretization import create_discretization_collection
from mirgecom.mechanisms import get_mechanism_input
from mirgecom.thermochemistry import get_pyrometheus_wrapper_class_from_cantera

logger = logging.getLogger(__name__)


@pytest.mark.parametrize("mechname", ["air_3sp", "uiuc_7sp", "sandiego",
                                      "uiuc_8sp_phenol", "uiuc_4sp_oxidation"])
@pytest.mark.parametrize("dim", [1, 2, 3])
@pytest.mark.parametrize("pressure", [25000.0, 101325.0])
def test_mixture_dependent_properties(ctx_factory, mechname, dim, pressure):
    """Test MixtureEOS functionality."""
    cl_ctx = ctx_factory()
    queue = cl.CommandQueue(cl_ctx)
    actx = PyOpenCLArrayContext(queue)

    nel_1d = 4

    mesh = generate_regular_rect_mesh(
        a=(-0.5,) * dim, b=(0.5,) * dim, nelements_per_axis=(nel_1d,) * dim
    )

    order = 1

    logger.info(f"Number of elements {mesh.nelements}")

    dcoll = create_discretization_collection(actx, mesh, order=order)
    ones = dcoll.zeros(actx) + 1.0
    zeros = dcoll.zeros(actx)

    # Pyrometheus initialization
    mech_input = get_mechanism_input(mechname)
    cantera_soln = cantera.Solution(name="gas", yaml=mech_input)
    pyro_obj = get_pyrometheus_wrapper_class_from_cantera(
        cantera_soln, temperature_niter=3)(actx.np)

    nspecies = pyro_obj.num_species
    print(f"PyrometheusMixture::NumSpecies = {nspecies}")

    def inf_norm(x):
        return actx.to_numpy(op.norm(dcoll, x, np.inf))

    # ~~~ First check each species individually for a fixed temperature

    tempin = 600.0
    eos = PyrometheusMixture(pyro_obj, temperature_guess=tempin)
    gas_model = GasModel(eos=eos)
    for i in range(nspecies):
        x = np.zeros(nspecies,)
        x[i] = 1.0

        cantera_soln.TPX = tempin, pressure, x
        can_t, can_rho, can_y = cantera_soln.TDY
        can_p = cantera_soln.P

        pin = can_p * ones
        tin = can_t * ones
        yin = can_y * ones
        rhoin = can_rho * ones

        # First, check density
        mass = eos.get_density(pin, tin, yin)
        abs_err_m = inf_norm(mass - can_rho)
        assert abs_err_m/can_rho < 1.0e-14
        assert abs_err_m < 1.0e-10

        # then proceed to conserved variables
        cv = make_conserved(dim=2, mass=rhoin,
                            momentum=make_obj_array([zeros, zeros]),
                            energy=rhoin*gas_model.eos.get_internal_energy(tin, yin),
                            species_mass=rhoin*yin)

        fluid_state = make_fluid_state(cv, gas_model, tin)

        # check the state built
        abs_err_t = inf_norm(fluid_state.dv.temperature - can_t)
        assert abs_err_t/can_t < 1.0e-14
        assert abs_err_t < 1.0e-10

        abs_err_p = inf_norm(fluid_state.dv.pressure - can_p)
        assert abs_err_p/can_p < 1.0e-14
        assert abs_err_p < 1.0e-9

        # heat capacity per mass unit
        can_cv = cantera_soln.cv
        heat_cap_cv = eos.heat_capacity_cv(cv, tin)
        abs_err_cv = inf_norm(heat_cap_cv - can_cv)
        assert abs_err_cv/np.abs(can_cv) < 1.0e-12
        assert abs_err_cv < 1.0e-6

        can_cp = cantera_soln.cp
        heat_cap_cp = eos.heat_capacity_cp(cv, tin)
        abs_err_cp = inf_norm(heat_cap_cp - can_cp)
        assert abs_err_cp/np.abs(can_cp) < 1.0e-12
        assert abs_err_cp < 1.0e-6

        can_gamma = cantera_soln.cp/cantera_soln.cv
        gamma = eos.gamma(cv, tin)
        abs_err_gamma = inf_norm(gamma - can_gamma)
        assert abs_err_gamma/np.abs(can_gamma) < 1.0e-12
        assert abs_err_gamma < 1.0e-6

        # internal energy and energy per mass unit
        can_e = cantera_soln.int_energy_mass
        int_energy = eos.get_internal_energy(tin, yin)
        abs_err_e = inf_norm(int_energy - can_e)
        assert abs_err_e/np.abs(can_e) < 1.0e-12
        assert abs_err_e < 1.0e-6

        # enthalpy
        can_h = cantera_soln.enthalpy_mass
        enthalpy = fluid_state.dv.species_enthalpies[i]  # pylint: disable=no-member
        abs_err_h = inf_norm(enthalpy - can_h)
        assert abs_err_h/np.abs(can_h) < 1.0e-12
        assert abs_err_h < 1.0e-6

    # ~~~ Now check an actual mixture at different temperatures

    x = 1.0/nspecies*np.ones(nspecies,)

    for tempin in ([300.0, 600.0, 900.0, 1200.0]):

        print(f"Testing (t,P) = ({tempin}, {pressure})")

        cantera_soln.TPX = tempin, pressure, x
        can_t, can_rho, can_y = cantera_soln.TDY
        can_p = cantera_soln.P

        pin = can_p * ones
        tin = can_t * ones
        yin = can_y * ones
        rhoin = can_rho * ones

        mass = eos.get_density(pin, tin, yin)
        abs_err_m = inf_norm(mass - can_rho)
        assert abs_err_m/can_rho < 1.0e-14
        assert abs_err_m < 1.0e-10

        cv = make_conserved(dim=2, mass=rhoin,
                            momentum=make_obj_array([zeros, zeros]),
                            energy=rhoin*gas_model.eos.get_internal_energy(tin, yin),
                            species_mass=rhoin*yin)

        fluid_state = make_fluid_state(cv, gas_model, tin)

        abs_err_t = inf_norm(fluid_state.dv.temperature - can_t)
        assert abs_err_t/can_t < 1.0e-14
        assert abs_err_t < 1.0e-10

        abs_err_p = inf_norm(fluid_state.dv.pressure - can_p)
        assert abs_err_p/can_p < 1.0e-14
        assert abs_err_p < 1.0e-9

        can_cv = cantera_soln.cv
        heat_cap_cv = eos.heat_capacity_cv(cv, tin)
        abs_err_cv = inf_norm(heat_cap_cv - can_cv)
        assert abs_err_cv/np.abs(can_cv) < 1.0e-12
        assert abs_err_cv < 1.0e-6

        can_cp = cantera_soln.cp
        heat_cap_cp = eos.heat_capacity_cp(cv, tin)
        abs_err_cp = inf_norm(heat_cap_cp - can_cp)
        assert abs_err_cp/np.abs(can_cp) < 1.0e-12
        assert abs_err_cp < 1.0e-6

        can_gamma = cantera_soln.cp/cantera_soln.cv
        gamma = eos.gamma(cv, tin)
        abs_err_gamma = inf_norm(gamma - can_gamma)
        assert abs_err_gamma/np.abs(can_gamma) < 1.0e-12
        assert abs_err_gamma < 1.0e-6

        can_e = cantera_soln.int_energy_mass
        int_energy = eos.get_internal_energy(tin, yin)
        abs_err_e = inf_norm(int_energy - can_e)
        assert abs_err_e/np.abs(can_e) < 1.0e-12
        assert abs_err_e < 1.0e-6

        can_h = cantera_soln.enthalpy_mass
        enthalpy = eos.get_enthalpy(tin, yin)
        abs_err_h = inf_norm(enthalpy - can_h)
        assert abs_err_h/np.abs(can_h) < 1.0e-12
        assert abs_err_h < 1.0e-6


@pytest.mark.parametrize("mechname", ["air_3sp", "uiuc_7sp", "sandiego",
                                      "uiuc_8sp_phenol", "uiuc_4sp_oxidation"])
def test_pyrometheus_mechanisms(ctx_factory, mechname, output_mechanism=True):
    """Test known pyrometheus mechanisms.

    This test reproduces a pyrometheus-native test in the MIRGE context and
    compare thermo properties to the corresponding mechanism in Cantera.
    """
    cl_ctx = ctx_factory()
    queue = cl.CommandQueue(cl_ctx)
    actx = PyOpenCLArrayContext(queue)

    dim = 1
    nel_1d = 2

    mesh = generate_regular_rect_mesh(
        a=(-0.5,) * dim, b=(0.5,) * dim, nelements_per_axis=(nel_1d,) * dim
    )

    order = 4

    logger.info(f"Number of elements {mesh.nelements}")

    dcoll = create_discretization_collection(actx, mesh, order=order)

    def inf_norm(x):
        return actx.to_numpy(op.norm(dcoll, x, np.inf))

    # Pyrometheus initialization
    mech_input = get_mechanism_input(mechname)
    cantera_soln = cantera.Solution(name="gas", yaml=mech_input)

    if output_mechanism:
        import pyrometheus
        # write then load the mechanism file to yield better readable pytest coverage
        with open(f"./{mechname}.py", "w") as mech_file:
            code = pyrometheus.codegen.python.gen_thermochem_code(cantera_soln)
            print(code, file=mech_file)

        import importlib
        from mirgecom.thermochemistry import get_pyrometheus_wrapper_class
        pyromechlib = importlib.import_module(f"{mechname}")
        pyro_mechanism = get_pyrometheus_wrapper_class(
            pyro_class=pyromechlib.Thermochemistry)(actx.np)
    else:
        pyro_mechanism = \
            get_pyrometheus_wrapper_class_from_cantera(cantera_soln)(actx.np)

    nspecies = pyro_mechanism.num_species
    print(f"PyrometheusMixture::NumSpecies = {nspecies}")

    press0 = 101325.0
    temp0 = 300.0
    y0s = np.ones(shape=(nspecies,))/float(nspecies)

    for fac in [0.125, 0.25, 0.5, 1.0, 2.0, 4.0, 8.0]:
        pressin = fac * press0
        tempin = fac * temp0

        print(f"Testing (t,P) = ({tempin}, {pressin})")
        cantera_soln.TPY = tempin, pressin, y0s

        can_t, can_m, can_y = cantera_soln.TDY
        can_e = cantera_soln.int_energy_mass
        can_p = cantera_soln.P
        can_e = cantera_soln.int_energy_mass
        can_h = cantera_soln.enthalpy_mass
        can_c = cantera_soln.concentrations

        ones = dcoll.zeros(actx) + 1.0
        tin = can_t * ones
        pin = can_p * ones
        yin = make_obj_array([can_y[i] * ones for i in range(nspecies)])

        pyro_m = pyro_mechanism.get_density(pin, tin, yin)
        pyro_e = pyro_mechanism.get_mixture_internal_energy_mass(tin, yin)
        pyro_t = pyro_mechanism.get_temperature(pyro_e, tin, yin)
        pyro_p = pyro_mechanism.get_pressure(pyro_m, pyro_t, yin)
        pyro_h = pyro_mechanism.get_mixture_enthalpy_mass(pyro_t, yin)
        pyro_c = pyro_mechanism.get_concentrations(pyro_m, yin)

        assert inf_norm((pyro_c - can_c)) < 1e-14
        assert inf_norm((pyro_t - can_t) / can_t) < 1e-14
        assert inf_norm((pyro_m - can_m) / can_m) < 1e-14
        assert inf_norm((pyro_p - can_p) / can_p) < 1e-14
        assert inf_norm((pyro_e - can_e) / can_e) < 1e-10
        assert inf_norm((pyro_h - can_h) / can_h) < 1e-10

        # Test the concentrations zero level
        y = -ones*y0s
        print(f"{y=}")
        conc = pyro_mechanism.get_concentrations(pyro_m, y)
        print(f"{conc=}")
        for spec in range(nspecies):
            assert inf_norm(conc[spec]) < 1e-14

        zlev = 1e-3
        test_mech = get_pyrometheus_wrapper_class_from_cantera(
            cantera_soln, zero_level=zlev)(actx.np)

        y = 0*y + zlev
        print(f"{y=}")
        conc = test_mech.get_concentrations(pyro_m, y)
        print(f"{conc=}")
        for spec in range(nspecies):
            assert inf_norm(conc[spec]) < 1e-14


<<<<<<< HEAD
# FIXME This test is kinda redudant
=======
>>>>>>> f033e780
@pytest.mark.parametrize("mechname", ["uiuc_7sp", "sandiego"])
@pytest.mark.parametrize("dim", [1, 2, 3])
@pytest.mark.parametrize("y0", [0, 1])
@pytest.mark.parametrize("vel", [0.0, 1.0])
def test_pyrometheus_eos(ctx_factory, mechname, dim, y0, vel):
    """Test PyrometheusMixture EOS for all available mechanisms.

    Tests that the PyrometheusMixture EOS gets the same thermo properties
    (p, T, e) as the Pyrometheus-native mechanism code.
    """
    cl_ctx = ctx_factory()
    queue = cl.CommandQueue(cl_ctx)
    actx = PyOpenCLArrayContext(queue)

    nel_1d = 4

    mesh = generate_regular_rect_mesh(
        a=(-0.5,) * dim, b=(0.5,) * dim, nelements_per_axis=(nel_1d,) * dim
    )

    order = 4

    logger.info(f"Number of elements {mesh.nelements}")

    dcoll = create_discretization_collection(actx, mesh, order=order)
    nodes = actx.thaw(dcoll.nodes())

    ones = dcoll.zeros(actx) + 1.0

    def inf_norm(x):
        return actx.to_numpy(op.norm(dcoll, x, np.inf))

    # Pyrometheus initialization
    mech_input = get_mechanism_input(mechname)
<<<<<<< HEAD
    sol = cantera.Solution(name="gas", yaml=mech_input)
    prometheus_mechanism = get_pyrometheus_wrapper_class_from_cantera(
        sol, temperature_niter=5)(actx.np)
=======
    cantera_soln = cantera.Solution(name="gas", yaml=mech_input)
    pyro_mechanism = get_pyrometheus_wrapper_class_from_cantera(
        cantera_soln, temperature_niter=5)(actx.np)

    nspecies = pyro_mechanism.num_species
    print(f"PyrometheusMixture::Mechanism = {mechname}")
    print(f"PyrometheusMixture::NumSpecies = {nspecies}")
>>>>>>> f033e780

    eos = PyrometheusMixture(pyro_mechanism)
    gas_model = GasModel(eos=eos)

    eos = PyrometheusMixture(prometheus_mechanism)
    gas_model = GasModel(eos=eos)

    press0 = 101500.0
    temp0 = 300.0
    y0s = np.zeros(shape=(nspecies,))
    for i in range(1, nspecies):
        y0s[i] = y0 / (10.0 ** i)
    y0s[0] = 1.0 - np.sum(y0s[1:])
    velocity = vel * np.ones(shape=(dim,))

    for fac in [0.125, 0.25, 0.5, 1.0, 2.0, 4.0, 8.0]:
        tempin = fac * temp0
        pressin = fac * press0

        print(f"Testing {mechname}(t,P) = ({tempin}, {pressin})")

        tin = tempin * ones
        pin = pressin * ones
        yin = y0s * ones
<<<<<<< HEAD

        # avoid starting too far from the actual temperature
        tguess = tempin + ones*100.0*np.random.random()
        assert inf_norm(tguess) > 0.0
=======
>>>>>>> f033e780

        # avoid starting too far from the actual temperature
        tguess = tempin + ones*100.0*np.random.random()
        assert inf_norm(tguess) > 0.0

        pyro_rho = pyro_mechanism.get_density(pin, tin, yin)
        pyro_e = pyro_mechanism.get_mixture_internal_energy_mass(tin, yin)
        pyro_t = pyro_mechanism.get_temperature(pyro_e, tguess, yin)
        pyro_p = pyro_mechanism.get_pressure(pyro_rho, pyro_t, yin)

        # print(f"prom(rho, y, p, t, e) = ({pyro_rho}, {y0s}, "
        #       f"{pyro_p}, {pyro_t}, {pyro_e})")

        initializer = Uniform(
            dim=dim, pressure=pyro_p, temperature=pyro_t,
            species_mass_fractions=y0s, velocity=velocity)

        cv = initializer(eos=eos, t=0, x_vec=nodes)
        fluid_state = make_fluid_state(cv, gas_model, temperature_seed=tguess)
        p = fluid_state.pressure
        temperature = fluid_state.temperature
        internal_energy = eos.get_internal_energy(temperature=tin,
                                                  species_mass_fractions=yin)
        y = cv.species_mass_fractions
        rho = cv.mass

        # print(f"pyro_y = {y}")
        # print(f"pyro_eos.p = {p}")
        # print(f"pyro_eos.temp = {temperature}")
        # print(f"pyro_eos.e = {internal_energy}")

        tol = 5e-14
        assert inf_norm((cv.mass - pyro_rho) / pyro_rho) < tol
        assert inf_norm((internal_energy - pyro_e) / pyro_e) < tol
        assert inf_norm((p - pyro_p) / pyro_p) < tol
        assert inf_norm((temperature - pyro_t) / pyro_t) < tol

        # Test the concentrations zero level
        y = -1.0*y
        # print(f"{y=}")
<<<<<<< HEAD
        conc = prometheus_mechanism.get_concentrations(rho, y)
=======
        conc = pyro_mechanism.get_concentrations(rho, y)
>>>>>>> f033e780
        # print(f"{conc=}")
        for spec in range(nspecies):
            assert max(conc[spec]).all() >= 0

        zlev = 1e-3
        test_mech = \
            get_pyrometheus_wrapper_class_from_cantera(cantera_soln,
                                                       zero_level=zlev)(actx.np)

        y = 0*y + zlev
        # print(f"{y=}")
        conc = test_mech.get_concentrations(rho, y)
        # print(f"{conc=}")
        for spec in range(nspecies):
            assert max(conc[spec]).all() == 0


@pytest.mark.parametrize("mechname", ["uiuc_7sp_const_gamma"])
def test_temperature_constant_cv(ctx_factory, mechname):
    """Test mechanism with constant heat capacity."""
    cl_ctx = ctx_factory()
    queue = cl.CommandQueue(cl_ctx)
    actx = PyOpenCLArrayContext(queue)

    dim = 1
    nel_1d = 1

    mesh = generate_regular_rect_mesh(
        a=(-0.5,) * dim, b=(0.5,) * dim, nelements_per_axis=(nel_1d,) * dim
    )

    order = 4

    logger.info(f"Number of elements {mesh.nelements}")

    dcoll = create_discretization_collection(actx, mesh, order=order)
    zeros = dcoll.zeros(actx)
    ones = dcoll.zeros(actx) + 1.0

    def inf_norm(x):
        return actx.to_numpy(op.norm(dcoll, x, np.inf))

    # Pyrometheus initialization
    mech_input = get_mechanism_input(mechname)
    cantera_soln = cantera.Solution(name="gas", yaml=mech_input)
    cantera_soln.set_equivalence_ratio(phi=1.0, fuel="C2H4:1",
                                       oxidizer="O2:1.0,N2:3.76")

    pyro_obj = get_pyrometheus_wrapper_class_from_cantera(
        cantera_soln, temperature_niter=0)(actx.np)

    pressin = cantera.one_atm  # pylint: disable=no-member
    eos = PyrometheusMixture(pyro_obj, temperature_guess=666.)

    for tin in ([300.0, 600.0, 900.0, 1200.0, 1500.0, 1800.0, 2100.0]):
        cantera_soln.TP = tin, pressin
        print(f"Testing (t,P) = ({tin}, {pressin})")
        cantera_soln.equilibrate("TP")

        rhoin = cantera_soln.density * ones
        yin = cantera_soln.Y * ones
        ein = rhoin*eos.get_internal_energy(temperature=tin,
                                            species_mass_fractions=yin)

        cv = make_conserved(dim=dim, mass=rhoin, energy=ein,
            momentum=make_obj_array([zeros]), species_mass=rhoin*yin)

        temp = eos.temperature(cv=cv, temperature_seed=tin)

        assert inf_norm(temp - tin) > 1e-15


@pytest.mark.parametrize("dim", [1, 2, 3])
def test_idealsingle_lump(ctx_factory, dim):
    """Test IdealSingle EOS with mass lump.

    Tests that the IdealSingleGas EOS returns the correct (uniform) pressure for the
    Lump solution field.
    """
    cl_ctx = ctx_factory()
    queue = cl.CommandQueue(cl_ctx)
    actx = PyOpenCLArrayContext(queue)

    nel_1d = 4

    mesh = generate_regular_rect_mesh(
        a=(-0.5,) * dim, b=(0.5,) * dim, nelements_per_axis=(nel_1d,) * dim
    )

    order = 3
    logger.info(f"Number of elements {mesh.nelements}")

    dcoll = create_discretization_collection(actx, mesh, order=order)
    nodes = actx.thaw(dcoll.nodes())

    # Init soln with Vortex
    center = np.zeros(shape=(dim,))
    velocity = np.zeros(shape=(dim,))
    velocity[0] = 1
    lump = Lump(dim=dim, center=center, velocity=velocity)
    eos = IdealSingleGas()
    cv = lump(nodes)

    def inf_norm(x):
        return actx.to_numpy(op.norm(dcoll, x, np.inf))

    p = eos.pressure(cv)
    exp_p = 1.0
    errmax = inf_norm(p - exp_p)

    exp_ke = 0.5 * cv.mass
    ke = eos.kinetic_energy(cv)
    kerr = inf_norm(ke - exp_ke)

    te = eos.total_energy(cv, p)
    terr = inf_norm(te - cv.energy)

    logger.info(f"lump_soln = {cv}")
    logger.info(f"pressure = {p}")

    assert errmax < 1e-15
    assert kerr < 1e-15
    assert terr < 1e-15


def test_idealsingle_vortex(ctx_factory):
    r"""Test EOS with isentropic vortex.

    Tests that the IdealSingleGas EOS returns the correct pressure (p) for the
    Vortex2D solution field (i.e. $p = \rho^{\gamma}$).
    """
    cl_ctx = ctx_factory()
    queue = cl.CommandQueue(cl_ctx)
    actx = PyOpenCLArrayContext(queue)

    dim = 2
    nel_1d = 4

    mesh = generate_regular_rect_mesh(
        a=[(0.0,), (-5.0,)], b=[(10.0,), (5.0,)], nelements_per_axis=(nel_1d,) * dim
    )

    order = 3
    logger.info(f"Number of elements {mesh.nelements}")

    dcoll = create_discretization_collection(actx, mesh, order=order)
    nodes = actx.thaw(dcoll.nodes())
    eos = IdealSingleGas()
    # Init soln with Vortex
    vortex = Vortex2D()
    cv = vortex(nodes)

    def inf_norm(x):
        return actx.to_numpy(op.norm(dcoll, x, np.inf))

    gamma = eos.gamma()
    p = eos.pressure(cv)
    exp_p = cv.mass ** gamma
    errmax = inf_norm(p - exp_p)

    exp_ke = 0.5 * np.dot(cv.momentum, cv.momentum) / cv.mass
    ke = eos.kinetic_energy(cv)
    kerr = inf_norm(ke - exp_ke)

    te = eos.total_energy(cv, p)
    terr = inf_norm(te - cv.energy)

    logger.info(f"vortex_soln = {cv}")
    logger.info(f"pressure = {p}")

    assert errmax < 1e-15
    assert kerr < 1e-15
    assert terr < 1e-15<|MERGE_RESOLUTION|>--- conflicted
+++ resolved
@@ -339,10 +339,6 @@
             assert inf_norm(conc[spec]) < 1e-14
 
 
-<<<<<<< HEAD
-# FIXME This test is kinda redudant
-=======
->>>>>>> f033e780
 @pytest.mark.parametrize("mechname", ["uiuc_7sp", "sandiego"])
 @pytest.mark.parametrize("dim", [1, 2, 3])
 @pytest.mark.parametrize("y0", [0, 1])
@@ -377,11 +373,6 @@
 
     # Pyrometheus initialization
     mech_input = get_mechanism_input(mechname)
-<<<<<<< HEAD
-    sol = cantera.Solution(name="gas", yaml=mech_input)
-    prometheus_mechanism = get_pyrometheus_wrapper_class_from_cantera(
-        sol, temperature_niter=5)(actx.np)
-=======
     cantera_soln = cantera.Solution(name="gas", yaml=mech_input)
     pyro_mechanism = get_pyrometheus_wrapper_class_from_cantera(
         cantera_soln, temperature_niter=5)(actx.np)
@@ -389,7 +380,6 @@
     nspecies = pyro_mechanism.num_species
     print(f"PyrometheusMixture::Mechanism = {mechname}")
     print(f"PyrometheusMixture::NumSpecies = {nspecies}")
->>>>>>> f033e780
 
     eos = PyrometheusMixture(pyro_mechanism)
     gas_model = GasModel(eos=eos)
@@ -414,13 +404,6 @@
         tin = tempin * ones
         pin = pressin * ones
         yin = y0s * ones
-<<<<<<< HEAD
-
-        # avoid starting too far from the actual temperature
-        tguess = tempin + ones*100.0*np.random.random()
-        assert inf_norm(tguess) > 0.0
-=======
->>>>>>> f033e780
 
         # avoid starting too far from the actual temperature
         tguess = tempin + ones*100.0*np.random.random()
@@ -461,11 +444,7 @@
         # Test the concentrations zero level
         y = -1.0*y
         # print(f"{y=}")
-<<<<<<< HEAD
-        conc = prometheus_mechanism.get_concentrations(rho, y)
-=======
         conc = pyro_mechanism.get_concentrations(rho, y)
->>>>>>> f033e780
         # print(f"{conc=}")
         for spec in range(nspecies):
             assert max(conc[spec]).all() >= 0
