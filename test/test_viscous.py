--- conflicted
+++ resolved
@@ -185,17 +185,11 @@
         cv_bnd = initializer(x_vec=bnd_nodes, eos=eos)
         bnd_nhat = thaw(actx, discr.normal(dd_bdry))
         from grudge.trace_pair import TracePair
-<<<<<<< HEAD
         bnd_tpair = TracePair(dd_bdry, interior=cv_bnd, exterior=cv_bnd)
-        flux_weak = gradient_flux_central(bnd_tpair, bnd_nhat)
+        from arraycontext import outer
+        flux_weak = outer(num_flux_central(bnd_tpair.int, bnd_tpair.ext), bnd_nhat)
         dd_all_faces = dd_bdry.with_domain_tag(
             replace(dd_bdry.domain_tag, tag=FACE_RESTR_ALL))
-=======
-        bnd_tpair = TracePair(btag, interior=cv_bnd, exterior=cv_bnd)
-        from arraycontext import outer
-        flux_weak = outer(num_flux_central(bnd_tpair.int, bnd_tpair.ext), bnd_nhat)
-        dd_all_faces = bnd_tpair.dd.with_dtag("all_faces")
->>>>>>> f8a0b475
         return discr.project(bnd_tpair.dd, dd_all_faces, flux_weak)
 
     for nfac in [1, 2, 4]:
