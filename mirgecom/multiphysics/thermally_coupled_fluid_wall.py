--- conflicted
+++ resolved
@@ -1056,22 +1056,16 @@
         fluid_state, wall_kappa, wall_temperature,
         *,
         time=0.,
-        interface_noslip=True,
         use_kappa_weighted_grad_flux_in_fluid=False,
-        wall_penalty_amount=None,
-<<<<<<< HEAD
-        fluid_operator=ns_operator,
-        quadrature_tag=DISCR_TAG_BASE):
-    # FIXME: Incomplete docs
-    """Compute RHS of the coupled fluid-wall system."""
-=======
         quadrature_tag=DISCR_TAG_BASE,
         fluid_gradient_numerical_flux_func=num_flux_central,
         inviscid_numerical_flux_func=inviscid_facial_flux_rusanov,
         viscous_numerical_flux_func=viscous_facial_flux_harmonic,
-        return_gradients=False):
-    r"""
-    Compute the RHS of the fluid and wall subdomains.
+        interface_noslip=True,
+        return_gradients=False,
+        wall_penalty_amount=None,
+        fluid_operator=ns_operator):
+    r"""Compute the RHS of the fluid and wall subdomains.
 
     Augments *fluid_boundaries* and *wall_boundaries* with the boundaries for the
     fluid-wall interface that are needed to enforce continuity of temperature and
@@ -1172,7 +1166,6 @@
 
         The tuple `(fluid_rhs, wall_rhs)`.
     """
->>>>>>> 5d1e3baf
     if wall_penalty_amount is None:
         # FIXME: After verifying the form of the penalty term, figure out what value
         # makes sense to use as a default here
@@ -1278,13 +1271,8 @@
     wall_all_boundaries.update(wall_boundaries)
     wall_all_boundaries.update(wall_interface_boundaries)
 
-<<<<<<< HEAD
+    # Compute the subdomain NS/diffusion operators using the augmented boundaries
     fluid_op_result = fluid_operator(
-=======
-    # Compute the subdomain NS/diffusion operators using the augmented boundaries
-
-    ns_result = ns_operator(
->>>>>>> 5d1e3baf
         dcoll, gas_model, fluid_state, fluid_all_boundaries,
         time=time, quadrature_tag=quadrature_tag, dd=fluid_dd,
         viscous_numerical_flux_func=viscous_numerical_flux_func,
