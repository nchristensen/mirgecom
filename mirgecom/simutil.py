--- conflicted
+++ resolved
@@ -23,8 +23,8 @@
 --------------------------
 
 .. autofunction:: distribute_mesh
-<<<<<<< HEAD
 .. autofunction:: geometric_mesh_partitioner
+.. autofunction:: generate_and_distribute_mesh
 .. autofunction:: get_number_of_tetrahedron_nodes
 
 Simulation support utilities
@@ -38,10 +38,6 @@
 -------------------
 
 .. autofunction:: force_evaluation
-=======
-.. autofunction:: generate_and_distribute_mesh
-.. autofunction:: get_number_of_tetrahedron_nodes
->>>>>>> ab2b7a01
 
 File comparison utilities
 -------------------------
@@ -93,25 +89,16 @@
 logger = logging.getLogger(__name__)
 
 
-<<<<<<< HEAD
 def get_number_of_tetrahedron_nodes(dim, order, include_faces=False):
-=======
-def get_number_of_tetrahedron_nodes(dim, order):
->>>>>>> ab2b7a01
     """Get number of nodes (modes) in *dim* Tetrahedron of *order*."""
     # number of {nodes, modes} see e.g.:
     # JSH/TW Nodal DG Methods, Section 10.1
     # DOI: 10.1007/978-0-387-72067-8
-<<<<<<< HEAD
     nnodes = int(np.math.factorial(dim+order)
                  / (np.math.factorial(dim) * np.math.factorial(order)))
     if include_faces:
         nnodes = nnodes + (dim+1)*get_number_of_tetrahedron_nodes(dim-1, order)
     return nnodes
-=======
-    return int(np.math.factorial(dim+order)
-               / (np.math.factorial(dim) * np.math.factorial(order)))
->>>>>>> ab2b7a01
 
 
 def check_step(step, interval):
