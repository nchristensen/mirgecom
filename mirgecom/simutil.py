--- conflicted
+++ resolved
@@ -291,14 +291,10 @@
         This is a collective routine and must be called by all MPI ranks.
     """
     actx = red_state.array_context
-<<<<<<< HEAD
     resid = actx.np.abs(red_state - blue_state)
-    max_local_error = [op.nodal_max_loc(discr, "vol", v) for v in resid.join()]
+    max_local_error = [actx.to_numpy(op.nodal_max_loc(discr, "vol", v))
+                       for v in resid.join()]
     return allsync(max_local_error, comm=comm)
-=======
-    resid = red_state - blue_state
-    return [actx.to_numpy(discr.norm(v, np.inf)) for v in resid.join()]
->>>>>>> 8a9689bd
 
 
 def generate_and_distribute_mesh(comm, generate_mesh):
