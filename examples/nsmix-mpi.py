"""Demonstrate combustive mixture with Pyrometheus."""

__copyright__ = """
Copyright (C) 2020 University of Illinois Board of Trustees
"""

__license__ = """
Permission is hereby granted, free of charge, to any person obtaining a copy
of this software and associated documentation files (the "Software"), to deal
in the Software without restriction, including without limitation the rights
to use, copy, modify, merge, publish, distribute, sublicense, and/or sell
copies of the Software, and to permit persons to whom the Software is
furnished to do so, subject to the following conditions:

The above copyright notice and this permission notice shall be included in
all copies or substantial portions of the Software.

THE SOFTWARE IS PROVIDED "AS IS", WITHOUT WARRANTY OF ANY KIND, EXPRESS OR
IMPLIED, INCLUDING BUT NOT LIMITED TO THE WARRANTIES OF MERCHANTABILITY,
FITNESS FOR A PARTICULAR PURPOSE AND NONINFRINGEMENT. IN NO EVENT SHALL THE
AUTHORS OR COPYRIGHT HOLDERS BE LIABLE FOR ANY CLAIM, DAMAGES OR OTHER
LIABILITY, WHETHER IN AN ACTION OF CONTRACT, TORT OR OTHERWISE, ARISING FROM,
OUT OF OR IN CONNECTION WITH THE SOFTWARE OR THE USE OR OTHER DEALINGS IN
THE SOFTWARE.
"""
import logging
import numpy as np
from functools import partial
from pytools.obj_array import make_obj_array

from meshmode.mesh import BTAG_ALL, BTAG_NONE  # noqa
from grudge.shortcuts import make_visualizer
from grudge.dof_desc import DISCR_TAG_QUAD

from mirgecom.discretization import create_discretization_collection
from mirgecom.transport import (
    MixtureAveragedTransport,
    SimpleTransport,
    PowerLawTransport
)
from mirgecom.simutil import get_sim_timestep
from mirgecom.navierstokes import ns_operator

from mirgecom.io import make_init_message
from mirgecom.mpi import mpi_entry_point

from mirgecom.integrators import rk4_step
from mirgecom.steppers import advance_state
from mirgecom.boundary import (  # noqa
    IsothermalWallBoundary
)
from mirgecom.initializers import MixtureInitializer
from mirgecom.eos import PyrometheusMixture
from mirgecom.gas_model import (
    GasModel,
    make_fluid_state
)
import cantera

from logpyle import IntervalTimer, set_dt
from mirgecom.euler import extract_vars_for_logging, units_for_logging
from mirgecom.logging_quantities import (
    initialize_logmgr,
    logmgr_add_many_discretization_quantities,
    logmgr_add_cl_device_info,
    logmgr_add_device_memory_usage,
    set_sim_state
)

logger = logging.getLogger(__name__)


class MyRuntimeError(RuntimeError):
    """Simple exception to kill the simulation."""

    pass


@mpi_entry_point
<<<<<<< HEAD
def main(ctx_factory=cl.create_some_context, use_logmgr=True,
         use_leap=False, use_profiling=False, casename=None,
         rst_filename=None, actx_class=None, lazy=False,
         log_dependent=True, use_overintegration=False,
         use_esdg=False):
=======
def main(use_logmgr=True,
         use_leap=False, casename=None,
         rst_filename=None, actx_class=None,
         log_dependent=True, use_overintegration=False):
>>>>>>> 36bb8989
    """Drive example."""
    if actx_class is None:
        raise RuntimeError("Array context class missing.")

    if casename is None:
        casename = "mirgecom"

    from mpi4py import MPI
    comm = MPI.COMM_WORLD
    rank = comm.Get_rank()
    nparts = comm.Get_size()

    from mirgecom.simutil import global_reduce as _global_reduce
    global_reduce = partial(_global_reduce, comm=comm)

    logmgr = initialize_logmgr(use_logmgr,
        filename=f"{casename}.sqlite", mode="wu", mpi_comm=comm)

    from mirgecom.array_context import initialize_actx, actx_class_is_profiling
    actx = initialize_actx(actx_class, comm)
    queue = getattr(actx, "queue", None)
    use_profiling = actx_class_is_profiling(actx_class)

    # Timestepping control
    # This example runs only 3 steps by default (to keep CI ~short)
    t_final = 3e-9
    current_cfl = .0009
    current_dt = 1e-9
    current_t = 0
    constant_cfl = True
    current_step = 0
    timestepper = rk4_step
    debug = False

    transport_type = 2  # 0 Simple, 1 PowerLawTransport, 2 MixtureAveragedTransport

    # Some i/o frequencies
    nstatus = 1
    nviz = 5
    nrestart = 5
    nhealth = 1

    dim = 2
    rst_path = "restart_data/"
    rst_pattern = (
        rst_path + "{cname}-{step:04d}-{rank:04d}.pkl"
    )
    if rst_filename:  # read the grid from restart data
        rst_filename = f"{rst_filename}-{rank:04d}.pkl"

        from mirgecom.restart import read_restart_data
        restart_data = read_restart_data(actx, rst_filename)
        local_mesh = restart_data["local_mesh"]
        local_nelements = local_mesh.nelements
        global_nelements = restart_data["global_nelements"]
        assert restart_data["nparts"] == nparts
    else:  # generate the grid from scratch
        nel_1d = 8
        box_ll = -0.005
        box_ur = 0.005
        from meshmode.mesh.generation import generate_regular_rect_mesh
        generate_mesh = partial(generate_regular_rect_mesh, a=(box_ll,)*dim,
                                b=(box_ur,) * dim, nelements_per_axis=(nel_1d,)*dim)
        from mirgecom.simutil import generate_and_distribute_mesh
        local_mesh, global_nelements = generate_and_distribute_mesh(comm,
                                                                    generate_mesh)
        local_nelements = local_mesh.nelements

    order = 1
    dcoll = create_discretization_collection(actx, local_mesh, order=order)
    nodes = actx.thaw(dcoll.nodes())

    if use_overintegration:
        quadrature_tag = DISCR_TAG_QUAD
    else:
        quadrature_tag = None

    ones = dcoll.zeros(actx) + 1.0

    if logmgr:
        logmgr_add_cl_device_info(logmgr, queue)
        logmgr_add_device_memory_usage(logmgr, queue)

        vis_timer = IntervalTimer("t_vis", "Time spent visualizing")
        logmgr.add_quantity(vis_timer)

        logmgr.add_watches([
            ("step.max", "step = {value}, "),
            ("t_sim.max", "sim time: {value:1.6e} s\n"),
            ("t_step.max", "------- step walltime: {value:6g} s, "),
            ("t_log.max", "log walltime: {value:6g} s")
        ])

        if log_dependent:
            logmgr_add_many_discretization_quantities(logmgr, dcoll, dim,
                                                      extract_vars_for_logging,
                                                      units_for_logging)
            logmgr.add_watches([
                ("min_pressure", "\n------- P (min, max) (Pa) = ({value:1.9e}, "),
                ("max_pressure",    "{value:1.9e})\n"),
                ("min_temperature", "------- T (min, max) (K)  = ({value:7g}, "),
                ("max_temperature",    "{value:7g})\n")])

    # {{{  Set up initial state using Cantera

    # Use Cantera for initialization
    # -- Pick up the input data for the thermochemistry mechanism
    # --- Note: Users may add their own mechanism input file by dropping it into
    # ---       mirgecom/mechanisms alongside the other mech input files.
    from mirgecom.mechanisms import get_mechanism_input
    mech_input = get_mechanism_input("uiuc")

    cantera_soln = cantera.Solution(name="gas", yaml=mech_input)
    nspecies = cantera_soln.n_species

    # Initial temperature, pressure, and mixture mole fractions are needed to
    # set up the initial state in Cantera.
    init_temperature = 1500.0  # Initial temperature hot enough to burn

    # Parameters for calculating the amounts of fuel, oxidizer, and inert species
    # which directly sets the species fractions inside cantera
    cantera_soln.set_equivalence_ratio(phi=1.0, fuel="C2H4:1,H2:1",
                                       oxidizer={"O2": 1.0, "N2": 3.76})
    x = cantera_soln.X

    # Uncomment next line to make pylint fail when it can't find cantera.one_atm
    one_atm = cantera.one_atm  # pylint: disable=no-member
    # one_atm = 101325.0

    # Let the user know about how Cantera is being initilized
    print(f"Input state (T,P,X) = ({init_temperature}, {one_atm}, {x}")
    # Set Cantera internal gas temperature, pressure, and mole fractios
    cantera_soln.TP = init_temperature, one_atm
    # Pull temperature, total density, mass fractions, and pressure from Cantera
    # We need total density, and mass fractions to initialize the fluid/gas state.
    can_t, can_rho, can_y = cantera_soln.TDY
    can_p = cantera_soln.P
    # *can_t*, *can_p* should not differ (significantly) from user's initial data,
    # but we want to ensure that we use exactly the same starting point as Cantera,
    # so we use Cantera's version of these data.

    # }}}

    # {{{ Create Pyrometheus thermochemistry object & EOS

    # Create a Pyrometheus EOS with the Cantera soln. Pyrometheus uses Cantera and
    # generates a set of methods to calculate chemothermomechanical properties and
    # states for this particular mechanism.
    from mirgecom.thermochemistry import get_pyrometheus_wrapper_class_from_cantera
    pyrometheus_mechanism = \
        get_pyrometheus_wrapper_class_from_cantera(cantera_soln)(actx.np)
    pyro_eos = PyrometheusMixture(pyrometheus_mechanism,
                                  temperature_guess=init_temperature)

    # }}}

    # {{{ Initialize transport model
    spec_ones = np.ones(nspecies)
    kappa = 1e-5
    const_diffus = 1e-5 * spec_ones
    sigma = 1e-5
    lewis = 1. * spec_ones
    lewis[cantera_soln.species_index("H2")] = 0.2
    transport_model = (
        SimpleTransport(viscosity=sigma, thermal_conductivity=kappa,
                        species_diffusivity=const_diffus) if transport_type == 0
        else PowerLawTransport(lewis=lewis) if transport_type == 1 else
        MixtureAveragedTransport(pyrometheus_mechanism)
    )
    # }}}

    # Initialize gas model
    gas_model = GasModel(eos=pyro_eos, transport=transport_model)

    # {{{ MIRGE-Com state initialization
    velocity = np.zeros(shape=(dim,))

    # Initialize the fluid/gas state with Cantera-consistent data:
    # (density, pressure, temperature, mass_fractions)
    print(f"Cantera state (rho,T,P,Y) = ({can_rho}, {can_t}, {can_p}, {can_y}")
    initializer = MixtureInitializer(dim=dim, nspecies=nspecies,
                                     pressure=can_p, temperature=can_t,
                                     massfractions=can_y, velocity=velocity)

    my_boundary = IsothermalWallBoundary(wall_temperature=can_t)
    visc_bnds = {BTAG_ALL: my_boundary}

    def _get_temperature_update(cv, temperature):
        y = cv.species_mass_fractions
        e = gas_model.eos.internal_energy(cv) / cv.mass
        return actx.np.abs(
            pyrometheus_mechanism.get_temperature_update_energy(e, temperature, y))

    def _get_fluid_state(cv, temp_seed):
        return make_fluid_state(cv=cv, gas_model=gas_model,
                                temperature_seed=temp_seed)

    def _ns_operator_for_viz(fluid_state, time):
        ns_rhs, grad_cv, grad_t = \
            ns_operator(dcoll, state=fluid_state, time=time,
                        boundaries=visc_bnds, gas_model=gas_model,
                        return_gradients=True, quadrature_tag=quadrature_tag,
                        use_esdg=use_esdg)
        return make_obj_array([ns_rhs, grad_cv, grad_t])

    get_temperature_update = actx.compile(_get_temperature_update)
    get_fluid_state = actx.compile(_get_fluid_state)
    get_ns_rhs_and_grads = actx.compile(_ns_operator_for_viz)

    tseed = can_t
    if rst_filename:
        current_t = restart_data["t"]
        current_step = restart_data["step"]
        current_cv = restart_data["cv"]
        tseed = restart_data["temperature_seed"]

        if logmgr:
            from mirgecom.logging_quantities import logmgr_set_time
            logmgr_set_time(logmgr, current_step, current_t)
    else:
        # Set the current state from time 0
        current_cv = initializer(x_vec=nodes, eos=gas_model.eos)
        tseed = tseed * ones

    current_state = get_fluid_state(current_cv, tseed)

    # Inspection at physics debugging time
    if debug:
        print("Initial MIRGE-Com state:")
        print(f"{current_state.mass_density=}")
        print(f"{current_state.energy_density=}")
        print(f"{current_state.momentum_density=}")
        print(f"{current_state.species_mass_density=}")
        print(f"Initial Y: {current_state.species_mass_fractions=}")
        print(f"Initial DV pressure: {current_state.temperature=}")
        print(f"Initial DV temperature: {current_state.pressure=}")

    # }}}

    visualizer = make_visualizer(dcoll, order + 3 if dim == 2 else order)
    initname = initializer.__class__.__name__
    eosname = gas_model.eos.__class__.__name__
    init_message = make_init_message(dim=dim, order=order,
                                     nelements=local_nelements,
                                     global_nelements=global_nelements,
                                     dt=current_dt, t_final=t_final,
                                     nviz=nviz, cfl=current_cfl, nstatus=1,
                                     constant_cfl=constant_cfl, initname=initname,
                                     eosname=eosname, casename=casename)

    # Cantera equilibrate calculates the expected end state @ chemical equilibrium
    # i.e. the expected state after all reactions
    cantera_soln.equilibrate("UV")
    eq_temperature, eq_density, eq_mass_fractions = cantera_soln.TDY
    eq_pressure = cantera_soln.P

    # Report the expected final state to the user
    if rank == 0:
        logger.info(init_message)
        logger.info(f"Expected equilibrium state:"
                    f" {eq_pressure=}, {eq_temperature=},"
                    f" {eq_density=}, {eq_mass_fractions=}")

    def my_write_status(step, t, dt, dv, state):
        if constant_cfl:
            cfl = current_cfl
        else:
            from mirgecom.viscous import get_viscous_cfl
            cfl_field = get_viscous_cfl(dcoll, dt, state=state)
            from grudge.op import nodal_max
            cfl = actx.to_numpy(nodal_max(dcoll, "vol", cfl_field))
        status_msg = f"Step: {step}, T: {t}, DT: {dt}, CFL: {cfl}"

        if ((dv is not None) and (not log_dependent)):
            temp = dv.temperature
            press = dv.pressure

            from grudge.op import nodal_min_loc, nodal_max_loc
            tmin = global_reduce(actx.to_numpy(nodal_min_loc(dcoll, "vol", temp)),
                                 op="min")
            tmax = global_reduce(actx.to_numpy(nodal_max_loc(dcoll, "vol", temp)),
                                 op="max")
            pmin = global_reduce(actx.to_numpy(nodal_min_loc(dcoll, "vol", press)),
                                 op="min")
            pmax = global_reduce(actx.to_numpy(nodal_max_loc(dcoll, "vol", press)),
                                 op="max")
            dv_status_msg = f"\nP({pmin}, {pmax}), T({tmin}, {tmax})"
            status_msg = status_msg + dv_status_msg

        if rank == 0:
            logger.info(status_msg)

    def my_write_viz(step, t, cv, dv, ns_rhs=None, chem_rhs=None,
                     grad_cv=None, grad_t=None, grad_v=None):
        viz_fields = [("cv", cv),
                      ("dv", dv)]
        if ns_rhs is not None:
            viz_ext = [("nsrhs", ns_rhs),
                       ("chemrhs", chem_rhs),
                       ("grad_rho", grad_cv.mass),
                       ("grad_e", grad_cv.energy),
                       ("grad_mom_x", grad_cv.momentum[0]),
                       ("grad_mom_y", grad_cv.momentum[1]),
                       ("grad_y_1", grad_cv.species_mass[0]),
                       ("grad_v_x", grad_v[0]),
                       ("grad_v_y", grad_v[1]),
                       ("grad_temperature", grad_t)]
            viz_fields.extend(viz_ext)
        from mirgecom.simutil import write_visfile
        write_visfile(dcoll, viz_fields, visualizer, vizname=casename,
                      step=step, t=t, overwrite=True, comm=comm)

    def my_write_restart(step, t, state, tseed):
        rst_fname = rst_pattern.format(cname=casename, step=step, rank=rank)
        if rst_fname != rst_filename:
            rst_data = {
                "local_mesh": local_mesh,
                "cv": state,
                "temperature_seed": tseed,
                "t": t,
                "step": step,
                "order": order,
                "global_nelements": global_nelements,
                "num_parts": nparts
            }
            from mirgecom.restart import write_restart_file
            write_restart_file(actx, rst_data, rst_fname, comm)

    def my_health_check(cv, dv):
        # Note: This health check is tuned to expected results
        #       which effectively makes this example a CI test that
        #       the case gets the expected solution.  If dt,t_final or
        #       other run parameters are changed, this check should
        #       be changed accordingly.
        health_error = False
        from mirgecom.simutil import check_naninf_local, check_range_local
        if check_naninf_local(dcoll, "vol", dv.pressure):
            health_error = True
            logger.info(f"{rank=}: NANs/Infs in pressure data.")

        if global_reduce(check_range_local(dcoll, "vol", dv.pressure, 9.9e4, 1.06e5),
                         op="lor"):
            health_error = True
            from grudge.op import nodal_max, nodal_min
            p_min = actx.to_numpy(nodal_min(dcoll, "vol", dv.pressure))
            p_max = actx.to_numpy(nodal_max(dcoll, "vol", dv.pressure))
            logger.info(f"Pressure range violation ({p_min=}, {p_max=})")

        if check_naninf_local(dcoll, "vol", dv.temperature):
            health_error = True
            logger.info(f"{rank=}: NANs/INFs in temperature data.")

        if global_reduce(check_range_local(dcoll, "vol", dv.temperature, 1450, 1570),
                         op="lor"):
            health_error = True
            from grudge.op import nodal_max, nodal_min
            t_min = actx.to_numpy(nodal_min(dcoll, "vol", dv.temperature))
            t_max = actx.to_numpy(nodal_max(dcoll, "vol", dv.temperature))
            logger.info(f"Temperature range violation ({t_min=}, {t_max=})")

        # This check is the temperature convergence check
        # Note: The local max jig below works around a very long compile
        # in lazy mode.
        from grudge import op
        temp_resid = get_temperature_update(cv, dv.temperature) / dv.temperature
        temp_err = (actx.to_numpy(op.nodal_max_loc(dcoll, "vol", temp_resid)))
        if temp_err > 1e-8:
            health_error = True
            logger.info(f"{rank=}: Temperature is not converged {temp_resid=}.")

        return health_error

    def my_pre_step(step, t, dt, state):
        cv, tseed = state
        fluid_state = get_fluid_state(cv, tseed)
        dv = fluid_state.dv
        try:

            if logmgr:
                logmgr.tick_before()

            from mirgecom.simutil import check_step
            do_viz = check_step(step=step, interval=nviz)
            do_restart = check_step(step=step, interval=nrestart)
            do_health = check_step(step=step, interval=nhealth)
            do_status = check_step(step, interval=nstatus)

            if do_health:
                health_errors = global_reduce(my_health_check(cv, dv), op="lor")
                if health_errors:
                    if rank == 0:
                        logger.info("Fluid solution failed health check.")
                    raise MyRuntimeError("Failed simulation health check.")

            if do_restart:
                my_write_restart(step=step, t=t, state=cv, tseed=tseed)

            if do_viz:
                viz_stuff = \
                    get_ns_rhs_and_grads(fluid_state, t)
                ns_rhs = viz_stuff[0]
                grad_cv = viz_stuff[1]
                grad_t = viz_stuff[2]

                from mirgecom.fluid import velocity_gradient
                grad_v = velocity_gradient(cv, grad_cv)
                chem_rhs = \
                    pyro_eos.get_species_source_terms(cv,
                                                      fluid_state.temperature)
                my_write_viz(step=step, t=t, cv=cv, dv=dv, ns_rhs=ns_rhs,
                             chem_rhs=chem_rhs, grad_cv=grad_cv, grad_t=grad_t,
                             grad_v=grad_v)

            dt = get_sim_timestep(dcoll, fluid_state, t, dt, current_cfl,
                                  t_final, constant_cfl)
            if do_status:
                my_write_status(step, t, dt, dv=dv, state=fluid_state)

        except MyRuntimeError:
            if rank == 0:
                logger.info("Errors detected; attempting graceful exit.")
            my_write_viz(step=step, t=t, cv=cv, dv=dv)
            my_write_restart(step=step, t=t, state=cv, tseed=tseed)
            raise

        return state, dt

    def my_post_step(step, t, dt, state):
        cv, tseed = state
        fluid_state = get_fluid_state(cv, tseed)

        # Logmgr needs to know about EOS, dt, dim?
        # imo this is a design/scope flaw
        if logmgr:
            set_dt(logmgr, dt)
            set_sim_state(logmgr, dim, cv, gas_model.eos)
            logmgr.tick_after()

        return make_obj_array([cv, fluid_state.temperature]), dt

    flux_beta = .25

    from mirgecom.viscous import viscous_flux
    from mirgecom.flux import num_flux_central

    def _num_flux_dissipative(u_minus, u_plus, beta):
        return num_flux_central(u_minus, u_plus) + beta*(u_plus - u_minus)/2

    def _viscous_facial_flux_dissipative(dcoll, state_pair, grad_cv_pair,
                                         grad_t_pair, beta=0., gas_model=None):
        actx = state_pair.int.array_context
        normal = actx.thaw(dcoll.normal(state_pair.dd))

        f_int = viscous_flux(state_pair.int, grad_cv_pair.int,
                             grad_t_pair.int)
        f_ext = viscous_flux(state_pair.ext, grad_cv_pair.ext,
                             grad_t_pair.ext)

        return _num_flux_dissipative(f_int, f_ext, beta=beta)@normal

    grad_num_flux_func = partial(_num_flux_dissipative, beta=flux_beta)
    viscous_num_flux_func = partial(_viscous_facial_flux_dissipative,
                                    beta=-flux_beta)

    def my_rhs(t, state):
        cv, tseed = state
        fluid_state = make_fluid_state(cv=cv, gas_model=gas_model,
                                       temperature_seed=tseed)
        ns_rhs = ns_operator(dcoll, state=fluid_state, time=t,
                             boundaries=visc_bnds, gas_model=gas_model,
                             gradient_numerical_flux_func=grad_num_flux_func,
                             viscous_numerical_flux_func=viscous_num_flux_func,
                             quadrature_tag=quadrature_tag, use_esdg=use_esdg)
        cv_rhs = ns_rhs + pyro_eos.get_species_source_terms(cv,
                                                            fluid_state.temperature)
        return make_obj_array([cv_rhs, 0*tseed])

    current_dt = get_sim_timestep(dcoll, current_state, current_t,
                                  current_dt, current_cfl, t_final, constant_cfl)

    current_step, current_t, current_stepper_state = \
        advance_state(rhs=my_rhs, timestepper=timestepper,
                      pre_step_callback=my_pre_step,
                      post_step_callback=my_post_step, dt=current_dt,
                      state=make_obj_array([current_state.cv,
                                            current_state.temperature]),
                      t=current_t, t_final=t_final)

    # Dump the final data
    if rank == 0:
        logger.info("Checkpointing final state ...")

    current_cv, tseed = current_stepper_state
    current_state = get_fluid_state(current_cv, tseed)
    final_dv = current_state.dv
    final_dt = get_sim_timestep(dcoll, current_state, current_t, current_dt,
                                current_cfl, t_final, constant_cfl)
    from mirgecom.fluid import velocity_gradient
    ns_rhs, grad_cv, grad_t = \
        ns_operator(dcoll, state=current_state, time=current_t,
                    boundaries=visc_bnds, gas_model=gas_model,
                    return_gradients=True, use_esdg=use_esdg)
    grad_v = velocity_gradient(current_state.cv, grad_cv)
    chem_rhs = \
        pyro_eos.get_species_source_terms(current_state.cv,
                                          current_state.temperature)
    my_write_viz(step=current_step, t=current_t, cv=current_state.cv, dv=final_dv,
                             chem_rhs=chem_rhs, grad_cv=grad_cv, grad_t=grad_t,
                             grad_v=grad_v)
    my_write_restart(step=current_step, t=current_t, state=current_state.cv,
                     tseed=tseed)
    my_write_status(current_step, current_t, final_dt, state=current_state,
                    dv=final_dv)

    if logmgr:
        logmgr.close()
    elif use_profiling:
        print(actx.tabulate_profiling_data())

    finish_tol = 1e-16
    assert np.abs(current_t - t_final) < finish_tol


if __name__ == "__main__":
    import argparse
    casename = "nsmix"
    parser = argparse.ArgumentParser(description=f"MIRGE-Com Example: {casename}")
    parser.add_argument("--overintegration", action="store_true",
        help="use overintegration in the RHS computations")
    parser.add_argument("--lazy", action="store_true",
        help="switch to a lazy computation mode")
    parser.add_argument("--profiling", action="store_true",
        help="turn on detailed performance profiling")
    parser.add_argument("--log", action="store_true", default=True,
        help="turn on logging")
    parser.add_argument("--leap", action="store_true",
        help="use leap timestepper")
    parser.add_argument("--esdg", action="store_true",
        help="use flux-differencing/entropy stable DG for inviscid computations.")
    parser.add_argument("--restart_file", help="root name of restart file")
    parser.add_argument("--casename", help="casename to use for i/o")
    args = parser.parse_args()

    from warnings import warn
    if args.esdg:
        if not args.lazy:
            warn("ESDG requires lazy-evaluation, enabling --lazy.")
        if not args.overintegration:
            warn("ESDG requires overintegration, enabling --overintegration.")
    lazy = args.lazy or args.esdg

    warn("Automatically turning off DV logging. MIRGE-Com Issue(578)")
    log_dependent = False

    if args.profiling:
        if lazy:
            raise ValueError("Can't use lazy and profiling together.")

    from mirgecom.array_context import get_reasonable_array_context_class
    actx_class = get_reasonable_array_context_class(
        lazy=lazy, distributed=True, profiling=args.profiling)

    logging.basicConfig(format="%(message)s", level=logging.INFO)
    if args.casename:
        casename = args.casename
    rst_filename = None
    if args.restart_file:
        rst_filename = args.restart_file

    main(use_logmgr=args.log, use_leap=args.leap,
         casename=casename, rst_filename=rst_filename, actx_class=actx_class,
<<<<<<< HEAD
         log_dependent=log_dependent, lazy=lazy, use_esdg=args.esdg,
         use_overintegration=args.overintegration or args.esdg)
=======
         log_dependent=log_dependent,
         use_overintegration=args.overintegration)
>>>>>>> 36bb8989

# vim: foldmethod=marker<|MERGE_RESOLUTION|>--- conflicted
+++ resolved
@@ -77,18 +77,10 @@
 
 
 @mpi_entry_point
-<<<<<<< HEAD
-def main(ctx_factory=cl.create_some_context, use_logmgr=True,
-         use_leap=False, use_profiling=False, casename=None,
-         rst_filename=None, actx_class=None, lazy=False,
-         log_dependent=True, use_overintegration=False,
-         use_esdg=False):
-=======
-def main(use_logmgr=True,
+def main(use_logmgr=True, use_esdg=False,
          use_leap=False, casename=None,
          rst_filename=None, actx_class=None,
          log_dependent=True, use_overintegration=False):
->>>>>>> 36bb8989
     """Drive example."""
     if actx_class is None:
         raise RuntimeError("Array context class missing.")
@@ -660,12 +652,7 @@
 
     main(use_logmgr=args.log, use_leap=args.leap,
          casename=casename, rst_filename=rst_filename, actx_class=actx_class,
-<<<<<<< HEAD
-         log_dependent=log_dependent, lazy=lazy, use_esdg=args.esdg,
+         log_dependent=log_dependent, use_esdg=args.esdg,
          use_overintegration=args.overintegration or args.esdg)
-=======
-         log_dependent=log_dependent,
-         use_overintegration=args.overintegration)
->>>>>>> 36bb8989
 
 # vim: foldmethod=marker