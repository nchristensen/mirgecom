"""Test the generic fluid helper functions."""

__copyright__ = """
Copyright (C) 2021 University of Illinois Board of Trustees
"""

__license__ = """
Permission is hereby granted, free of charge, to any person obtaining a copy
of this software and associated documentation files (the "Software"), to deal
in the Software without restriction, including without limitation the rights
to use, copy, modify, merge, publish, distribute, sublicense, and/or sell
copies of the Software, and to permit persons to whom the Software is
furnished to do so, subject to the following conditions:

The above copyright notice and this permission notice shall be included in
all copies or substantial portions of the Software.

THE SOFTWARE IS PROVIDED "AS IS", WITHOUT WARRANTY OF ANY KIND, EXPRESS OR
IMPLIED, INCLUDING BUT NOT LIMITED TO THE WARRANTIES OF MERCHANTABILITY,
FITNESS FOR A PARTICULAR PURPOSE AND NONINFRINGEMENT. IN NO EVENT SHALL THE
AUTHORS OR COPYRIGHT HOLDERS BE LIABLE FOR ANY CLAIM, DAMAGES OR OTHER
LIABILITY, WHETHER IN AN ACTION OF CONTRACT, TORT OR OTHERWISE, ARISING FROM,
OUT OF OR IN CONNECTION WITH THE SOFTWARE OR THE USE OR OTHER DEALINGS IN
THE SOFTWARE.
"""

import numpy as np
import numpy.random
import numpy.linalg as la  # noqa
import pyopencl.clmath  # noqa
import logging
import pytest

<<<<<<< HEAD
from pytools.obj_array import make_obj_array, obj_array_vectorize
=======
from pytools.obj_array import (
    make_obj_array,
    obj_array_vectorize
)
>>>>>>> 16013eda

from meshmode.dof_array import thaw
from mirgecom.fluid import split_conserved, join_conserved
from grudge.eager import EagerDGDiscretization
from grudge.symbolic.primitives import DOFDesc
from meshmode.array_context import (  # noqa
    pytest_generate_tests_for_pyopencl_array_context
    as pytest_generate_tests)

logger = logging.getLogger(__name__)


# Box grid generator widget lifted from @majosm's diffusion tester
def _get_box_mesh(dim, a, b, n):
    dim_names = ["x", "y", "z"]
    boundary_tag_to_face = {}
    for i in range(dim):
        boundary_tag_to_face["-"+str(i+1)] = ["-"+dim_names[i]]
        boundary_tag_to_face["+"+str(i+1)] = ["+"+dim_names[i]]
    from meshmode.mesh.generation import generate_regular_rect_mesh
    return generate_regular_rect_mesh(a=(a,)*dim, b=(b,)*dim, n=(n,)*dim,
        boundary_tag_to_face=boundary_tag_to_face)


# Simple obj array vectorized weak grad call
def _vector_weak_grad(discr, q):
    return obj_array_vectorize(discr.weak_grad, q)


# DG grad tester works only for continuous functions
def _vector_dg_grad(discr, q):
    ncomp = 1
    if isinstance(q, np.ndarray):
        actx = q[0].array_context
        ncomp = len(q)
    else:
        actx = q.array_context

    vol_part = _vector_weak_grad(discr, q)
    q_minus = discr.project("vol", "all_faces", q)
    dd = DOFDesc("all_faces")
    normal = thaw(actx, discr.normal(dd))
    if ncomp > 1:
        facial_flux = make_obj_array([q_minus[i]*normal for i in range(ncomp)])
    else:
        facial_flux = q_minus*normal
    return -discr.inverse_mass(vol_part - discr.face_mass(facial_flux))


# Get the grudge internal grad for *q*
def _grad(discr, q):
    return obj_array_vectorize(discr.grad, q)


@pytest.mark.parametrize("dim", [1, 2, 3])
<<<<<<< HEAD
def test_velocity_gradient(actx_factory, dim):
    """Test that the velocity gradient does the right things."""
=======
@pytest.mark.parametrize(("mass_exp", "vel_fac"),
                         [(0, 0), (0, 1),
                          (1, 1), (2, 1)])
def test_velocity_gradient_sanity(actx_factory, dim, mass_exp, vel_fac):
    """Test that the grad(v) returns {0, I} for v={constant, r_xyz}."""
>>>>>>> 16013eda
    from mirgecom.fluid import velocity_gradient
    actx = actx_factory()

    nel_1d = 16

    from meshmode.mesh.generation import generate_regular_rect_mesh

    mesh = generate_regular_rect_mesh(
        a=(1.0,) * dim, b=(2.0,) * dim, n=(nel_1d,) * dim
    )

    order = 3

    discr = EagerDGDiscretization(actx, mesh, order=order)
    nodes = thaw(actx, discr.nodes())
    zeros = discr.zeros(actx)
    ones = zeros + 1.0

<<<<<<< HEAD
    logger.info(f"Number of {dim}d elems: {mesh.nelements}")

    # Sanity check: grad(v=constant) == 0
    mass = ones
=======
    mass = 1*ones
    for i in range(mass_exp):
        mass *= (mass + i)
>>>>>>> 16013eda
    energy = zeros + 2.5
    velocity = vel_fac * nodes
    mom = mass * velocity

    q = join_conserved(dim, mass=mass, energy=energy, momentum=mom)
    cv = split_conserved(dim, q)
<<<<<<< HEAD
    grad_q = _vector_dg_grad(discr, q)
    grad_v = velocity_gradient(discr, cv, grad_q)
=======
>>>>>>> 16013eda

    grad_q = obj_array_vectorize(discr.grad, q)
    grad_cv = split_conserved(dim, grad_q)

    grad_v = velocity_gradient(discr, cv, grad_cv)

<<<<<<< HEAD
    mom = make_obj_array([ones for _ in range(dim)])
    q = join_conserved(dim, mass=mass, energy=energy, momentum=mom)
    cv = split_conserved(dim, q)
    grad_q = _vector_dg_grad(discr, q)
    grad_v = velocity_gradient(discr, cv, grad_q)

    grad_v_norm = [discr.norm(grad_v[i], np.inf) for i in range(dim)]
    for i in range(dim):
        assert grad_v_norm[i] < tol

    # Sanity check: grad_j(v_i=r_i) == I
    mom = make_obj_array([nodes[i] for i in range(dim)])
    q = join_conserved(dim, mass=mass, energy=energy, momentum=mom)
    cv = split_conserved(dim, q)
    grad_q = _vector_dg_grad(discr, q)
    grad_v = velocity_gradient(discr, cv, grad_q)
    tol = 1e-9
    for i in range(dim):
        grad_v_comp = grad_v[i]
        for j in range(dim):
            if i == j:
                exp_value = 1.0
            else:
                exp_value = 0.0
            assert discr.norm(grad_v_comp[j] - exp_value, np.inf) < tol

    # Sanity check: grad_j(v_i=r_i) == I, constant rho != 1.0
    mass = zeros + 2.0
    mom = mass*make_obj_array([nodes[i] for i in range(dim)])
    q = join_conserved(dim, mass=mass, energy=energy, momentum=mom)
    cv = split_conserved(dim, q)
    grad_q = _vector_dg_grad(discr, q)
    grad_v = velocity_gradient(discr, cv, grad_q)
    tol = 1e-9
    for i in range(dim):
        grad_v_comp = grad_v[i]
        for j in range(dim):
            if i == j:
                exp_value = 1.0
            else:
                exp_value = 0.0
            assert discr.norm(grad_v_comp[j] - exp_value, np.inf) < tol

    # Sanity check: grad_j(v_i=r_i) == I, spatially varying rho
    mass = ((nodes[0] + 2.0) * nodes[0])  # quadratic rho
    mom = mass*make_obj_array([nodes[i] for i in range(dim)])
    q = join_conserved(dim, mass=mass, energy=energy, momentum=mom)
    cv = split_conserved(dim, q)
    grad_q = _vector_dg_grad(discr, q)
    grad_v = velocity_gradient(discr, cv, grad_q)
    tol = 1e-9
    for i in range(dim):
        grad_v_comp = grad_v[i]
        for j in range(dim):
            if i == j:
                exp_value = 1.0
            else:
                exp_value = 0.0
            assert discr.norm(grad_v_comp[j] - exp_value, np.inf) < tol

    # Test EOC for velocity gradient
=======
    tol = 1e-12
    exp_result = vel_fac * np.eye(dim) * ones
    grad_v_err = [discr.norm(grad_v[i] - exp_result[i], np.inf)
                  for i in range(dim)]

    assert max(grad_v_err) < tol


@pytest.mark.parametrize("dim", [1, 2, 3])
def test_velocity_gradient_eoc(actx_factory, dim):
    """Test that the velocity gradient converges at the proper rate."""
    from mirgecom.fluid import velocity_gradient
    actx = actx_factory()

    order = 3

>>>>>>> 16013eda
    from pytools.convergence import EOCRecorder
    eoc = EOCRecorder()

    nel_1d_0 = 5
    for hn1 in [1, 2, 3, 4]:

        nel_1d = hn1 * (nel_1d_0 - 1) + 1
        h = 1/(nel_1d-1)

        from meshmode.mesh.generation import generate_regular_rect_mesh
        mesh = generate_regular_rect_mesh(
            a=(1.0,) * dim, b=(2.0,) * dim, n=(nel_1d,) * dim
        )

        discr = EagerDGDiscretization(actx, mesh, order=order)
        nodes = thaw(actx, discr.nodes())
        zeros = discr.zeros(actx)
<<<<<<< HEAD
=======
        energy = zeros + 2.5

>>>>>>> 16013eda
        mass = nodes[dim-1]*nodes[dim-1]
        energy = zeros + 2.5
        velocity = make_obj_array([actx.np.cos(nodes[i]) for i in range(dim)])
        mom = mass*velocity

        q = join_conserved(dim, mass=mass, energy=energy, momentum=mom)
        cv = split_conserved(dim, q)
<<<<<<< HEAD
        grad_q = _vector_dg_grad(discr, q)
        grad_v = velocity_gradient(discr, cv, grad_q)
        comp_err = make_obj_array([discr.norm(grad_v[i] - discr.grad(velocity[i]),
                                              np.inf) for i in range(dim)])
        max_err = comp_err.max()
        eoc.add_data_point(h, max_err)
=======

        grad_q = obj_array_vectorize(discr.grad, q)
        grad_cv = split_conserved(dim, grad_q)

        grad_v = velocity_gradient(discr, cv, grad_cv)

        def exact_grad_row(xdata, gdim, dim):
            exact_grad_row = make_obj_array([zeros for _ in range(dim)])
            exact_grad_row[gdim] = -actx.np.sin(xdata)
            return exact_grad_row

        comp_err = make_obj_array([
            discr.norm(grad_v[i] - exact_grad_row(nodes[i], i, dim), np.inf)
            for i in range(dim)])
        err_max = comp_err.max()
        eoc.add_data_point(h, err_max)
>>>>>>> 16013eda

    print(eoc)
    assert (
        eoc.order_estimate() >= order - 0.5
        or eoc.max_error() < 1e-9
    )<|MERGE_RESOLUTION|>--- conflicted
+++ resolved
@@ -31,14 +31,7 @@
 import logging
 import pytest
 
-<<<<<<< HEAD
 from pytools.obj_array import make_obj_array, obj_array_vectorize
-=======
-from pytools.obj_array import (
-    make_obj_array,
-    obj_array_vectorize
-)
->>>>>>> 16013eda
 
 from meshmode.dof_array import thaw
 from mirgecom.fluid import split_conserved, join_conserved
@@ -94,16 +87,11 @@
 
 
 @pytest.mark.parametrize("dim", [1, 2, 3])
-<<<<<<< HEAD
-def test_velocity_gradient(actx_factory, dim):
-    """Test that the velocity gradient does the right things."""
-=======
 @pytest.mark.parametrize(("mass_exp", "vel_fac"),
                          [(0, 0), (0, 1),
                           (1, 1), (2, 1)])
 def test_velocity_gradient_sanity(actx_factory, dim, mass_exp, vel_fac):
     """Test that the grad(v) returns {0, I} for v={constant, r_xyz}."""
->>>>>>> 16013eda
     from mirgecom.fluid import velocity_gradient
     actx = actx_factory()
 
@@ -122,96 +110,22 @@
     zeros = discr.zeros(actx)
     ones = zeros + 1.0
 
-<<<<<<< HEAD
-    logger.info(f"Number of {dim}d elems: {mesh.nelements}")
-
-    # Sanity check: grad(v=constant) == 0
-    mass = ones
-=======
     mass = 1*ones
     for i in range(mass_exp):
         mass *= (mass + i)
->>>>>>> 16013eda
+
     energy = zeros + 2.5
     velocity = vel_fac * nodes
     mom = mass * velocity
 
     q = join_conserved(dim, mass=mass, energy=energy, momentum=mom)
     cv = split_conserved(dim, q)
-<<<<<<< HEAD
-    grad_q = _vector_dg_grad(discr, q)
-    grad_v = velocity_gradient(discr, cv, grad_q)
-=======
->>>>>>> 16013eda
 
     grad_q = obj_array_vectorize(discr.grad, q)
     grad_cv = split_conserved(dim, grad_q)
 
     grad_v = velocity_gradient(discr, cv, grad_cv)
 
-<<<<<<< HEAD
-    mom = make_obj_array([ones for _ in range(dim)])
-    q = join_conserved(dim, mass=mass, energy=energy, momentum=mom)
-    cv = split_conserved(dim, q)
-    grad_q = _vector_dg_grad(discr, q)
-    grad_v = velocity_gradient(discr, cv, grad_q)
-
-    grad_v_norm = [discr.norm(grad_v[i], np.inf) for i in range(dim)]
-    for i in range(dim):
-        assert grad_v_norm[i] < tol
-
-    # Sanity check: grad_j(v_i=r_i) == I
-    mom = make_obj_array([nodes[i] for i in range(dim)])
-    q = join_conserved(dim, mass=mass, energy=energy, momentum=mom)
-    cv = split_conserved(dim, q)
-    grad_q = _vector_dg_grad(discr, q)
-    grad_v = velocity_gradient(discr, cv, grad_q)
-    tol = 1e-9
-    for i in range(dim):
-        grad_v_comp = grad_v[i]
-        for j in range(dim):
-            if i == j:
-                exp_value = 1.0
-            else:
-                exp_value = 0.0
-            assert discr.norm(grad_v_comp[j] - exp_value, np.inf) < tol
-
-    # Sanity check: grad_j(v_i=r_i) == I, constant rho != 1.0
-    mass = zeros + 2.0
-    mom = mass*make_obj_array([nodes[i] for i in range(dim)])
-    q = join_conserved(dim, mass=mass, energy=energy, momentum=mom)
-    cv = split_conserved(dim, q)
-    grad_q = _vector_dg_grad(discr, q)
-    grad_v = velocity_gradient(discr, cv, grad_q)
-    tol = 1e-9
-    for i in range(dim):
-        grad_v_comp = grad_v[i]
-        for j in range(dim):
-            if i == j:
-                exp_value = 1.0
-            else:
-                exp_value = 0.0
-            assert discr.norm(grad_v_comp[j] - exp_value, np.inf) < tol
-
-    # Sanity check: grad_j(v_i=r_i) == I, spatially varying rho
-    mass = ((nodes[0] + 2.0) * nodes[0])  # quadratic rho
-    mom = mass*make_obj_array([nodes[i] for i in range(dim)])
-    q = join_conserved(dim, mass=mass, energy=energy, momentum=mom)
-    cv = split_conserved(dim, q)
-    grad_q = _vector_dg_grad(discr, q)
-    grad_v = velocity_gradient(discr, cv, grad_q)
-    tol = 1e-9
-    for i in range(dim):
-        grad_v_comp = grad_v[i]
-        for j in range(dim):
-            if i == j:
-                exp_value = 1.0
-            else:
-                exp_value = 0.0
-            assert discr.norm(grad_v_comp[j] - exp_value, np.inf) < tol
-
-    # Test EOC for velocity gradient
-=======
     tol = 1e-12
     exp_result = vel_fac * np.eye(dim) * ones
     grad_v_err = [discr.norm(grad_v[i] - exp_result[i], np.inf)
@@ -228,7 +142,6 @@
 
     order = 3
 
->>>>>>> 16013eda
     from pytools.convergence import EOCRecorder
     eoc = EOCRecorder()
 
@@ -246,11 +159,7 @@
         discr = EagerDGDiscretization(actx, mesh, order=order)
         nodes = thaw(actx, discr.nodes())
         zeros = discr.zeros(actx)
-<<<<<<< HEAD
-=======
-        energy = zeros + 2.5
 
->>>>>>> 16013eda
         mass = nodes[dim-1]*nodes[dim-1]
         energy = zeros + 2.5
         velocity = make_obj_array([actx.np.cos(nodes[i]) for i in range(dim)])
@@ -258,14 +167,6 @@
 
         q = join_conserved(dim, mass=mass, energy=energy, momentum=mom)
         cv = split_conserved(dim, q)
-<<<<<<< HEAD
-        grad_q = _vector_dg_grad(discr, q)
-        grad_v = velocity_gradient(discr, cv, grad_q)
-        comp_err = make_obj_array([discr.norm(grad_v[i] - discr.grad(velocity[i]),
-                                              np.inf) for i in range(dim)])
-        max_err = comp_err.max()
-        eoc.add_data_point(h, max_err)
-=======
 
         grad_q = obj_array_vectorize(discr.grad, q)
         grad_cv = split_conserved(dim, grad_q)
@@ -282,7 +183,6 @@
             for i in range(dim)])
         err_max = comp_err.max()
         eoc.add_data_point(h, err_max)
->>>>>>> 16013eda
 
     print(eoc)
     assert (
