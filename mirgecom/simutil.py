"""Provide some utilities for building simulation applications.

General utilities
-----------------

.. autofunction:: check_step
.. autofunction:: get_sim_timestep
.. autofunction:: write_visfile
.. autofunction:: global_reduce

Diagnostic utilities
--------------------

.. autofunction:: compare_fluid_solutions
.. autofunction:: componentwise_norms
.. autofunction:: max_component_norm
.. autofunction:: check_naninf_local
.. autofunction:: check_range_local
.. autofunction:: boundary_report

Mesh utilities
--------------

.. autofunction:: generate_and_distribute_mesh
"""

__copyright__ = """
Copyright (C) 2021 University of Illinois Board of Trustees
"""

__license__ = """
Permission is hereby granted, free of charge, to any person obtaining a copy
of this software and associated documentation files (the "Software"), to deal
in the Software without restriction, including without limitation the rights
to use, copy, modify, merge, publish, distribute, sublicense, and/or sell
copies of the Software, and to permit persons to whom the Software is
furnished to do so, subject to the following conditions:

The above copyright notice and this permission notice shall be included in
all copies or substantial portions of the Software.

THE SOFTWARE IS PROVIDED "AS IS", WITHOUT WARRANTY OF ANY KIND, EXPRESS OR
IMPLIED, INCLUDING BUT NOT LIMITED TO THE WARRANTIES OF MERCHANTABILITY,
FITNESS FOR A PARTICULAR PURPOSE AND NONINFRINGEMENT. IN NO EVENT SHALL THE
AUTHORS OR COPYRIGHT HOLDERS BE LIABLE FOR ANY CLAIM, DAMAGES OR OTHER
LIABILITY, WHETHER IN AN ACTION OF CONTRACT, TORT OR OTHERWISE, ARISING FROM,
OUT OF OR IN CONNECTION WITH THE SOFTWARE OR THE USE OR OTHER DEALINGS IN
THE SOFTWARE.
"""
import logging
import numpy as np
import grudge.op as op

from arraycontext import map_array_container, flatten

from functools import partial

from meshmode.dof_array import DOFArray


logger = logging.getLogger(__name__)


def check_step(step, interval):
    """
    Check step number against a user-specified interval.

    Utility is used typically for visualization.

    - Negative numbers mean 'never visualize'.
    - Zero means 'always visualize'.

    Useful for checking whether the current step is an output step,
    or anyting else that occurs on fixed intervals.
    """
    if interval == 0:
        return True
    elif interval < 0:
        return False
    elif step % interval == 0:
        return True
    return False


def get_sim_timestep(discr, state, t, dt, cfl, eos,
                     t_final, constant_cfl=False):
    """Return the maximum stable timestep for a typical fluid simulation.

    This routine returns *dt*, the users defined constant timestep, or *max_dt*, the
    maximum domain-wide stability-limited timestep for a fluid simulation.

    .. important::
        This routine calls the collective: :func:`~grudge.op.nodal_min` on the inside
        which makes it domain-wide regardless of parallel domain decomposition. Thus
        this routine must be called *collectively* (i.e. by all ranks).

    Two modes are supported:
        - Constant DT mode: returns the minimum of (t_final-t, dt)
        - Constant CFL mode: returns (cfl * max_dt)

    Parameters
    ----------
    discr
        Grudge discretization or discretization collection?
    state: :class:`~mirgecom.fluid.ConservedVars`
        The fluid state.
    t: float
        Current time
    t_final: float
        Final time
    dt: float
        The current timestep
    cfl: float
        The current CFL number
    eos: :class:`~mirgecom.eos.GasEOS`
        Gas equation-of-state optionally with a non-empty
        :class:`~mirgecom.transport.TransportModel` for viscous transport properties.
    constant_cfl: bool
        True if running constant CFL mode

    Returns
    -------
    float
        The maximum stable DT based on a viscous fluid.
    """
    t_remaining = max(0, t_final - t)
    mydt = dt
    if constant_cfl:
        from mirgecom.viscous import get_viscous_timestep
        from grudge.op import nodal_min
        mydt = state.array_context.to_numpy(
            cfl * nodal_min(
                discr, "vol",
                get_viscous_timestep(discr=discr, eos=eos, cv=state)))[()]
    return min(t_remaining, mydt)


def write_visfile(discr, io_fields, visualizer, vizname,
                  step=0, t=0, overwrite=False, vis_timer=None):
    """Write VTK output for the fields specified in *io_fields*.

    .. note::
        This is a collective routine and must be called by all MPI ranks.

    Parameters
    ----------
    visualizer:
        A :class:`meshmode.discretization.visualization.Visualizer`
        VTK output object.
    io_fields:
        List of tuples indicating the (name, data) for each field to write.
    """
    from contextlib import nullcontext
    from mirgecom.io import make_rank_fname, make_par_fname

    comm = discr.mpi_communicator
    rank = 0

    if comm:
        rank = comm.Get_rank()

    rank_fn = make_rank_fname(basename=vizname, rank=rank, step=step, t=t)

    if rank == 0:
        import os
        viz_dir = os.path.dirname(rank_fn)
        if viz_dir and not os.path.exists(viz_dir):
            os.makedirs(viz_dir)

    if comm:
        comm.barrier()

    if vis_timer:
        ctm = vis_timer.start_sub_timer()
    else:
        ctm = nullcontext()

    with ctm:
        visualizer.write_parallel_vtk_file(
            comm, rank_fn, io_fields,
            overwrite=overwrite,
            par_manifest_filename=make_par_fname(
                basename=vizname, step=step, t=t
            )
        )


def global_reduce(local_values, op, *, comm=None):
    """Perform a global reduction (allreduce if MPI comm is provided).

    This routine is a convenience wrapper for the MPI AllReduce operation
    that also works outside of an MPI context.

    .. note::
        This is a collective routine and must be called by all MPI ranks.

    Parameters
    ----------
    local_values:
        The (:mod:`mpi4py`-compatible) value or array of values on which the
        reduction operation is to be performed.

    op: str
        Reduction operation to be performed. Must be one of "min", "max", "sum",
        "prod", "lor", or "land".

    comm:
        Optional parameter specifying the MPI communicator on which the
        reduction operation (if any) is to be performed

    Returns
    -------
    Any ( like *local_values* )
        Returns the result of the reduction operation on *local_values*
    """
    if comm is not None:
        from mpi4py import MPI
        op_to_mpi_op = {
            "min": MPI.MIN,
            "max": MPI.MAX,
            "sum": MPI.SUM,
            "prod": MPI.PROD,
            "lor": MPI.LOR,
            "land": MPI.LAND,
        }
        return comm.allreduce(local_values, op=op_to_mpi_op[op])
    else:
        if np.ndim(local_values) == 0:
            return local_values
        else:
            op_to_numpy_func = {
                "min": np.minimum,
                "max": np.maximum,
                "sum": np.add,
                "prod": np.multiply,
                "lor": np.logical_or,
                "land": np.logical_and,
            }
            from functools import reduce
            return reduce(op_to_numpy_func[op], local_values)


def allsync(local_values, comm=None, op=None):
    """
    Perform allreduce if MPI comm is provided.

    Deprecated. Do not use in new code.
    """
    from warnings import warn
    warn("allsync is deprecated and will disappear in Q1 2022. "
         "Use global_reduce instead.", DeprecationWarning, stacklevel=2)

    if comm is None:
        return local_values

    from mpi4py import MPI

    if op is None:
        op = MPI.MAX

    if op == MPI.MIN:
        op_string = "min"
    elif op == MPI.MAX:
        op_string = "max"
    elif op == MPI.SUM:
        op_string = "sum"
    elif op == MPI.PROD:
        op_string = "prod"
    elif op == MPI.LOR:
        op_string = "lor"
    elif op == MPI.LAND:
        op_string = "land"
    else:
        raise ValueError(f"Unrecognized MPI reduce op {op}.")

    return global_reduce(local_values, op_string, comm=comm)


def check_range_local(discr, dd, field, min_value, max_value):
    """Check for any negative values."""
    actx = field.array_context
    return (
        actx.to_numpy(op.nodal_min_loc(discr, dd, field)) < min_value
        or actx.to_numpy(op.nodal_max_loc(discr, dd, field)) > max_value
    )


def check_naninf_local(discr, dd, field):
    """Check for any NANs or Infs in the field."""
    actx = field.array_context
    s = actx.to_numpy(op.nodal_sum_loc(discr, dd, field))
    return not np.isfinite(s)


def compare_fluid_solutions(discr, red_state, blue_state, comm=None):
    """Return inf norm of (*red_state* - *blue_state*) for each component.

    .. note::
        This is a collective routine and must be called by all MPI ranks.
    """
    actx = red_state.array_context
    resid = red_state - blue_state
    resid_errs = actx.to_numpy(
        flatten(componentwise_norms(discr, resid, order=np.inf), actx))

    return resid_errs.tolist()


def componentwise_norms(discr, fields, order=np.inf):
    """Return the *order*-norm for each component of *fields*.

    .. note::
        This is a collective routine and must be called by all MPI ranks.
    """
    if not isinstance(fields, DOFArray):
        return map_array_container(
            partial(componentwise_norms, discr, order=order), fields)
    if len(fields) > 0:
        return discr.norm(fields, order)
    else:
<<<<<<< HEAD
=======
        # FIXME: This work-around for #575 can go away after #569
>>>>>>> 49512288
        return 0


def max_component_norm(discr, fields, order=np.inf):
    """Return the max *order*-norm over the components of *fields*.

    .. note::
        This is a collective routine and must be called by all MPI ranks.
    """
    actx = fields.array_context
    return max(actx.to_numpy(flatten(
        componentwise_norms(discr, fields, order), actx)))


def generate_and_distribute_mesh(comm, generate_mesh):
    """Generate a mesh and distribute it among all ranks in *comm*.

    Generate the mesh with the user-supplied mesh generation function
    *generate_mesh*, partition the mesh, and distribute it to every
    rank in the provided MPI communicator *comm*.

    .. note::
        This is a collective routine and must be called by all MPI ranks.

    Parameters
    ----------
    comm:
        MPI communicator over which to partition the mesh
    generate_mesh:
        Callable of zero arguments returning a :class:`meshmode.mesh.Mesh`.
        Will only be called on one (undetermined) rank.

    Returns
    -------
    local_mesh : :class:`meshmode.mesh.Mesh`
        The local partition of the the mesh returned by *generate_mesh*.
    global_nelements : :class:`int`
        The number of elements in the serial mesh
    """
    from meshmode.distributed import (
        MPIMeshDistributor,
        get_partition_by_pymetis,
    )
    num_parts = comm.Get_size()
    mesh_dist = MPIMeshDistributor(comm)
    global_nelements = 0

    if mesh_dist.is_mananger_rank():

        mesh = generate_mesh()

        global_nelements = mesh.nelements

        part_per_element = get_partition_by_pymetis(mesh, num_parts)
        local_mesh = mesh_dist.send_mesh_parts(mesh, part_per_element, num_parts)
        del mesh

    else:
        local_mesh = mesh_dist.receive_mesh_part()

    return local_mesh, global_nelements


def boundary_report(discr, boundaries, outfile_name):
    """Generate a report of the grid boundaries."""
    comm = discr.mpi_communicator
    nproc = 1
    rank = 0
    if comm is not None:
        nproc = comm.Get_size()
        rank = comm.Get_rank()

    local_header = f"nproc: {nproc}\nrank: {rank}\n"
    from io import StringIO
    local_report = StringIO(local_header)
    local_report.seek(0, 2)

    for btag in boundaries:
        boundary_discr = discr.discr_from_dd(btag)
        nnodes = sum([grp.ndofs for grp in boundary_discr.groups])
        local_report.write(f"{btag}: {nnodes}\n")

    if nproc > 1:
        from meshmode.mesh import BTAG_PARTITION
        from grudge.trace_pair import connected_ranks
        remote_ranks = connected_ranks(discr)
        local_report.write(f"remote_ranks: {remote_ranks}\n")
        rank_nodes = []
        for remote_rank in remote_ranks:
            boundary_discr = discr.discr_from_dd(BTAG_PARTITION(remote_rank))
            nnodes = sum([grp.ndofs for grp in boundary_discr.groups])
            rank_nodes.append(nnodes)
        local_report.write(f"nnodes_pb: {rank_nodes}\n")

    local_report.write("-----\n")
    local_report.seek(0)

    for irank in range(nproc):
        if irank == rank:
            f = open(outfile_name, "a+")
            f.write(local_report.read())
            f.close()
        if comm is not None:
            comm.barrier()


def create_parallel_grid(comm, generate_grid):
    """Generate and distribute mesh compatibility interface."""
    from warnings import warn
    warn("Do not call create_parallel_grid; use generate_and_distribute_mesh "
         "instead. This function will disappear August 1, 2021",
         DeprecationWarning, stacklevel=2)
    return generate_and_distribute_mesh(comm=comm, generate_mesh=generate_grid)


def limit_species_mass_fractions(cv):
    """Keep the species mass fractions from going negative."""
    y = cv.species_mass_fractions
    if len(y) > 0:
        actx = cv.array_context
        zero = 0 * y[0]
        for y_spec in y:
            y_spec = actx.np.where(y_spec < 0, zero, y_spec)
        cv = cv.replace(species_mass=cv.mass*y)
    return(cv)<|MERGE_RESOLUTION|>--- conflicted
+++ resolved
@@ -318,10 +318,7 @@
     if len(fields) > 0:
         return discr.norm(fields, order)
     else:
-<<<<<<< HEAD
-=======
         # FIXME: This work-around for #575 can go away after #569
->>>>>>> 49512288
         return 0
 
 
