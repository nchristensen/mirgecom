--- conflicted
+++ resolved
@@ -31,7 +31,7 @@
 
 from meshmode.array_context import (
     PyOpenCLArrayContext,
-    SingleGridWorkBalancingPytatoArrayContext as PytatoPyOpenCLArrayContext
+    PytatoPyOpenCLArrayContext
 )
 from mirgecom.profiling import PyOpenCLProfilingArrayContext
 
@@ -56,10 +56,7 @@
 from mirgecom.boundary import AdiabaticSlipBoundary
 from mirgecom.initializers import MixtureInitializer
 from mirgecom.eos import PyrometheusMixture
-<<<<<<< HEAD
-=======
 from mirgecom.gas_model import GasModel
->>>>>>> 724fa823
 from arraycontext import thaw, freeze
 
 from mirgecom.logging_quantities import (
@@ -140,17 +137,10 @@
     constant_cfl = False
 
     # i.o frequencies
-<<<<<<< HEAD
-    nstatus = 1
-    nviz = 10
-    nhealth = 1
-    nrestart = 10
-=======
     nstatus = 100
     nviz = 100
     nhealth = 100
     nrestart = 100
->>>>>>> 724fa823
 
     # }}}  Time stepping control
 
@@ -267,29 +257,17 @@
     from mirgecom.thermochemistry import make_pyrometheus_mechanism_class
     pyro_mechanism = make_pyrometheus_mechanism_class(cantera_soln)(actx.np)
     eos = PyrometheusMixture(pyro_mechanism, temperature_guess=temperature_seed)
-<<<<<<< HEAD
-
-    from pytools.obj_array import make_obj_array
-
-    def get_temperature_update(state, temperature):
-        y = state.species_mass_fractions
-        e = eos.internal_energy(state) / state.mass
-=======
+
     gas_model = GasModel(eos=eos)
     from pytools.obj_array import make_obj_array
 
     def get_temperature_update(cv, temperature):
         y = cv.species_mass_fractions
         e = eos.internal_energy(cv) / cv.mass
->>>>>>> 724fa823
         return make_obj_array(
             [pyro_mechanism.get_temperature_update_energy(e, temperature, y)]
         )
 
-<<<<<<< HEAD
-    compute_temperature_update = actx.compile(get_temperature_update)
-    compute_dependent_vars = actx.compile(eos.dependent_vars)
-=======
     from mirgecom.gas_model import make_fluid_state
 
     def get_fluid_state(cv, temperature_seed):
@@ -298,7 +276,6 @@
     compute_temperature_update = actx.compile(get_temperature_update)
     compute_dependent_vars = actx.compile(eos.dependent_vars)
     create_fluid_state = actx.compile(get_fluid_state)
->>>>>>> 724fa823
 
     # }}}
 
@@ -322,13 +299,8 @@
             from mirgecom.logging_quantities import logmgr_set_time
             logmgr_set_time(logmgr, current_step, current_t)
         if order == rst_order:
-<<<<<<< HEAD
-            current_state = restart_data["state"]
-            temperature_seed = restart_data["temperature"]
-=======
             current_cv = restart_data["cv"]
             temperature_seed = restart_data["temperature_seed"]
->>>>>>> 724fa823
         else:
             rst_cv = restart_data["cv"]
             old_discr = EagerDGDiscretization(actx, local_mesh, order=rst_order,
@@ -336,13 +308,8 @@
             from meshmode.discretization.connection import make_same_mesh_connection
             connection = make_same_mesh_connection(actx, discr.discr_from_dd("vol"),
                                                    old_discr.discr_from_dd("vol"))
-<<<<<<< HEAD
-            current_state = connection(rst_state)
-            temperature_seed = connection(restart_data["temperature"])
-=======
             current_cv = connection(rst_cv)
             temperature_seed = connection(restart_data["temperature_seed"])
->>>>>>> 724fa823
     else:
         # Set the current state from time 0
         current_cv = initializer(eos=eos, x_vec=nodes)
@@ -374,32 +341,6 @@
     # import ipdb
     # ipdb.set_trace()
 
-    # This bit memoizes the initial state's temperature onto the initial state
-    # (assuming `initializer` just above didn't call eos.dv funcs.)
-    #
-    # The temperature_seed going into this function is:
-    # - At time 0: the initial temperature input data (maybe from Cantera)
-    # - On restart: the restarted temperature read from restart file
-    #
-    # Note that this means we *seed* the temperature calculation with the actual
-    # temperature from the run. The resulting temperature may be different from the
-    # seed (error commensurate with convergence of running temperature), potentially
-    # meaning non-deterministic temperature restarts (i.e. one where the code gets a
-    # slightly different answer for temperature than it would have without the
-    # restart). In the absense of restart, the running temperature is that which was
-    # computed with a temperature_seed that equals the running temperature from the
-    # last step.
-    # Potentially, we could move the restart writing to trigger at post_step_callback
-    # and instead of writing the *current* running temperature to the restart file,
-    # we could write the *temperature_seed*.  That could fix up the non-deterministic
-    # restart issue.
-    current_dv = compute_dependent_vars(current_state,
-                                        temperature_seed=temperature_seed)
-    temperature_seed = current_dv.temperature
-
-    # import ipdb
-    # ipdb.set_trace()
-
     # Inspection at physics debugging time
     if debug:
         print("Initial MIRGE-Com state:")
@@ -475,17 +416,10 @@
             if rank == 0:
                 logger.info("Skipping overwrite of restart file.")
         else:
-            rst_dv = compute_dependent_vars(state)
             rst_data = {
                 "local_mesh": local_mesh,
-<<<<<<< HEAD
-                "state": state,
-                "temperature": rst_dv.temperature,
-=======
                 "cv": state.cv,
                 "temperature_seed": temperature_seed,
-                "temperature": state.temperature,
->>>>>>> 724fa823
                 "t": t,
                 "step": step,
                 "order": order,
@@ -541,32 +475,19 @@
     from mirgecom.inviscid import get_inviscid_timestep
 
     def get_dt(state):
-<<<<<<< HEAD
-        return make_obj_array([get_inviscid_timestep(discr, eos=eos, cv=state)])
-=======
         return make_obj_array([get_inviscid_timestep(discr, state=state)])
->>>>>>> 724fa823
 
     compute_dt = actx.compile(get_dt)
 
     from mirgecom.inviscid import get_inviscid_cfl
 
     def get_cfl(state, dt):
-<<<<<<< HEAD
-        return make_obj_array([get_inviscid_cfl(discr, eos, dt, cv=state)])
-
-    compute_cfl = actx.compile(get_cfl)
-
-    def get_production_rates(state):
-        return make_obj_array([eos.get_production_rates(state)])
-=======
         return make_obj_array([get_inviscid_cfl(discr, dt=dt, state=state)])
 
     compute_cfl = actx.compile(get_cfl)
 
     def get_production_rates(cv):
         return make_obj_array([eos.get_production_rates(cv)])
->>>>>>> 724fa823
 
     compute_production_rates = actx.compile(get_production_rates)
 
@@ -590,14 +511,10 @@
         return ts_field, cfl, min(t_remaining, dt)
 
     def my_pre_step(step, t, dt, state):
-<<<<<<< HEAD
-        cv = state[0]
-=======
         cv, tseed = state
         fluid_state = create_fluid_state(cv, tseed)
         dv = fluid_state.dv
 
->>>>>>> 724fa823
         try:
 
             if logmgr:
@@ -610,33 +527,12 @@
             do_status = check_step(step=step, interval=nstatus)
 
             if do_health:
-<<<<<<< HEAD
-                if dv is None:
-                    dv = compute_dependent_vars(cv)
-=======
->>>>>>> 724fa823
                 health_errors = global_reduce(my_health_check(cv, dv), op="lor")
                 if health_errors:
                     if rank == 0:
                         logger.info("Fluid solution failed health check.")
                     raise MyRuntimeError("Failed simulation health check.")
 
-<<<<<<< HEAD
-            ts_field, cfl, dt = my_get_timestep(t=t, dt=dt, state=cv)
-
-            if do_status:
-                if dv is None:
-                    dv = compute_dependent_vars(cv)
-                my_write_status(dt=dt, cfl=cfl, dv=dv)
-
-            if do_restart:
-                my_write_restart(step=step, t=t, state=cv)
-
-            if do_viz:
-                production_rates, = compute_production_rates(cv)
-                if dv is None:
-                    dv = compute_dependent_vars(cv)
-=======
             ts_field, cfl, dt = my_get_timestep(t=t, dt=dt, state=fluid_state)
 
             if do_status:
@@ -648,7 +544,6 @@
 
             if do_viz:
                 production_rates, = compute_production_rates(cv)
->>>>>>> 724fa823
                 my_write_viz(step=step, t=t, dt=dt, state=cv, dv=dv,
                              production_rates=production_rates,
                              ts_field=ts_field, cfl=cfl)
@@ -656,26 +551,15 @@
         except MyRuntimeError:
             if rank == 0:
                 logger.info("Errors detected; attempting graceful exit.")
-<<<<<<< HEAD
-            # my_write_viz(step=step, t=t, dt=dt, state=state)
-            # my_write_restart(step=step, t=t, state=state)
-=======
             # my_write_viz(step=step, t=t, dt=dt, state=cv)
             # my_write_restart(step=step, t=t, state=fluid_state)
->>>>>>> 724fa823
             raise
 
         return state, dt
 
     def my_post_step(step, t, dt, state):
-<<<<<<< HEAD
-        cv = state[0]
-        new_dv = compute_dependent_vars(cv,  # noqa
-                                       temperature_seed=state[1])
-=======
         cv, tseed = state
         fluid_state = create_fluid_state(cv, tseed)
->>>>>>> 724fa823
 
         # Logmgr needs to know about EOS, dt, dim?
         # imo this is a design/scope flaw
@@ -683,24 +567,9 @@
             set_dt(logmgr, dt)
             set_sim_state(logmgr, dim, cv, eos)
             logmgr.tick_after()
-<<<<<<< HEAD
-        return make_obj_array([cv, new_dv.temperature]), dt
-
-    def my_rhs(t, state):
-        cv = state[0]
-        current_dv = eos.dependent_vars(cv,
-                                        temperature_seed=state[1])
-
-        return make_obj_array([euler_operator(discr, cv=cv, time=t,
-                               boundaries=boundaries, eos=eos,
-                               dv=current_dv)
-                               + eos.get_species_source_terms(cv),
-                               0*state[1]])
-=======
         return make_obj_array([cv, fluid_state.temperature]), dt
 
     from mirgecom.inviscid import inviscid_flux_rusanov
->>>>>>> 724fa823
 
     def my_rhs(t, state):
         cv, tseed = state
@@ -721,28 +590,13 @@
         advance_state(rhs=my_rhs, timestepper=timestepper,
                       pre_step_callback=my_pre_step,
                       post_step_callback=my_post_step, dt=current_dt,
-<<<<<<< HEAD
-                      state=make_obj_array([current_state, temperature_seed]),
-=======
                       state=make_obj_array([current_cv, temperature_seed]),
->>>>>>> 724fa823
                       t=current_t, t_final=t_final)
 
     # Dump the final data
     if rank == 0:
         logger.info("Checkpointing final state ...")
 
-<<<<<<< HEAD
-    final_cv = current_state[0]
-    final_dv = compute_dependent_vars(final_cv)
-    final_dm, = compute_production_rates(final_cv)
-    ts_field, cfl, dt = my_get_timestep(t=current_t, dt=current_dt,
-                                        state=final_cv)
-    my_write_viz(step=current_step, t=current_t, dt=dt, state=final_cv,
-                 dv=final_dv, production_rates=final_dm, ts_field=ts_field, cfl=cfl)
-    my_write_status(dt=dt, cfl=cfl, dv=final_dv)
-    my_write_restart(step=current_step, t=current_t, state=final_cv)
-=======
     final_cv, tseed = current_state
     final_fluid_state = create_fluid_state(final_cv, tseed)
     final_dv = final_fluid_state.dv
@@ -754,7 +608,6 @@
     my_write_status(dt=dt, cfl=cfl, dv=final_dv)
     my_write_restart(step=current_step, t=current_t, state=final_fluid_state,
                      temperature_seed=tseed)
->>>>>>> 724fa823
 
     if logmgr:
         logmgr.close()
