--- conflicted
+++ resolved
@@ -71,7 +71,6 @@
             (mom / cv.mass) * cv.species_mass.reshape(-1, 1)))
 
 
-<<<<<<< HEAD
 def inviscid_facial_flux(discr, eos, cv_tpair, local=False):
     """Return the flux across a face given the solution on both sides *q_tpair*.
 
@@ -113,7 +112,9 @@
 
 
 def get_inviscid_timestep(discr, eos, cv):
-    """Routine returns the node-local maximum stable inviscid timestep.
+    """Return node-local stable timestep estimate for an inviscid fluid.
+
+    The maximum stable timestep is computed from the acoustic wavespeed.
 
     Parameters
     ----------
@@ -129,45 +130,16 @@
     class:`~meshmode.dof_array.DOFArray`
         The maximum stable timestep at each node.
     """
-=======
-def get_inviscid_timestep(discr, eos, cv):
-    """Return node-local stable timestep estimate for an inviscid fluid.
-
-    The maximum stable timestep is computed from the acoustic wavespeed.
-
-    Parameters
-    ----------
-    discr: grudge.eager.EagerDGDiscretization
-        the discretization to use
-    eos: mirgecom.eos.GasEOS
-        Implementing the pressure and temperature functions for
-        returning pressure and temperature as a function of the state q.
-    cv: :class:`~mirgecom.fluid.ConservedVars`
-        Fluid soluition
-    Returns
-    -------
-    class:`~meshmode.dof_array.DOFArray`
-        The maximum stable timestep at each node.
-    """
->>>>>>> 7ec27d45
     from grudge.dt_utils import characteristic_lengthscales
     from mirgecom.fluid import compute_wavespeed
     return (
         characteristic_lengthscales(cv.array_context, discr)
-<<<<<<< HEAD
         / compute_wavespeed(eos, cv)
-=======
-        / compute_wavespeed(discr, eos, cv)
->>>>>>> 7ec27d45
     )
 
 
 def get_inviscid_cfl(discr, eos, dt, cv):
-<<<<<<< HEAD
-    """Calculate and return node-local CFL based on current state and timestep.
-=======
     """Return node-local CFL based on current state and timestep.
->>>>>>> 7ec27d45
 
     Parameters
     ----------
@@ -179,11 +151,7 @@
     dt: float or :class:`~meshmode.dof_array.DOFArray`
         A constant scalar dt or node-local dt
     cv: :class:`~mirgecom.fluid.ConservedVars`
-<<<<<<< HEAD
         The fluid conserved variables
-=======
-        Fluid solution
->>>>>>> 7ec27d45
 
     Returns
     -------
