""":mod:`mirgecom.boundary` provides methods and constructs for boundary treatments.

Boundary Treatment Interface
^^^^^^^^^^^^^^^^^^^^^^^^^^^^

.. autoclass FluidBoundary

Inviscid Boundary Conditions
^^^^^^^^^^^^^^^^^^^^^^^^^^^^

.. autoclass:: PrescribedFluidBoundary
.. autoclass:: DummyBoundary
.. autoclass:: AdiabaticSlipBoundary
.. autoclass:: AdiabaticNoslipMovingBoundary

Viscous Boundary Conditions
^^^^^^^^^^^^^^^^^^^^^^^^^^^

.. autoclass:: IsothermalNoSlipBoundary
<<<<<<< HEAD
.. autoclass:: PrescribedViscousBoundary
=======
>>>>>>> 724fa823
"""

__copyright__ = """
Copyright (C) 2021 University of Illinois Board of Trustees
"""

__license__ = """
Permission is hereby granted, free of charge, to any person obtaining a copy
of this software and associated documentation files (the "Software"), to deal
in the Software without restriction, including without limitation the rights
to use, copy, modify, merge, publish, distribute, sublicense, and/or sell
copies of the Software, and to permit persons to whom the Software is
furnished to do so, subject to the following conditions:

The above copyright notice and this permission notice shall be included in
all copies or substantial portions of the Software.

THE SOFTWARE IS PROVIDED "AS IS", WITHOUT WARRANTY OF ANY KIND, EXPRESS OR
IMPLIED, INCLUDING BUT NOT LIMITED TO THE WARRANTIES OF MERCHANTABILITY,
FITNESS FOR A PARTICULAR PURPOSE AND NONINFRINGEMENT. IN NO EVENT SHALL THE
AUTHORS OR COPYRIGHT HOLDERS BE LIABLE FOR ANY CLAIM, DAMAGES OR OTHER
LIABILITY, WHETHER IN AN ACTION OF CONTRACT, TORT OR OTHERWISE, ARISING FROM,
OUT OF OR IN CONNECTION WITH THE SOFTWARE OR THE USE OR OTHER DEALINGS IN
THE SOFTWARE.
"""

import numpy as np
from arraycontext import thaw
from meshmode.mesh import BTAG_ALL, BTAG_NONE  # noqa
from mirgecom.fluid import make_conserved
from grudge.trace_pair import TracePair
from mirgecom.inviscid import inviscid_flux_rusanov
from mirgecom.viscous import viscous_flux_central
from mirgecom.flux import gradient_flux_central
from mirgecom.gas_model import make_fluid_state

from abc import ABCMeta, abstractmethod


class FluidBoundary(metaclass=ABCMeta):
    r"""Abstract interface to fluid boundary treatment.

    .. automethod:: inviscid_divergence_flux
    .. automethod:: viscous_divergence_flux
    .. automethod:: cv_gradient_flux
    .. automethod:: t_gradient_flux
    """

    @abstractmethod
<<<<<<< HEAD
    def inviscid_divergence_flux(self, discr, btag, cv, eos, **kwargs):
        """Get the inviscid boundary flux for the divergence operator."""

    @abstractmethod
    def viscous_divergence_flux(self, discr, btag, cv, grad_cv, grad_t,
                              eos, **kwargs):
        """Get the viscous boundary flux for the divergence operator."""

    @abstractmethod
    def cv_gradient_flux(self, discr, btag, cv, eos, **kwargs):
        """Get the fluid soln boundary flux for the gradient operator."""

    @abstractmethod
    def t_gradient_flux(self, discr, btag, cv, eos, **kwargs):
        r"""Get temperature flux across the boundary faces."""


class FluidBC(FluidBoundary):
    r"""Abstract interface to viscous boundary conditions.

    .. automethod:: cv_gradient_flux
    .. automethod:: t_gradient_flux
    .. automethod:: inviscid_divergence_flux
    .. automethod:: viscous_divergence_flux
    .. automethod:: boundary_pair
    """

    def cv_gradient_flux(self, discr, btag, cv, eos, **kwargs):
        """Get the flux through boundary *btag* for each scalar in *q*."""
        raise NotImplementedError()

    def t_gradient_flux(self, discr, btag, cv, eos, **kwargs):
        """Get the "temperature flux" through boundary *btag*."""
        raise NotImplementedError()

    def inviscid_divergence_flux(self, discr, btag, cv, eos, **kwargs):
        """Get the inviscid boundary flux for the divergence operator."""
        raise NotImplementedError()

    def viscous_divergence_flux(self, discr, btag, cv, grad_cv, grad_t, eos,
                                **kwargs):
        """Get the viscous part of the physical flux across the boundary *btag*."""
        raise NotImplementedError()

    def boundary_pair(self, discr, btag, cv, eos, **kwargs):
        """Get the interior and exterior solution (*u*) on the boundary."""
        raise NotImplementedError()
=======
    def inviscid_divergence_flux(self, discr, btag, eos, cv_minus, dv_minus,
                                 numerical_flux_func, **kwargs):
        """Get the inviscid boundary flux for the divergence operator."""

    @abstractmethod
    def viscous_divergence_flux(self, discr, btag, gas_model, state_minus,
                                grad_cv_minus, grad_t_minus, **kwargs):
        """Get the viscous boundary flux for the divergence operator."""

    @abstractmethod
    def cv_gradient_flux(self, discr, btag, gas_model, state_minus, **kwargs):
        """Get the fluid soln boundary flux for the gradient operator."""

    @abstractmethod
    def temperature_gradient_flux(self, discr, btag, gas_model, state_minus,
                                  **kwargs):
        r"""Get temperature flux across the boundary faces."""
>>>>>>> 724fa823


class PrescribedFluidBoundary(FluidBoundary):
    r"""Abstract interface to a prescribed fluid boundary treatment.

    .. automethod:: __init__
<<<<<<< HEAD
    .. automethod:: boundary_pair
    .. automethod:: inviscid_divergence_flux
    .. automethod:: soln_gradient_flux
    .. automethod:: av_flux
    """

    def __init__(self, inviscid_divergence_flux_func=None, boundary_pair_func=None,
                 inviscid_facial_flux_func=None, fluid_solution_func=None,
                 fluid_solution_flux_func=None, scalar_numerical_flux_func=None,
                 fluid_solution_gradient_func=None,
                 fluid_solution_gradient_flux_func=None,
                 fluid_temperature_func=None):
        """Initialize the PrescribedInviscidBoundary and methods."""
        self._bnd_pair_func = boundary_pair_func
        self._inviscid_bnd_flux_func = inviscid_divergence_flux_func
        self._inviscid_facial_flux_func = inviscid_facial_flux_func
        if not self._inviscid_facial_flux_func:
            self._inviscid_facial_flux_func = inviscid_facial_flux
        self._fluid_soln_func = fluid_solution_func
        self._fluid_soln_flux_func = fluid_solution_flux_func
        self._scalar_num_flux_func = scalar_numerical_flux_func
        from mirgecom.flux import gradient_flux_central
        if not self._scalar_num_flux_func:
            self._scalar_num_flux_func = gradient_flux_central
        self._fluid_soln_grad_func = fluid_solution_gradient_func
        self._fluid_soln_grad_flux_func = fluid_solution_gradient_flux_func
        from mirgecom.flux import divergence_flux_central
        if not self._fluid_soln_grad_flux_func:
            self._fluid_soln_grad_flux_func = divergence_flux_central
        self._fluid_temperature_func = fluid_temperature_func
=======
    .. automethod:: inviscid_divergence_flux
    .. automethod:: cv_gradient_flux
    """

    def __init__(self,
                 # returns the flux to be used in div op (prescribed flux)
                 inviscid_flux_func=None,
                 # returns CV+, to be used in num flux func (prescribed soln)
                 boundary_state_func=None,
                 # Inviscid facial flux func given CV(+/-)
                 # inviscid_numerical_flux_func=None,
                 # Flux to be used in grad(Temperature) op
                 temperature_gradient_flux_func=None,
                 # Function returns boundary temperature_plus
                 boundary_temperature_func=None,
                 # Function returns the flux to be used in grad(cv)
                 cv_gradient_flux_func=None,
                 # Function computes the numerical flux for a gradient
                 gradient_numerical_flux_func=None,
                 # Function computes the flux to be used in the div op
                 viscous_flux_func=None,
                 # Returns the boundary value for grad(cv)
                 boundary_gradient_cv_func=None,
                 # Returns the boundary value for grad(temperature)
                 boundary_gradient_temperature_func=None
                 ):
        """Initialize the PrescribedFluidBoundary and methods."""
        self._bnd_state_func = boundary_state_func
        self._inviscid_flux_func = inviscid_flux_func
        # self._inviscid_num_flux_func = inviscid_numerical_flux_func
        self._temperature_grad_flux_func = temperature_gradient_flux_func
        self._bnd_temperature_func = boundary_temperature_func
        self._grad_num_flux_func = gradient_numerical_flux_func
        self._cv_gradient_flux_func = cv_gradient_flux_func
        self._viscous_flux_func = viscous_flux_func
        self._bnd_grad_cv_func = boundary_gradient_cv_func
        self._bnd_grad_temperature_func = boundary_gradient_temperature_func

        if not self._inviscid_flux_func and not self._bnd_state_func:
            from warnings import warn
            warn("Using dummy boundary: copies interior solution.", stacklevel=2)

        if not self._inviscid_flux_func:
            self._inviscid_flux_func = self._inviscid_flux_for_prescribed_state
        # if not self._inviscid_num_flux_func:
        #     self._inviscid_num_flux_func = inviscid_facial_flux
        if not self._bnd_state_func:
            self._bnd_state_func = self._identical_state

        if not self._bnd_temperature_func:
            self._bnd_temperature_func = self._opposite_temperature
        if not self._grad_num_flux_func:
            self._grad_num_flux_func = gradient_flux_central

        if not self._cv_gradient_flux_func:
            self._cv_gradient_flux_func = self._gradient_flux_for_prescribed_cv
        if not self._temperature_grad_flux_func:
            self._temperature_grad_flux_func = \
                self._gradient_flux_for_prescribed_temperature

        if not self._viscous_flux_func:
            self._viscous_flux_func = self._viscous_flux_for_prescribed_state
        if not self._bnd_grad_cv_func:
            self._bnd_grad_cv_func = self._identical_grad_cv
        if not self._bnd_grad_temperature_func:
            self._bnd_grad_temperature_func = self._identical_grad_temperature
>>>>>>> 724fa823

    def _boundary_quantity(self, discr, btag, quantity, **kwargs):
        """Get a boundary quantity on local boundary, or projected to "all_faces"."""
        if "local" in kwargs:
            if kwargs["local"]:
                return quantity
        return discr.project(btag, "all_faces", quantity)

<<<<<<< HEAD
    def boundary_pair(self, discr, btag, cv, **kwargs):
        """Get the interior and exterior solution on the boundary."""
        if self._bnd_pair_func:
            return self._bnd_pair_func(discr, cv=cv, btag=btag, **kwargs)
        if not self._fluid_soln_func:
            raise NotImplementedError()
        actx = cv.array_context
        boundary_discr = discr.discr_from_dd(btag)
        nodes = thaw(actx, boundary_discr.nodes())
        nhat = thaw(actx, discr.normal(btag))
        int_soln = discr.project("vol", btag, cv)
        ext_soln = self._fluid_soln_func(nodes, cv=int_soln, normal=nhat, **kwargs)
        return TracePair(btag, interior=int_soln, exterior=ext_soln)

    def inviscid_divergence_flux(self, discr, btag, cv, eos, **kwargs):
        """Get the inviscid boundary flux for the divergence operator."""
        if self._inviscid_bnd_flux_func:
            actx = cv.array_context
            boundary_discr = discr.discr_from_dd(btag)
            nodes = thaw(actx, boundary_discr.nodes())
            nhat = thaw(actx, discr.normal(btag))
            int_soln = discr.project("vol", btag, cv)
            return self._inviscid_bnd_flux_func(nodes, normal=nhat,
                                                cv=int_soln, eos=eos, **kwargs)
        bnd_tpair = self.boundary_pair(discr, btag=btag, cv=cv, eos=eos, **kwargs)
        return self._inviscid_facial_flux_func(discr, eos=eos, cv_tpair=bnd_tpair)

    def cv_gradient_flux(self, discr, btag, cv, **kwargs):
        """Get the flux through boundary *btag* for each scalar in *q*."""
        actx = cv.array_context
        boundary_discr = discr.discr_from_dd(btag)
        nodes = thaw(actx, boundary_discr.nodes())
        nhat = thaw(actx, discr.normal(btag))
        if self._fluid_soln_flux_func:
            cv_minus = discr.project("vol", btag, cv)
            flux_weak = self._fluid_soln_flux_func(nodes, cv=cv_minus, nhat=nhat,
                                                   **kwargs)
        else:
            bnd_pair = self.boundary_pair(discr, btag=btag, cv=cv, **kwargs)
            flux_weak = self._scalar_num_flux_func(bnd_pair, normal=nhat)

        return self._boundary_quantity(discr, btag=btag, quantity=flux_weak,
                                       **kwargs)

    def soln_gradient_flux(self, discr, btag, soln, **kwargs):
        """Get the flux for solution gradient with AV API."""
        cv = make_conserved(discr.dim, q=soln)
        return self.cv_gradient_flux(discr, btag, cv, **kwargs).join()

    def s_boundary_flux(self, discr, btag, grad_cv, **kwargs):
        r"""Get $\nabla\mathbf{Q}$ flux across the boundary faces."""
        actx = grad_cv.mass[0].array_context
        boundary_discr = discr.discr_from_dd(btag)
        nodes = thaw(actx, boundary_discr.nodes())
        nhat = thaw(actx, discr.normal(btag))
        grad_cv_minus = discr.project("vol", btag, grad_cv)
        if self._fluid_soln_grad_func:
            grad_cv_plus = \
                self._fluid_soln_grad_func(nodes, nhat=nhat,
                                           grad_cv=grad_cv_minus, **kwargs)
        else:
            grad_cv_plus = grad_cv_minus
        bnd_grad_pair = TracePair(btag, interior=grad_cv_minus,
                                  exterior=grad_cv_plus)

        return self._boundary_quantity(
            discr, btag, self._fluid_soln_grad_flux_func(bnd_grad_pair, nhat),
            **kwargs
        )

    def av_flux(self, discr, btag, diffusion, **kwargs):
        """Get the diffusive fluxes for the AV operator API."""
        diff_cv = make_conserved(discr.dim, q=diffusion)
        return self.s_boundary_flux(discr, btag, grad_cv=diff_cv, **kwargs).join()

    def t_gradient_flux(self, discr, btag, cv, eos, **kwargs):
        """Get the "temperature flux" through boundary *btag*."""
        cv_minus = discr.project("vol", btag, cv)
        t_minus = eos.temperature(cv_minus)
        actx = cv.array_context
        if self._fluid_temperature_func:
            boundary_discr = discr.discr_from_dd(btag)
            nodes = thaw(actx, boundary_discr.nodes())
            t_plus = self._fluid_temperature_func(nodes, cv=cv_minus,
                                                  temperature=t_minus, eos=eos,
                                                  **kwargs)
        else:
            t_plus = -t_minus
        nhat = thaw(actx, discr.normal(btag))
        bnd_tpair = TracePair(btag, interior=t_minus, exterior=t_plus)

        return self._boundary_quantity(discr, btag,
                                       self._scalar_num_flux_func(bnd_tpair, nhat),
                                       **kwargs)

    def viscous_divergence_flux(self, discr, btag, eos, cv, grad_cv, grad_t,
                                **kwargs):
        """Get the viscous part of the physical flux across the boundary *btag*."""
        cv_tpair = self.boundary_pair(discr, btag=btag, cv=cv, eos=eos, **kwargs)

        grad_cv_minus = discr.project("vol", btag, grad_cv)
        grad_cv_tpair = TracePair(btag, interior=grad_cv_minus,
                                  exterior=grad_cv_minus)

        grad_t_minus = discr.project("vol", btag, grad_t)
        grad_t_tpair = TracePair(btag, interior=grad_t_minus, exterior=grad_t_minus)

        from mirgecom.viscous import viscous_facial_flux
        return viscous_facial_flux(discr, eos, cv_tpair, grad_cv_tpair, grad_t_tpair)


class PrescribedBoundary(PrescribedInviscidBoundary):
    """Boundary condition prescribes boundary soln with user-specified function.

    .. automethod:: __init__
    """

    def __init__(self, userfunc):
        """Set the boundary function.

        Parameters
        ----------
        userfunc
            User function that prescribes the solution values on the exterior
            of the boundary. The given user function (*userfunc*) must take at
            least one parameter that specifies the coordinates at which to prescribe
            the solution.
        """
        from warnings import warn
        warn("Do not use PrescribedBoundary; use PrescribedInvscidBoundary. This"
             "boundary type will vanish by August 2021.", DeprecationWarning,
             stacklevel=2)
        PrescribedInviscidBoundary.__init__(self, fluid_solution_func=userfunc)


class DummyBoundary(PrescribedInviscidBoundary):
    """Boundary condition that assigns boundary-adjacent soln as the boundary solution.

    .. automethod:: dummy_pair
    """
=======
    def _boundary_state_pair(self, discr, btag, gas_model, state_minus, **kwargs):
        return TracePair(btag,
                         interior=state_minus,
                         exterior=self._bnd_state_func(discr=discr, btag=btag,
                                                       gas_model=gas_model,
                                                       state_minus=state_minus,
                                                       **kwargs))

    def _opposite_temperature(self, state_minus, **kwargs):
        return -state_minus.temperature

    def _identical_state(self, state_minus, **kwargs):
        return state_minus

    def _identical_grad_cv(self, grad_cv_minus, **kwargs):
        return grad_cv_minus

    def _identical_grad_temperature(self, grad_t_minus, **kwargs):
        return grad_t_minus

    def _gradient_flux_for_prescribed_cv(self, discr, btag, gas_model, state_minus,
                                         **kwargs):
        # Use prescribed external state and gradient numerical flux function
        boundary_state = self._bnd_state_func(discr=discr, btag=btag,
                                              gas_model=gas_model,
                                              state_minus=state_minus,
                                              **kwargs)
        cv_pair = TracePair(btag,
                            interior=state_minus.cv,
                            exterior=boundary_state.cv)

        actx = state_minus.array_context
        nhat = thaw(discr.normal(btag), actx)
        return self._boundary_quantity(
            discr, btag=btag,
            quantity=self._grad_num_flux_func(cv_pair, nhat), **kwargs)

    def _gradient_flux_for_prescribed_temperature(self, discr, btag, gas_model,
                                                  state_minus, **kwargs):
        # Feed a boundary temperature to numerical flux for grad op
        actx = state_minus.array_context
        nhat = thaw(discr.normal(btag), actx)
        bnd_tpair = TracePair(btag,
                              interior=state_minus.temperature,
                              exterior=self._bnd_temperature_func(
                                  discr=discr, btag=btag, gas_model=gas_model,
                                  state_minus=state_minus, **kwargs))
        return self._boundary_quantity(discr, btag,
                                       self._grad_num_flux_func(bnd_tpair, nhat),
                                       **kwargs)

    def _inviscid_flux_for_prescribed_state(
            self, discr, btag, gas_model, state_minus,
            numerical_flux_func=inviscid_flux_rusanov, **kwargs):
        # Use a prescribed boundary state and the numerical flux function
        boundary_state_pair = self._boundary_state_pair(discr=discr, btag=btag,
                                                        gas_model=gas_model,
                                                        state_minus=state_minus,
                                                        **kwargs)
        return self._boundary_quantity(
            discr, btag,
            numerical_flux_func(discr, gas_model=gas_model,
                                state_pair=boundary_state_pair),
            **kwargs)

    def _viscous_flux_for_prescribed_state(self, discr, btag, gas_model, state_minus,
                                           grad_cv_minus, grad_t_minus,
                                           numerical_flux_func=viscous_flux_central,
                                           **kwargs):
        state_pair = self._boundary_state_pair(discr=discr, btag=btag,
                                               gas_model=gas_model,
                                               state_minus=state_minus, **kwargs)
        grad_cv_pair = \
            TracePair(btag, interior=grad_cv_minus,
                      exterior=self._bnd_grad_cv_func(
                          discr=discr, btag=btag, gas_model=gas_model,
                          state_minus=state_minus, grad_cv_minus=grad_cv_minus,
                          grad_t_minus=grad_t_minus))

        grad_t_pair = \
            TracePair(
                btag, interior=grad_t_minus,
                exterior=self._bnd_grad_temperature_func(
                    discr=discr, btag=btag, gas_model=gas_model,
                    state_minus=state_minus, grad_cv_minus=grad_cv_minus,
                    grad_t_minus=grad_t_minus))

        return self._boundary_quantity(
            discr, btag,
            quantity=numerical_flux_func(discr=discr, gas_model=gas_model,
                                         state_pair=state_pair,
                                         grad_cv_pair=grad_cv_pair,
                                         grad_t_pair=grad_t_pair))

    def inviscid_divergence_flux(
            self, discr, btag, gas_model, state_minus,
            numerical_flux_func=inviscid_flux_rusanov, **kwargs):
        """Get the inviscid boundary flux for the divergence operator."""
        return self._inviscid_flux_func(discr, btag, gas_model, state_minus,
                                        numerical_flux_func=numerical_flux_func,
                                        **kwargs)

    def cv_gradient_flux(self, discr, btag, gas_model, state_minus, **kwargs):
        """Get the cv flux for *btag* for use in the gradient operator."""
        return self._cv_gradient_flux_func(
            discr=discr, btag=btag, gas_model=gas_model, state_minus=state_minus,
            **kwargs)

    def temperature_gradient_flux(self, discr, btag, gas_model, state_minus,
                                  **kwargs):
        """Get the "temperature flux" for *btag* for use in the gradient operator."""
        return self._temperature_grad_flux_func(discr, btag, gas_model, state_minus,
                                                **kwargs)

    def viscous_divergence_flux(self, discr, btag, gas_model, state_minus,
                                grad_cv_minus, grad_t_minus,
                                numerical_flux_func=viscous_flux_central, **kwargs):
        """Get the viscous flux for *btag* for use in the divergence operator."""
        return self._viscous_flux_func(discr=discr, btag=btag, gas_model=gas_model,
                                       state_minus=state_minus,
                                       grad_cv_minus=grad_cv_minus,
                                       grad_t_minus=grad_t_minus,
                                       numerical_flux_func=numerical_flux_func,
                                       **kwargs)


class DummyBoundary(PrescribedFluidBoundary):
    """Boundary type that assigns boundary-adjacent soln as the boundary solution."""
>>>>>>> 724fa823

    def __init__(self):
        """Initialize the DummyBoundary boundary type."""
        PrescribedFluidBoundary.__init__(self)


class AdiabaticSlipBoundary(PrescribedFluidBoundary):
    r"""Boundary condition implementing inviscid slip boundary.

    a.k.a. Reflective inviscid wall boundary

    This class implements an adiabatic reflective slip boundary given
    by
    $\mathbf{q^{+}} = [\rho^{-}, (\rho{E})^{-}, (\rho\vec{V})^{-}
    - 2((\rho\vec{V})^{-}\cdot\hat{\mathbf{n}}) \hat{\mathbf{n}}]$
    wherein the normal component of velocity at the wall is 0, and
    tangential components are preserved. These perfectly reflecting
    conditions are used by the forward-facing step case in
    [Hesthaven_2008]_, Section 6.6, and correspond to the characteristic
    boundary conditions described in detail in [Poinsot_1992]_.

    .. automethod:: adiabatic_slip_state
    """

    def __init__(self):
        """Initialize AdiabaticSlipBoundary."""
<<<<<<< HEAD
        PrescribedInviscidBoundary.__init__(
            self, boundary_pair_func=self.adiabatic_slip_pair,
            fluid_solution_gradient_func=self.exterior_grad_q
=======
        PrescribedFluidBoundary.__init__(
            self, boundary_state_func=self.adiabatic_slip_state
>>>>>>> 724fa823
        )

    def adiabatic_slip_state(self, discr, btag, gas_model, state_minus, **kwargs):
        """Get the exterior solution on the boundary.

        The exterior solution is set such that there will be vanishing
        flux through the boundary, preserving mass, momentum (magnitude) and
        energy.
        rho_plus = rho_minus
        v_plus = v_minus - 2 * (v_minus . n_hat) * n_hat
        mom_plus = rho_plus * v_plus
        E_plus = E_minus
        """
        # Grab some boundary-relevant data
        dim = discr.dim
        actx = state_minus.array_context

        # Grab a unit normal to the boundary
        nhat = thaw(discr.normal(btag), actx)

        # Subtract out the 2*wall-normal component
        # of velocity from the velocity at the wall to
        # induce an equal but opposite wall-normal (reflected) wave
        # preserving the tangential component
        cv_minus = state_minus.cv
        ext_mom = (cv_minus.momentum
                   - 2.0*np.dot(cv_minus.momentum, nhat)*nhat)
        # Form the external boundary solution with the new momentum
        ext_cv = make_conserved(dim=dim, mass=cv_minus.mass, energy=cv_minus.energy,
                                momentum=ext_mom, species_mass=cv_minus.species_mass)
        t_seed = state_minus.temperature if state_minus.is_mixture else None

        return make_fluid_state(cv=ext_cv, gas_model=gas_model,
                                temperature_seed=t_seed)


class AdiabaticNoslipMovingBoundary(PrescribedFluidBoundary):
    r"""Boundary condition implementing a noslip moving boundary.

    .. automethod:: adiabatic_noslip_state
    .. automethod:: adiabatic_noslip_grad_cv
    """

    def __init__(self, wall_velocity=None, dim=2):
        """Initialize boundary device."""
        PrescribedFluidBoundary.__init__(
            self, boundary_state_func=self.adiabatic_noslip_state,
            # boundary_gradient_cv_func=self.adiabatic_noslip_grad_cv,
        )
        # Check wall_velocity (assumes dim is correct)
        if wall_velocity is None:
            wall_velocity = np.zeros(shape=(dim,))
        if len(wall_velocity) != dim:
            raise ValueError(f"Specified wall velocity must be {dim}-vector.")
        self._wall_velocity = wall_velocity

    def adiabatic_noslip_state(self, discr, btag, gas_model, state_minus, **kwargs):
        """Get the exterior solution on the boundary."""
        wall_pen = 2.0 * self._wall_velocity * state_minus.mass_density
        ext_mom = wall_pen - state_minus.momentum_density  # no-slip

        # Form the external boundary solution with the new momentum
<<<<<<< HEAD
        ext_cv = make_conserved(dim=dim, mass=int_cv.mass, energy=int_cv.energy,
                                momentum=ext_mom, species_mass=int_cv.species_mass)
        return TracePair(btag, interior=int_cv, exterior=ext_cv)

    def exterior_grad_q(self, nodes, nhat, grad_cv, **kwargs):
        """Get the exterior grad(Q) on the boundary."""
        # Grab some boundary-relevant data
        dim, = grad_cv.mass.shape

        # Subtract 2*wall-normal component of q
        # to enforce q=0 on the wall
        s_mom_normcomp = np.outer(nhat, np.dot(grad_cv.momentum, nhat))
        s_mom_flux = grad_cv.momentum - 2*s_mom_normcomp

        # flip components to set a neumann condition
        return make_conserved(dim, mass=-grad_cv.mass, energy=-grad_cv.energy,
                              momentum=-s_mom_flux,
                              species_mass=-grad_cv.species_mass)


class AdiabaticNoslipMovingBoundary(PrescribedInviscidBoundary):
    r"""Boundary condition implementing a noslip moving boundary.

    .. automethod:: adiabatic_noslip_pair
    .. automethod:: exterior_soln
    .. automethod:: exterior_grad_q
    """

    def __init__(self, wall_velocity=None, dim=2):
        """Initialize boundary device."""
        PrescribedInviscidBoundary.__init__(
            self, boundary_pair_func=self.adiabatic_noslip_pair,
            fluid_solution_gradient_func=self.exterior_grad_q
        )
        # Check wall_velocity (assumes dim is correct)
        if wall_velocity is None:
            wall_velocity = np.zeros(shape=(dim,))
        if len(wall_velocity) != dim:
            raise ValueError(f"Specified wall velocity must be {dim}-vector.")
        self._wall_velocity = wall_velocity

    def adiabatic_noslip_pair(self, discr, cv, btag, **kwargs):
        """Get the interior and exterior solution on the boundary."""
        bndry_soln = self.exterior_soln(discr, cv, btag, **kwargs)
        int_soln = discr.project("vol", btag, cv)

        return TracePair(btag, interior=int_soln, exterior=bndry_soln)

    def exterior_soln(self, discr, cv, btag, **kwargs):
        """Get the exterior solution on the boundary."""
        dim = discr.dim

        # Get the interior/exterior solns
        int_cv = discr.project("vol", btag, cv)

        # Compute momentum solution
        wall_pen = 2.0 * self._wall_velocity * int_cv.mass
        ext_mom = wall_pen - int_cv.momentum  # no-slip

        # Form the external boundary solution with the new momentum
        return make_conserved(dim=dim, mass=int_cv.mass, energy=int_cv.energy,
                              momentum=ext_mom, species_mass=int_cv.species_mass)

    def exterior_grad_q(self, nodes, nhat, grad_cv, **kwargs):
        """Get the exterior solution on the boundary."""
        return(-grad_cv)


class IsothermalNoSlipBoundary(PrescribedInviscidBoundary):
=======
        cv = make_conserved(dim=state_minus.dim, mass=state_minus.mass_density,
                            energy=state_minus.energy_density,
                            momentum=ext_mom,
                            species_mass=state_minus.species_mass_density)
        tseed = state_minus.temperature if state_minus.is_mixture else None
        return make_fluid_state(cv=cv, gas_model=gas_model, temperature_seed=tseed)

    def adiabatic_noslip_grad_cv(self, grad_cv_minus, **kwargs):
        """Get the exterior solution on the boundary."""
        return(-grad_cv_minus)


class IsothermalNoSlipBoundary(PrescribedFluidBoundary):
>>>>>>> 724fa823
    r"""Isothermal no-slip viscous wall boundary.

    This class implements an isothermal no-slip wall by:
    (TBD)
    [Hesthaven_2008]_, Section 6.6, and correspond to the characteristic
    boundary conditions described in detail in [Poinsot_1992]_.
    """

    def __init__(self, wall_temperature=300):
        """Initialize the boundary condition object."""
        self._wall_temp = wall_temperature
<<<<<<< HEAD
        PrescribedInviscidBoundary.__init__(
            self, boundary_pair_func=self.isothermal_noslip_pair,
            fluid_temperature_func=self.temperature_bc
        )

    def isothermal_noslip_pair(self, discr, btag, eos, cv, **kwargs):
        """Get the interior and exterior solution (*cv*) on the boundary."""
        cv_minus = discr.project("vol", btag, cv)

        t_plus = self._wall_temp + 0*cv_minus.mass
        velocity_plus = -cv_minus.momentum / cv_minus.mass
        mass_frac_plus = cv_minus.species_mass / cv_minus.mass

        internal_energy_plus = eos.get_internal_energy(
            temperature=t_plus, species_mass_fractions=mass_frac_plus,
            mass=cv_minus.mass
        )
        total_energy_plus = (internal_energy_plus
                             + .5*cv_minus.mass*np.dot(velocity_plus, velocity_plus))

        cv_plus = make_conserved(
            discr.dim, mass=cv_minus.mass, energy=total_energy_plus,
            momentum=-cv_minus.momentum, species_mass=cv_minus.species_mass
        )

        return TracePair(btag, interior=cv_minus, exterior=cv_plus)

    def temperature_bc(self, nodes, cv, temperature, eos, **kwargs):
        """Get temperature value to weakly prescribe wall bc."""
        return self._wall_temp + 0*temperature


class PrescribedViscousBoundary(FluidBC):
    r"""Fully prescribed boundary for viscous flows.

    This class implements an inflow/outflow by:
    (TBD)
    [Hesthaven_2008]_, Section 6.6, and correspond to the characteristic
    boundary conditions described in detail in [Poinsot_1992]_.
    """

    def __init__(self, q_func=None, grad_q_func=None, t_func=None,
                 grad_t_func=None, inviscid_flux_func=None,
                 viscous_flux_func=None, t_flux_func=None,
                 q_flux_func=None):
        """Initialize the boundary condition object."""
        self._q_func = q_func
        self._q_flux_func = q_flux_func
        self._grad_q_func = grad_q_func
        self._t_func = t_func
        self._t_flux_func = t_flux_func
        self._grad_t_func = grad_t_func
        self._inviscid_flux_func = inviscid_flux_func
        self._viscous_flux_func = viscous_flux_func

    def _boundary_quantity(self, discr, btag, quantity, **kwargs):
        """Get a boundary quantity on local boundary, or projected to "all_faces"."""
        if "local" in kwargs:
            if kwargs["local"]:
                return quantity
        return discr.project(btag, "all_faces", quantity)

    def cv_gradient_flux(self, discr, btag, eos, cv, **kwargs):
        """Get the flux through boundary *btag* for each scalar in *q*."""
        actx = cv.array_context
        boundary_discr = discr.discr_from_dd(btag)
        cv_minus = discr.project("vol", btag, cv)
        nodes = thaw(actx, boundary_discr.nodes())
        nhat = thaw(actx, discr.normal(btag))

        flux_weak = 0
        if self._q_flux_func:
            flux_weak = self._q_flux_func(nodes, eos, cv_minus, nhat, **kwargs)
        elif self._q_func:
            cv_plus = self._q_func(nodes, eos=eos, cv=cv_minus, **kwargs)
        else:
            cv_plus = cv_minus

        cv_tpair = TracePair(btag, interior=cv_minus, exterior=cv_plus)

        from mirgecom.flux import gradient_flux_central
        flux_func = gradient_flux_central
        if "numerical_flux_func" in kwargs:
            flux_func = kwargs["numerical_flux_func"]

        flux_weak = flux_func(cv_tpair, nhat)

        return self._boundary_quantity(discr, btag, flux_weak, **kwargs)

    def t_gradient_flux(self, discr, btag, eos, cv, **kwargs):
        """Get the "temperature flux" through boundary *btag*."""
        actx = cv.array_context
        boundary_discr = discr.discr_from_dd(btag)
        cv_minus = discr.project("vol", btag, cv)
        nodes = thaw(actx, boundary_discr.nodes())
        nhat = thaw(actx, discr.normal(btag))

        if self._t_flux_func:
            flux_weak = self._t_flux_func(nodes, eos, cv=cv_minus, nhat=nhat,
                                          **kwargs)
        else:
            t_minus = eos.temperature(cv_minus)
            if self._t_func:
                t_plus = self._t_func(nodes, eos, cv=cv_minus, **kwargs)
            elif self._q_func:
                cv_plus = self._q_func(nodes, eos=eos, cv=cv_minus, **kwargs)
                t_plus = eos.temperature(cv_plus)
            else:
                t_plus = t_minus

            bnd_tpair = TracePair(btag, interior=t_minus, exterior=t_plus)

            from mirgecom.flux import gradient_flux_central
            flux_func = gradient_flux_central
            if "numerical_flux_func" in kwargs:
                flux_func = kwargs["numerical_flux_func"]

            flux_weak = flux_func(bnd_tpair, nhat)

        return self._boundary_quantity(discr, btag, flux_weak, **kwargs)

    def inviscid_divergence_flux(self, discr, btag, eos, cv, **kwargs):
        """Get the inviscid part of the physical flux across the boundary *btag*."""
        actx = cv.array_context
        boundary_discr = discr.discr_from_dd(btag)
        cv_minus = discr.project("vol", btag, cv)
        nodes = thaw(actx, boundary_discr.nodes())
        nhat = thaw(actx, discr.normal(btag))

        flux_weak = 0
        if self._inviscid_flux_func:
            flux_weak = self._inviscid_flux_func(nodes, eos, cv=cv_minus,
                                                 nhat=nhat, **kwargs)
        else:
            if self._q_func:
                cv_plus = self._q_func(nodes, eos=eos, cv=cv_minus, **kwargs)
            else:
                cv_plus = cv_minus

            bnd_tpair = TracePair(btag, interior=cv_minus, exterior=cv_plus)
            from mirgecom.inviscid import inviscid_facial_flux
            return inviscid_facial_flux(discr, eos, bnd_tpair)

        return self._boundary_quantity(discr, btag, flux_weak, **kwargs)

    def viscous_divergence_flux(self, discr, btag, eos, cv, grad_cv, grad_t,
                                **kwargs):
        """Get the viscous part of the physical flux across the boundary *btag*."""
        actx = cv.array_context
        boundary_discr = discr.discr_from_dd(btag)
        cv_minus = discr.project("vol", btag, cv)
        s_minus = discr.project("vol", btag, grad_cv)
        grad_t_minus = discr.project("vol", btag, grad_t)
        nodes = thaw(actx, boundary_discr.nodes())
        nhat = thaw(actx, discr.normal(btag))

        flux_weak = 0
        if self._viscous_flux_func:
            flux_weak = self._viscous_flux_func(nodes, eos, cv=cv_minus,
                                                grad_cv=s_minus,
                                                grad_temperature=grad_t_minus,
                                                nhat=nhat, **kwargs)
            return self._boundary_quantity(discr, btag, flux_weak, **kwargs)
        else:
            if self._q_func:
                cv_plus = self._q_func(nodes, eos=eos, cv=cv_minus, **kwargs)
            else:
                cv_plus = cv_minus

            if self._grad_q_func:
                s_plus = self._grad_q_func(nodes, eos, cv=cv_minus,
                                           grad_cv=s_minus, **kwargs)
            else:
                s_plus = s_minus

            if self._grad_t_func:
                grad_t_plus = self._grad_t_func(nodes, eos, cv=cv_minus,
                                                grad_temperature=grad_t_minus,
                                                **kwargs)
            else:
                grad_t_plus = grad_t_minus

            cv_tpair = TracePair(btag, interior=cv_minus, exterior=cv_plus)
            s_tpair = TracePair(btag, interior=s_minus, exterior=s_plus)
            grad_t_tpair = TracePair(btag, interior=grad_t_minus,
                                     exterior=grad_t_plus)

            from mirgecom.viscous import viscous_facial_flux
            return viscous_facial_flux(discr, eos, cv_tpair=cv_tpair,
                                       grad_cv_tpair=s_tpair,
                                       grad_t_tpair=grad_t_tpair)
=======
        PrescribedFluidBoundary.__init__(
            self, boundary_state_func=self.isothermal_noslip_state,
            boundary_temperature_func=self.temperature_bc
        )

    def isothermal_noslip_state(self, discr, btag, gas_model, state_minus, **kwargs):
        """Get the interior and exterior solution (*state_minus*) on the boundary."""
        temperature_wall = self._wall_temp + 0*state_minus.mass_density
        velocity_plus = -state_minus.velocity
        mass_frac_plus = state_minus.species_mass_fractions

        internal_energy_plus = gas_model.eos.get_internal_energy(
            temperature=temperature_wall, species_mass_fractions=mass_frac_plus,
            mass=state_minus.mass_density
        )

        total_energy_plus = state_minus.mass_density*(internal_energy_plus
                                           + .5*np.dot(velocity_plus, velocity_plus))

        cv_plus = make_conserved(
            state_minus.dim, mass=state_minus.mass_density, energy=total_energy_plus,
            momentum=-state_minus.momentum_density,
            species_mass=state_minus.species_mass_density
        )
        tseed = state_minus.temperature if state_minus.is_mixture else None
        return make_fluid_state(cv=cv_plus, gas_model=gas_model,
                                temperature_seed=tseed)

    def temperature_bc(self, state_minus, **kwargs):
        """Get temperature value to weakly prescribe wall bc."""
        return 2*self._wall_temp - state_minus.temperature
>>>>>>> 724fa823
<|MERGE_RESOLUTION|>--- conflicted
+++ resolved
@@ -17,10 +17,6 @@
 ^^^^^^^^^^^^^^^^^^^^^^^^^^^
 
 .. autoclass:: IsothermalNoSlipBoundary
-<<<<<<< HEAD
-.. autoclass:: PrescribedViscousBoundary
-=======
->>>>>>> 724fa823
 """
 
 __copyright__ = """
@@ -70,55 +66,6 @@
     """
 
     @abstractmethod
-<<<<<<< HEAD
-    def inviscid_divergence_flux(self, discr, btag, cv, eos, **kwargs):
-        """Get the inviscid boundary flux for the divergence operator."""
-
-    @abstractmethod
-    def viscous_divergence_flux(self, discr, btag, cv, grad_cv, grad_t,
-                              eos, **kwargs):
-        """Get the viscous boundary flux for the divergence operator."""
-
-    @abstractmethod
-    def cv_gradient_flux(self, discr, btag, cv, eos, **kwargs):
-        """Get the fluid soln boundary flux for the gradient operator."""
-
-    @abstractmethod
-    def t_gradient_flux(self, discr, btag, cv, eos, **kwargs):
-        r"""Get temperature flux across the boundary faces."""
-
-
-class FluidBC(FluidBoundary):
-    r"""Abstract interface to viscous boundary conditions.
-
-    .. automethod:: cv_gradient_flux
-    .. automethod:: t_gradient_flux
-    .. automethod:: inviscid_divergence_flux
-    .. automethod:: viscous_divergence_flux
-    .. automethod:: boundary_pair
-    """
-
-    def cv_gradient_flux(self, discr, btag, cv, eos, **kwargs):
-        """Get the flux through boundary *btag* for each scalar in *q*."""
-        raise NotImplementedError()
-
-    def t_gradient_flux(self, discr, btag, cv, eos, **kwargs):
-        """Get the "temperature flux" through boundary *btag*."""
-        raise NotImplementedError()
-
-    def inviscid_divergence_flux(self, discr, btag, cv, eos, **kwargs):
-        """Get the inviscid boundary flux for the divergence operator."""
-        raise NotImplementedError()
-
-    def viscous_divergence_flux(self, discr, btag, cv, grad_cv, grad_t, eos,
-                                **kwargs):
-        """Get the viscous part of the physical flux across the boundary *btag*."""
-        raise NotImplementedError()
-
-    def boundary_pair(self, discr, btag, cv, eos, **kwargs):
-        """Get the interior and exterior solution (*u*) on the boundary."""
-        raise NotImplementedError()
-=======
     def inviscid_divergence_flux(self, discr, btag, eos, cv_minus, dv_minus,
                                  numerical_flux_func, **kwargs):
         """Get the inviscid boundary flux for the divergence operator."""
@@ -136,46 +83,14 @@
     def temperature_gradient_flux(self, discr, btag, gas_model, state_minus,
                                   **kwargs):
         r"""Get temperature flux across the boundary faces."""
->>>>>>> 724fa823
 
 
 class PrescribedFluidBoundary(FluidBoundary):
     r"""Abstract interface to a prescribed fluid boundary treatment.
 
     .. automethod:: __init__
-<<<<<<< HEAD
-    .. automethod:: boundary_pair
     .. automethod:: inviscid_divergence_flux
-    .. automethod:: soln_gradient_flux
     .. automethod:: av_flux
-    """
-
-    def __init__(self, inviscid_divergence_flux_func=None, boundary_pair_func=None,
-                 inviscid_facial_flux_func=None, fluid_solution_func=None,
-                 fluid_solution_flux_func=None, scalar_numerical_flux_func=None,
-                 fluid_solution_gradient_func=None,
-                 fluid_solution_gradient_flux_func=None,
-                 fluid_temperature_func=None):
-        """Initialize the PrescribedInviscidBoundary and methods."""
-        self._bnd_pair_func = boundary_pair_func
-        self._inviscid_bnd_flux_func = inviscid_divergence_flux_func
-        self._inviscid_facial_flux_func = inviscid_facial_flux_func
-        if not self._inviscid_facial_flux_func:
-            self._inviscid_facial_flux_func = inviscid_facial_flux
-        self._fluid_soln_func = fluid_solution_func
-        self._fluid_soln_flux_func = fluid_solution_flux_func
-        self._scalar_num_flux_func = scalar_numerical_flux_func
-        from mirgecom.flux import gradient_flux_central
-        if not self._scalar_num_flux_func:
-            self._scalar_num_flux_func = gradient_flux_central
-        self._fluid_soln_grad_func = fluid_solution_gradient_func
-        self._fluid_soln_grad_flux_func = fluid_solution_gradient_flux_func
-        from mirgecom.flux import divergence_flux_central
-        if not self._fluid_soln_grad_flux_func:
-            self._fluid_soln_grad_flux_func = divergence_flux_central
-        self._fluid_temperature_func = fluid_temperature_func
-=======
-    .. automethod:: inviscid_divergence_flux
     .. automethod:: cv_gradient_flux
     """
 
@@ -241,7 +156,6 @@
             self._bnd_grad_cv_func = self._identical_grad_cv
         if not self._bnd_grad_temperature_func:
             self._bnd_grad_temperature_func = self._identical_grad_temperature
->>>>>>> 724fa823
 
     def _boundary_quantity(self, discr, btag, quantity, **kwargs):
         """Get a boundary quantity on local boundary, or projected to "all_faces"."""
@@ -249,56 +163,6 @@
             if kwargs["local"]:
                 return quantity
         return discr.project(btag, "all_faces", quantity)
-
-<<<<<<< HEAD
-    def boundary_pair(self, discr, btag, cv, **kwargs):
-        """Get the interior and exterior solution on the boundary."""
-        if self._bnd_pair_func:
-            return self._bnd_pair_func(discr, cv=cv, btag=btag, **kwargs)
-        if not self._fluid_soln_func:
-            raise NotImplementedError()
-        actx = cv.array_context
-        boundary_discr = discr.discr_from_dd(btag)
-        nodes = thaw(actx, boundary_discr.nodes())
-        nhat = thaw(actx, discr.normal(btag))
-        int_soln = discr.project("vol", btag, cv)
-        ext_soln = self._fluid_soln_func(nodes, cv=int_soln, normal=nhat, **kwargs)
-        return TracePair(btag, interior=int_soln, exterior=ext_soln)
-
-    def inviscid_divergence_flux(self, discr, btag, cv, eos, **kwargs):
-        """Get the inviscid boundary flux for the divergence operator."""
-        if self._inviscid_bnd_flux_func:
-            actx = cv.array_context
-            boundary_discr = discr.discr_from_dd(btag)
-            nodes = thaw(actx, boundary_discr.nodes())
-            nhat = thaw(actx, discr.normal(btag))
-            int_soln = discr.project("vol", btag, cv)
-            return self._inviscid_bnd_flux_func(nodes, normal=nhat,
-                                                cv=int_soln, eos=eos, **kwargs)
-        bnd_tpair = self.boundary_pair(discr, btag=btag, cv=cv, eos=eos, **kwargs)
-        return self._inviscid_facial_flux_func(discr, eos=eos, cv_tpair=bnd_tpair)
-
-    def cv_gradient_flux(self, discr, btag, cv, **kwargs):
-        """Get the flux through boundary *btag* for each scalar in *q*."""
-        actx = cv.array_context
-        boundary_discr = discr.discr_from_dd(btag)
-        nodes = thaw(actx, boundary_discr.nodes())
-        nhat = thaw(actx, discr.normal(btag))
-        if self._fluid_soln_flux_func:
-            cv_minus = discr.project("vol", btag, cv)
-            flux_weak = self._fluid_soln_flux_func(nodes, cv=cv_minus, nhat=nhat,
-                                                   **kwargs)
-        else:
-            bnd_pair = self.boundary_pair(discr, btag=btag, cv=cv, **kwargs)
-            flux_weak = self._scalar_num_flux_func(bnd_pair, normal=nhat)
-
-        return self._boundary_quantity(discr, btag=btag, quantity=flux_weak,
-                                       **kwargs)
-
-    def soln_gradient_flux(self, discr, btag, soln, **kwargs):
-        """Get the flux for solution gradient with AV API."""
-        cv = make_conserved(discr.dim, q=soln)
-        return self.cv_gradient_flux(discr, btag, cv, **kwargs).join()
 
     def s_boundary_flux(self, discr, btag, grad_cv, **kwargs):
         r"""Get $\nabla\mathbf{Q}$ flux across the boundary faces."""
@@ -326,72 +190,6 @@
         diff_cv = make_conserved(discr.dim, q=diffusion)
         return self.s_boundary_flux(discr, btag, grad_cv=diff_cv, **kwargs).join()
 
-    def t_gradient_flux(self, discr, btag, cv, eos, **kwargs):
-        """Get the "temperature flux" through boundary *btag*."""
-        cv_minus = discr.project("vol", btag, cv)
-        t_minus = eos.temperature(cv_minus)
-        actx = cv.array_context
-        if self._fluid_temperature_func:
-            boundary_discr = discr.discr_from_dd(btag)
-            nodes = thaw(actx, boundary_discr.nodes())
-            t_plus = self._fluid_temperature_func(nodes, cv=cv_minus,
-                                                  temperature=t_minus, eos=eos,
-                                                  **kwargs)
-        else:
-            t_plus = -t_minus
-        nhat = thaw(actx, discr.normal(btag))
-        bnd_tpair = TracePair(btag, interior=t_minus, exterior=t_plus)
-
-        return self._boundary_quantity(discr, btag,
-                                       self._scalar_num_flux_func(bnd_tpair, nhat),
-                                       **kwargs)
-
-    def viscous_divergence_flux(self, discr, btag, eos, cv, grad_cv, grad_t,
-                                **kwargs):
-        """Get the viscous part of the physical flux across the boundary *btag*."""
-        cv_tpair = self.boundary_pair(discr, btag=btag, cv=cv, eos=eos, **kwargs)
-
-        grad_cv_minus = discr.project("vol", btag, grad_cv)
-        grad_cv_tpair = TracePair(btag, interior=grad_cv_minus,
-                                  exterior=grad_cv_minus)
-
-        grad_t_minus = discr.project("vol", btag, grad_t)
-        grad_t_tpair = TracePair(btag, interior=grad_t_minus, exterior=grad_t_minus)
-
-        from mirgecom.viscous import viscous_facial_flux
-        return viscous_facial_flux(discr, eos, cv_tpair, grad_cv_tpair, grad_t_tpair)
-
-
-class PrescribedBoundary(PrescribedInviscidBoundary):
-    """Boundary condition prescribes boundary soln with user-specified function.
-
-    .. automethod:: __init__
-    """
-
-    def __init__(self, userfunc):
-        """Set the boundary function.
-
-        Parameters
-        ----------
-        userfunc
-            User function that prescribes the solution values on the exterior
-            of the boundary. The given user function (*userfunc*) must take at
-            least one parameter that specifies the coordinates at which to prescribe
-            the solution.
-        """
-        from warnings import warn
-        warn("Do not use PrescribedBoundary; use PrescribedInvscidBoundary. This"
-             "boundary type will vanish by August 2021.", DeprecationWarning,
-             stacklevel=2)
-        PrescribedInviscidBoundary.__init__(self, fluid_solution_func=userfunc)
-
-
-class DummyBoundary(PrescribedInviscidBoundary):
-    """Boundary condition that assigns boundary-adjacent soln as the boundary solution.
-
-    .. automethod:: dummy_pair
-    """
-=======
     def _boundary_state_pair(self, discr, btag, gas_model, state_minus, **kwargs):
         return TracePair(btag,
                          interior=state_minus,
@@ -520,7 +318,6 @@
 
 class DummyBoundary(PrescribedFluidBoundary):
     """Boundary type that assigns boundary-adjacent soln as the boundary solution."""
->>>>>>> 724fa823
 
     def __init__(self):
         """Initialize the DummyBoundary boundary type."""
@@ -547,14 +344,9 @@
 
     def __init__(self):
         """Initialize AdiabaticSlipBoundary."""
-<<<<<<< HEAD
-        PrescribedInviscidBoundary.__init__(
-            self, boundary_pair_func=self.adiabatic_slip_pair,
-            fluid_solution_gradient_func=self.exterior_grad_q
-=======
         PrescribedFluidBoundary.__init__(
             self, boundary_state_func=self.adiabatic_slip_state
->>>>>>> 724fa823
+            # fluid_solution_gradient_func=self.exterior_grad_q
         )
 
     def adiabatic_slip_state(self, discr, btag, gas_model, state_minus, **kwargs):
@@ -590,6 +382,21 @@
         return make_fluid_state(cv=ext_cv, gas_model=gas_model,
                                 temperature_seed=t_seed)
 
+    def exterior_grad_q(self, nodes, nhat, grad_cv, **kwargs):
+        """Get the exterior grad(Q) on the boundary."""
+        # Grab some boundary-relevant data
+        dim, = grad_cv.mass.shape
+
+        # Subtract 2*wall-normal component of q
+        # to enforce q=0 on the wall
+        s_mom_normcomp = np.outer(nhat, np.dot(grad_cv.momentum, nhat))
+        s_mom_flux = grad_cv.momentum - 2*s_mom_normcomp
+
+        # flip components to set a neumann condition
+        return make_conserved(dim, mass=-grad_cv.mass, energy=-grad_cv.energy,
+                              momentum=-s_mom_flux,
+                              species_mass=-grad_cv.species_mass)
+
 
 class AdiabaticNoslipMovingBoundary(PrescribedFluidBoundary):
     r"""Boundary condition implementing a noslip moving boundary.
@@ -617,77 +424,6 @@
         ext_mom = wall_pen - state_minus.momentum_density  # no-slip
 
         # Form the external boundary solution with the new momentum
-<<<<<<< HEAD
-        ext_cv = make_conserved(dim=dim, mass=int_cv.mass, energy=int_cv.energy,
-                                momentum=ext_mom, species_mass=int_cv.species_mass)
-        return TracePair(btag, interior=int_cv, exterior=ext_cv)
-
-    def exterior_grad_q(self, nodes, nhat, grad_cv, **kwargs):
-        """Get the exterior grad(Q) on the boundary."""
-        # Grab some boundary-relevant data
-        dim, = grad_cv.mass.shape
-
-        # Subtract 2*wall-normal component of q
-        # to enforce q=0 on the wall
-        s_mom_normcomp = np.outer(nhat, np.dot(grad_cv.momentum, nhat))
-        s_mom_flux = grad_cv.momentum - 2*s_mom_normcomp
-
-        # flip components to set a neumann condition
-        return make_conserved(dim, mass=-grad_cv.mass, energy=-grad_cv.energy,
-                              momentum=-s_mom_flux,
-                              species_mass=-grad_cv.species_mass)
-
-
-class AdiabaticNoslipMovingBoundary(PrescribedInviscidBoundary):
-    r"""Boundary condition implementing a noslip moving boundary.
-
-    .. automethod:: adiabatic_noslip_pair
-    .. automethod:: exterior_soln
-    .. automethod:: exterior_grad_q
-    """
-
-    def __init__(self, wall_velocity=None, dim=2):
-        """Initialize boundary device."""
-        PrescribedInviscidBoundary.__init__(
-            self, boundary_pair_func=self.adiabatic_noslip_pair,
-            fluid_solution_gradient_func=self.exterior_grad_q
-        )
-        # Check wall_velocity (assumes dim is correct)
-        if wall_velocity is None:
-            wall_velocity = np.zeros(shape=(dim,))
-        if len(wall_velocity) != dim:
-            raise ValueError(f"Specified wall velocity must be {dim}-vector.")
-        self._wall_velocity = wall_velocity
-
-    def adiabatic_noslip_pair(self, discr, cv, btag, **kwargs):
-        """Get the interior and exterior solution on the boundary."""
-        bndry_soln = self.exterior_soln(discr, cv, btag, **kwargs)
-        int_soln = discr.project("vol", btag, cv)
-
-        return TracePair(btag, interior=int_soln, exterior=bndry_soln)
-
-    def exterior_soln(self, discr, cv, btag, **kwargs):
-        """Get the exterior solution on the boundary."""
-        dim = discr.dim
-
-        # Get the interior/exterior solns
-        int_cv = discr.project("vol", btag, cv)
-
-        # Compute momentum solution
-        wall_pen = 2.0 * self._wall_velocity * int_cv.mass
-        ext_mom = wall_pen - int_cv.momentum  # no-slip
-
-        # Form the external boundary solution with the new momentum
-        return make_conserved(dim=dim, mass=int_cv.mass, energy=int_cv.energy,
-                              momentum=ext_mom, species_mass=int_cv.species_mass)
-
-    def exterior_grad_q(self, nodes, nhat, grad_cv, **kwargs):
-        """Get the exterior solution on the boundary."""
-        return(-grad_cv)
-
-
-class IsothermalNoSlipBoundary(PrescribedInviscidBoundary):
-=======
         cv = make_conserved(dim=state_minus.dim, mass=state_minus.mass_density,
                             energy=state_minus.energy_density,
                             momentum=ext_mom,
@@ -701,7 +437,6 @@
 
 
 class IsothermalNoSlipBoundary(PrescribedFluidBoundary):
->>>>>>> 724fa823
     r"""Isothermal no-slip viscous wall boundary.
 
     This class implements an isothermal no-slip wall by:
@@ -713,199 +448,6 @@
     def __init__(self, wall_temperature=300):
         """Initialize the boundary condition object."""
         self._wall_temp = wall_temperature
-<<<<<<< HEAD
-        PrescribedInviscidBoundary.__init__(
-            self, boundary_pair_func=self.isothermal_noslip_pair,
-            fluid_temperature_func=self.temperature_bc
-        )
-
-    def isothermal_noslip_pair(self, discr, btag, eos, cv, **kwargs):
-        """Get the interior and exterior solution (*cv*) on the boundary."""
-        cv_minus = discr.project("vol", btag, cv)
-
-        t_plus = self._wall_temp + 0*cv_minus.mass
-        velocity_plus = -cv_minus.momentum / cv_minus.mass
-        mass_frac_plus = cv_minus.species_mass / cv_minus.mass
-
-        internal_energy_plus = eos.get_internal_energy(
-            temperature=t_plus, species_mass_fractions=mass_frac_plus,
-            mass=cv_minus.mass
-        )
-        total_energy_plus = (internal_energy_plus
-                             + .5*cv_minus.mass*np.dot(velocity_plus, velocity_plus))
-
-        cv_plus = make_conserved(
-            discr.dim, mass=cv_minus.mass, energy=total_energy_plus,
-            momentum=-cv_minus.momentum, species_mass=cv_minus.species_mass
-        )
-
-        return TracePair(btag, interior=cv_minus, exterior=cv_plus)
-
-    def temperature_bc(self, nodes, cv, temperature, eos, **kwargs):
-        """Get temperature value to weakly prescribe wall bc."""
-        return self._wall_temp + 0*temperature
-
-
-class PrescribedViscousBoundary(FluidBC):
-    r"""Fully prescribed boundary for viscous flows.
-
-    This class implements an inflow/outflow by:
-    (TBD)
-    [Hesthaven_2008]_, Section 6.6, and correspond to the characteristic
-    boundary conditions described in detail in [Poinsot_1992]_.
-    """
-
-    def __init__(self, q_func=None, grad_q_func=None, t_func=None,
-                 grad_t_func=None, inviscid_flux_func=None,
-                 viscous_flux_func=None, t_flux_func=None,
-                 q_flux_func=None):
-        """Initialize the boundary condition object."""
-        self._q_func = q_func
-        self._q_flux_func = q_flux_func
-        self._grad_q_func = grad_q_func
-        self._t_func = t_func
-        self._t_flux_func = t_flux_func
-        self._grad_t_func = grad_t_func
-        self._inviscid_flux_func = inviscid_flux_func
-        self._viscous_flux_func = viscous_flux_func
-
-    def _boundary_quantity(self, discr, btag, quantity, **kwargs):
-        """Get a boundary quantity on local boundary, or projected to "all_faces"."""
-        if "local" in kwargs:
-            if kwargs["local"]:
-                return quantity
-        return discr.project(btag, "all_faces", quantity)
-
-    def cv_gradient_flux(self, discr, btag, eos, cv, **kwargs):
-        """Get the flux through boundary *btag* for each scalar in *q*."""
-        actx = cv.array_context
-        boundary_discr = discr.discr_from_dd(btag)
-        cv_minus = discr.project("vol", btag, cv)
-        nodes = thaw(actx, boundary_discr.nodes())
-        nhat = thaw(actx, discr.normal(btag))
-
-        flux_weak = 0
-        if self._q_flux_func:
-            flux_weak = self._q_flux_func(nodes, eos, cv_minus, nhat, **kwargs)
-        elif self._q_func:
-            cv_plus = self._q_func(nodes, eos=eos, cv=cv_minus, **kwargs)
-        else:
-            cv_plus = cv_minus
-
-        cv_tpair = TracePair(btag, interior=cv_minus, exterior=cv_plus)
-
-        from mirgecom.flux import gradient_flux_central
-        flux_func = gradient_flux_central
-        if "numerical_flux_func" in kwargs:
-            flux_func = kwargs["numerical_flux_func"]
-
-        flux_weak = flux_func(cv_tpair, nhat)
-
-        return self._boundary_quantity(discr, btag, flux_weak, **kwargs)
-
-    def t_gradient_flux(self, discr, btag, eos, cv, **kwargs):
-        """Get the "temperature flux" through boundary *btag*."""
-        actx = cv.array_context
-        boundary_discr = discr.discr_from_dd(btag)
-        cv_minus = discr.project("vol", btag, cv)
-        nodes = thaw(actx, boundary_discr.nodes())
-        nhat = thaw(actx, discr.normal(btag))
-
-        if self._t_flux_func:
-            flux_weak = self._t_flux_func(nodes, eos, cv=cv_minus, nhat=nhat,
-                                          **kwargs)
-        else:
-            t_minus = eos.temperature(cv_minus)
-            if self._t_func:
-                t_plus = self._t_func(nodes, eos, cv=cv_minus, **kwargs)
-            elif self._q_func:
-                cv_plus = self._q_func(nodes, eos=eos, cv=cv_minus, **kwargs)
-                t_plus = eos.temperature(cv_plus)
-            else:
-                t_plus = t_minus
-
-            bnd_tpair = TracePair(btag, interior=t_minus, exterior=t_plus)
-
-            from mirgecom.flux import gradient_flux_central
-            flux_func = gradient_flux_central
-            if "numerical_flux_func" in kwargs:
-                flux_func = kwargs["numerical_flux_func"]
-
-            flux_weak = flux_func(bnd_tpair, nhat)
-
-        return self._boundary_quantity(discr, btag, flux_weak, **kwargs)
-
-    def inviscid_divergence_flux(self, discr, btag, eos, cv, **kwargs):
-        """Get the inviscid part of the physical flux across the boundary *btag*."""
-        actx = cv.array_context
-        boundary_discr = discr.discr_from_dd(btag)
-        cv_minus = discr.project("vol", btag, cv)
-        nodes = thaw(actx, boundary_discr.nodes())
-        nhat = thaw(actx, discr.normal(btag))
-
-        flux_weak = 0
-        if self._inviscid_flux_func:
-            flux_weak = self._inviscid_flux_func(nodes, eos, cv=cv_minus,
-                                                 nhat=nhat, **kwargs)
-        else:
-            if self._q_func:
-                cv_plus = self._q_func(nodes, eos=eos, cv=cv_minus, **kwargs)
-            else:
-                cv_plus = cv_minus
-
-            bnd_tpair = TracePair(btag, interior=cv_minus, exterior=cv_plus)
-            from mirgecom.inviscid import inviscid_facial_flux
-            return inviscid_facial_flux(discr, eos, bnd_tpair)
-
-        return self._boundary_quantity(discr, btag, flux_weak, **kwargs)
-
-    def viscous_divergence_flux(self, discr, btag, eos, cv, grad_cv, grad_t,
-                                **kwargs):
-        """Get the viscous part of the physical flux across the boundary *btag*."""
-        actx = cv.array_context
-        boundary_discr = discr.discr_from_dd(btag)
-        cv_minus = discr.project("vol", btag, cv)
-        s_minus = discr.project("vol", btag, grad_cv)
-        grad_t_minus = discr.project("vol", btag, grad_t)
-        nodes = thaw(actx, boundary_discr.nodes())
-        nhat = thaw(actx, discr.normal(btag))
-
-        flux_weak = 0
-        if self._viscous_flux_func:
-            flux_weak = self._viscous_flux_func(nodes, eos, cv=cv_minus,
-                                                grad_cv=s_minus,
-                                                grad_temperature=grad_t_minus,
-                                                nhat=nhat, **kwargs)
-            return self._boundary_quantity(discr, btag, flux_weak, **kwargs)
-        else:
-            if self._q_func:
-                cv_plus = self._q_func(nodes, eos=eos, cv=cv_minus, **kwargs)
-            else:
-                cv_plus = cv_minus
-
-            if self._grad_q_func:
-                s_plus = self._grad_q_func(nodes, eos, cv=cv_minus,
-                                           grad_cv=s_minus, **kwargs)
-            else:
-                s_plus = s_minus
-
-            if self._grad_t_func:
-                grad_t_plus = self._grad_t_func(nodes, eos, cv=cv_minus,
-                                                grad_temperature=grad_t_minus,
-                                                **kwargs)
-            else:
-                grad_t_plus = grad_t_minus
-
-            cv_tpair = TracePair(btag, interior=cv_minus, exterior=cv_plus)
-            s_tpair = TracePair(btag, interior=s_minus, exterior=s_plus)
-            grad_t_tpair = TracePair(btag, interior=grad_t_minus,
-                                     exterior=grad_t_plus)
-
-            from mirgecom.viscous import viscous_facial_flux
-            return viscous_facial_flux(discr, eos, cv_tpair=cv_tpair,
-                                       grad_cv_tpair=s_tpair,
-                                       grad_t_tpair=grad_t_tpair)
-=======
         PrescribedFluidBoundary.__init__(
             self, boundary_state_func=self.isothermal_noslip_state,
             boundary_temperature_func=self.temperature_bc
@@ -936,5 +478,4 @@
 
     def temperature_bc(self, state_minus, **kwargs):
         """Get temperature value to weakly prescribe wall bc."""
-        return 2*self._wall_temp - state_minus.temperature
->>>>>>> 724fa823
+        return 2*self._wall_temp - state_minus.temperature