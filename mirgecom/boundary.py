""":mod:`mirgecom.boundary` provides methods and constructs for boundary treatments.

Boundary Treatment Interfaces
^^^^^^^^^^^^^^^^^^^^^^^^^^^^^

.. autoclass:: FluidBoundary

Boundary Conditions Base Classes
^^^^^^^^^^^^^^^^^^^^^^^^^^^^^^^^

.. autoclass:: PrescribedFluidBoundary
.. autoclass:: MengaldoBoundaryCondition

Boundary Conditions
^^^^^^^^^^^^^^^^^^^

.. autoclass:: DummyBoundary
.. autoclass:: FarfieldBoundary
.. autoclass:: RiemannInflowBoundary
.. autoclass:: RiemannOutflowBoundary
.. autoclass:: PressureOutflowBoundary
.. autoclass:: IsothermalSlipWallBoundary
.. autoclass:: IsothermalWallBoundary
.. autoclass:: AdiabaticSlipBoundary
.. autoclass:: AdiabaticNoslipWallBoundary
.. autoclass:: LinearizedOutflowBoundary
"""

__copyright__ = """
Copyright (C) 2021 University of Illinois Board of Trustees
"""

__license__ = """
Permission is hereby granted, free of charge, to any person obtaining a copy
of this software and associated documentation files (the "Software"), to deal
in the Software without restriction, including without limitation the rights
to use, copy, modify, merge, publish, distribute, sublicense, and/or sell
copies of the Software, and to permit persons to whom the Software is
furnished to do so, subject to the following conditions:

The above copyright notice and this permission notice shall be included in
all copies or substantial portions of the Software.

THE SOFTWARE IS PROVIDED "AS IS", WITHOUT WARRANTY OF ANY KIND, EXPRESS OR
IMPLIED, INCLUDING BUT NOT LIMITED TO THE WARRANTIES OF MERCHANTABILITY,
FITNESS FOR A PARTICULAR PURPOSE AND NONINFRINGEMENT. IN NO EVENT SHALL THE
AUTHORS OR COPYRIGHT HOLDERS BE LIABLE FOR ANY CLAIM, DAMAGES OR OTHER
LIABILITY, WHETHER IN AN ACTION OF CONTRACT, TORT OR OTHERWISE, ARISING FROM,
OUT OF OR IN CONNECTION WITH THE SOFTWARE OR THE USE OR OTHER DEALINGS IN
THE SOFTWARE.
"""

import numpy as np
from arraycontext import get_container_context_recursively
from meshmode.mesh import BTAG_ALL, BTAG_NONE  # noqa
from meshmode.discretization.connection import FACE_RESTR_ALL
from grudge.dof_desc import as_dofdesc
from mirgecom.fluid import make_conserved
from grudge.trace_pair import TracePair
import grudge.op as op
from mirgecom.viscous import viscous_facial_flux_central
from mirgecom.flux import num_flux_central
from mirgecom.gas_model import make_fluid_state, replace_fluid_state
from pytools.obj_array import make_obj_array
from mirgecom.utils import project_from_base

from mirgecom.inviscid import inviscid_facial_flux_rusanov

from abc import ABCMeta, abstractmethod


def _ldg_bnd_flux_for_grad(internal_quantity, external_quantity):
    return external_quantity


def _get_normal_axes(seed_vector):
    actx = get_container_context_recursively(seed_vector)
    vec_dim, = seed_vector.shape

    vec_mag = actx.np.sqrt(np.dot(seed_vector, seed_vector))
    seed_vector = seed_vector / vec_mag

    if vec_dim == 1:
        return seed_vector,

    if vec_dim == 2:
        vector_2 = 0*seed_vector
        vector_2[0] = -1.*seed_vector[1]
        vector_2[1] = 1.*seed_vector[0]
        return seed_vector, vector_2

    if vec_dim == 3:
        x_comp = seed_vector[0]
        y_comp = seed_vector[1]
        z_comp = seed_vector[2]
        zsign = z_comp / actx.np.abs(z_comp)

        a = vec_mag * zsign
        b = z_comp + a

        vector_2 = 0*seed_vector
        vector_2[0] = a*b - x_comp*x_comp
        vector_2[1] = -x_comp*y_comp
        vector_2[2] = -x_comp*b
        vec_mag2 = actx.np.sqrt(np.dot(vector_2, vector_2))
        vector_2 = vector_2 / vec_mag2
        x_comp_2 = vector_2[0]
        y_comp_2 = vector_2[1]
        z_comp_2 = vector_2[2]

        vector_3 = 0*vector_2
        vector_3[0] = y_comp*z_comp_2 - y_comp_2*z_comp
        vector_3[1] = x_comp_2*z_comp - x_comp*z_comp_2
        vector_3[2] = x_comp*y_comp_2 - y_comp*x_comp_2

    return seed_vector, vector_2, vector_3


def _get_rotation_matrix(principal_direction):
    principal_axes = _get_normal_axes(principal_direction)
    dim, = principal_direction.shape
    comps = []

    for d in range(dim):
        axis = principal_axes[d]
        for i in range(dim):
            comps.append(axis[i])

    comps = make_obj_array(comps)
    return comps.reshape(dim, dim)


def _identical_state(state_minus, **kwargs):
    return state_minus


def _identical_temperature(
        dcoll, dd_bdry, gas_model, state_minus, **kwargs):
    return state_minus.temperature


def _identical_grad_cv(grad_cv_minus, **kwargs):
    return grad_cv_minus


def _identical_grad_temperature(dcoll, dd_bdry, grad_t_minus, **kwargs):
    return grad_t_minus


class _SlipBoundaryComponent:
    """Helper class for slip boundaries, consistent with [Mengaldo_2014]_."""

    def momentum_plus(self, mom_minus, normal):
        return mom_minus - 2.0*np.dot(mom_minus, normal)*normal

    def momentum_bc(self, mom_minus, normal):
        # set the normal momentum to 0
        return mom_minus - np.dot(mom_minus, normal)*normal

    def grad_velocity_bc(
            self, state_minus, state_bc, grad_cv_minus, normal):
        from mirgecom.fluid import velocity_gradient
        grad_v_minus = velocity_gradient(state_minus.cv, grad_cv_minus)

        # rotate the velocity gradient tensor into the normal direction
        rotation_matrix = _get_rotation_matrix(normal)
        grad_v_normal = rotation_matrix@grad_v_minus@rotation_matrix.T

        # set the normal component of the tangential velocity to 0
        for i in range(state_minus.dim-1):
            grad_v_normal[i+1][0] = 0.*grad_v_normal[i+1][0]

        # get the gradient on the boundary in the global coordiate space
        return rotation_matrix.T@grad_v_normal@rotation_matrix


class _NoSlipBoundaryComponent:
    """Helper class for no-slip boundaries, consistent with [Mengaldo_2014]_."""

    def momentum_plus(self, mom_minus, **kwargs):
        return -mom_minus

    def momentum_bc(self, mom_minus, **kwargs):
        return 0.*mom_minus


class _AdiabaticBoundaryComponent:
    """Helper class for adiabatic boundaries, consistent with [Mengaldo_2014]_."""

    def grad_temperature_bc(self, grad_t_minus, normal):
        return grad_t_minus - np.dot(grad_t_minus, normal)*normal


class _ImpermeableBoundaryComponent:
    """Helper class for impermeable boundaries, consistent with [Mengaldo_2014]_."""

    def grad_species_mass_bc(self, state_minus, grad_cv_minus, normal):
        nspecies = len(state_minus.species_mass_density)

        grad_species_mass_bc = 1.*grad_cv_minus.species_mass
        if nspecies > 0:
            from mirgecom.fluid import species_mass_fraction_gradient
            grad_y_minus = species_mass_fraction_gradient(state_minus.cv,
                                                          grad_cv_minus)
            grad_y_bc = grad_y_minus - np.outer(grad_y_minus@normal, normal)
            grad_species_mass_bc = 0.*grad_y_bc

            for i in range(nspecies):
                grad_species_mass_bc[i] = \
                    (state_minus.mass_density*grad_y_bc[i]
                     + state_minus.species_mass_fractions[i]*grad_cv_minus.mass)

        return grad_species_mass_bc


# Bare minimum interface to work in CNS Operator
class FluidBoundary(metaclass=ABCMeta):
    r"""Abstract interface to fluid boundary treatment.

    .. automethod:: inviscid_divergence_flux
    .. automethod:: viscous_divergence_flux
    .. automethod:: cv_gradient_flux
    .. automethod:: temperature_gradient_flux
    """

    @abstractmethod
    def inviscid_divergence_flux(self, dcoll, dd_bdry, gas_model, state_minus,
                                 numerical_flux_func, **kwargs):
        """Get the inviscid boundary flux for the divergence operator.

        This routine returns the facial flux used in the divergence
        of the inviscid fluid transport flux.

        Parameters
        ----------
        dcoll: :class:`~grudge.discretization.DiscretizationCollection`

            A discretization collection encapsulating the DG elements

        state_minus: :class:`~mirgecom.gas_model.FluidState`

            Fluid state object with the conserved state, and dependent
            quantities for the (-) side of the boundary specified by
            *dd_bdry*.

        dd_bdry:

            Boundary DOF descriptor (or object convertible to one) indicating which
            domain boundary to process

        gas_model: :class:`~mirgecom.gas_model.GasModel`

            Physical gas model including equation of state, transport,
            and kinetic properties as required by fluid state

        numerical_flux_func:

            Function should return the numerical flux corresponding to
            the divergence of the inviscid transport flux. This function
            is typically backed by an approximate Riemann solver, such as
            :func:`~mirgecom.inviscid.inviscid_facial_flux_rusanov`.

        Returns
        -------
        :class:`mirgecom.fluid.ConservedVars`
        """

    @abstractmethod
    def viscous_divergence_flux(self, dcoll, dd_bdry, gas_model, state_minus,
                                grad_cv_minus, grad_t_minus,
                                numerical_flux_func, **kwargs):
        """Get the viscous boundary flux for the divergence operator.

        This routine returns the facial flux used in the divergence
        of the viscous fluid transport flux.

        Parameters
        ----------
        dcoll: :class:`~grudge.discretization.DiscretizationCollection`

            A discretization collection encapsulating the DG elements

        dd_bdry:

            Boundary DOF descriptor (or object convertible to one) indicating which
            domain boundary to process

        state_minus: :class:`~mirgecom.gas_model.FluidState`

            Fluid state object with the conserved state, and dependent
            quantities for the (-) side of the boundary specified
            by *dd_bdry*.

        grad_cv_minus: :class:`~mirgecom.fluid.ConservedVars`

            The gradient of the conserved quantities on the (-) side
            of the boundary specified by *dd_bdry*.

        grad_t_minus: numpy.ndarray

            The gradient of the fluid temperature on the (-) side
            of the boundary specified by *dd_bdry*.

        gas_model: :class:`~mirgecom.gas_model.GasModel`

            Physical gas model including equation of state, transport,
            and kinetic properties as required by fluid state

        numerical_flux_func:

            Function should return the numerical flux corresponding to
            the divergence of the viscous transport flux. This function
            is typically backed by a helper, such as
            :func:`~mirgecom.viscous.viscous_facial_flux_central`.

        Returns
        -------
        :class:`mirgecom.fluid.ConservedVars`
        """

    @abstractmethod
    def cv_gradient_flux(self, dcoll, dd_bdry, gas_model, state_minus, **kwargs):
        """Get the boundary flux for the gradient of the fluid conserved variables.

        This routine returns the facial flux used by the gradient operator to
        compute the gradient of the fluid solution on a domain boundary.

        Parameters
        ----------
        dcoll: :class:`~grudge.discretization.DiscretizationCollection`

            A discretization collection encapsulating the DG elements

        dd_bdry:

            Boundary DOF descriptor (or object convertible to one) indicating which
            domain boundary to process

        state_minus: :class:`~mirgecom.gas_model.FluidState`

            Fluid state object with the conserved state, and dependent
            quantities for the (-) side of the boundary specified by
            *dd_bdry*.

        gas_model: :class:`~mirgecom.gas_model.GasModel`

            Physical gas model including equation of state, transport,
            and kinetic properties as required by fluid state

        Returns
        -------
        :class:`mirgecom.fluid.ConservedVars`
        """

    @abstractmethod
    def temperature_gradient_flux(self, dcoll, dd_bdry, gas_model, state_minus,
                                  **kwargs):
        """Get the boundary flux for the gradient of the fluid temperature.

        This method returns the boundary flux to be used by the gradient
        operator when computing the gradient of the fluid temperature at a
        domain boundary.

        Parameters
        ----------
        dcoll: :class:`~grudge.discretization.DiscretizationCollection`

            A discretization collection encapsulating the DG elements

        dd_bdry:

            Boundary DOF descriptor (or object convertible to one) indicating which
            domain boundary to process

        state_minus: :class:`~mirgecom.gas_model.FluidState`

            Fluid state object with the conserved state, and dependent
            quantities for the (-) side of the boundary specified by
            *dd_bdry*.

        gas_model: :class:`~mirgecom.gas_model.GasModel`

            Physical gas model including equation of state, transport,
            and kinetic properties as required by fluid state

        Returns
        -------
        numpy.ndarray
        """


class MengaldoBoundaryCondition(FluidBoundary):
    r"""Abstract interface to Megaldo fluid boundary treatment.

    Mengaldo boundary conditions are those described by [Mengaldo_2014]_, and
    with slight mods for flow boundaries from [Poinsot_1992]_ where noted.

    Base class implementations
    --------------------------
    .. automethod:: inviscid_divergence_flux
    .. automethod:: viscous_divergence_flux
    .. automethod:: cv_gradient_flux
    .. automethod:: temperature_gradient_flux

    Abstract Mengaldo interface
    ---------------------------
    .. automethod:: state_bc
    .. automethod:: grad_cv_bc
    .. automethod:: temperature_bc
    .. automethod:: grad_temperature_bc
    .. automethod:: state_plus
    """

    @abstractmethod
    def state_plus(self, dcoll, dd_bdry, gas_model, state_minus, **kwargs):
        """Get the boundary state to be used for inviscid fluxes.

        This routine returns a boundary state that is designed to
        be used in an approximate Riemann solver, like HLL, or HLLC.

        Parameters
        ----------
        dcoll: :class:`~grudge.discretization.DiscretizationCollection`

            A discretization collection encapsulating the DG elements

        state_minus: :class:`~mirgecom.gas_model.FluidState`

            Fluid state object with the conserved state, and dependent
            quantities for the (-) side of the boundary specified by
            *dd_bdry*.

        dd_bdry:

            Boundary DOF descriptor (or object convertible to one) indicating which
            domain boundary to process

        gas_model: :class:`~mirgecom.gas_model.GasModel`

            Physical gas model including equation of state, transport,
            and kinetic properties as required by fluid state

        Returns
        -------
        :class:`mirgecom.gas_model.FluidState`
        """

    @abstractmethod
    def state_bc(self, dcoll, dd_bdry, gas_model, state_minus, **kwargs):
        """Get the boundary condition on the fluid state.

        This routine returns the exact value of the boundary condition
        of the fluid state. These are the values we want to enforce
        at the boundary. It is used in the calculation of the gradient
        of the conserved quantities, and in the calculation of the
        viscous fluxes.

        Parameters
        ----------
        dcoll: :class:`~grudge.discretization.DiscretizationCollection`

            A discretization collection encapsulating the DG elements

        state_minus: :class:`~mirgecom.gas_model.FluidState`

            Fluid state object with the conserved state, and dependent
            quantities for the (-) side of the boundary specified by
            *dd_bdry*.

        dd_bdry:

            Boundary DOF descriptor (or object convertible to one) indicating which
            domain boundary to process

        gas_model: :class:`~mirgecom.gas_model.GasModel`

            Physical gas model including equation of state, transport,
            and kinetic properties as required by fluid state

        Returns
        -------
        :class:`mirgecom.gas_model.FluidState`
        """

    @abstractmethod
    def grad_cv_bc(self, dcoll, dd_bdry, gas_model, state_minus, grad_cv_minus,
                   normal, **kwargs):
        """Get the boundary condition on the fluid state.

        This routine returns the exact value of the boundary condition
        of the fluid state. These are the values we want to enforce
        at the boundary. It is used in the calculation of the gradient
        of the conserved quantities, and in the calculation of the
        viscous fluxes.

        Parameters
        ----------
        state_minus: :class:`~mirgecom.gas_model.FluidState`

            Fluid state object with the conserved state, and dependent
            quantities for the (-) side of the boundary specified by
            *dd_bdry*.

        grad_cv_minus: :class:`~mirgecom.fluid.ConservedVars`

            ConservedVars object with the gradient of the fluid
            conserved variables on the (-) side of the boundary.

        normal: numpy.ndarray
            Unit normal vector to the boundary

        Returns
        -------
        :class:`mirgecom.gas_model.FluidState`
        """

    @abstractmethod
    def grad_temperature_bc(self, dcoll, dd_bdry, grad_t_minus, normal, **kwargs):
        r"""Get the boundary condition on the temperature gradient.

        This routine returns the boundary condition on the gradient of the
        temperature, $(\nabla{T})_\text{bc}$.  This value is used in the
        calculation of the heat flux.

        Parameters
        ----------
        dcoll: :class:`~grudge.discretization.DiscretizationCollection`

            A discretization collection encapsulating the DG elements

        dd_bdry:

            Boundary DOF descriptor (or object convertible to one) indicating which
            domain boundary to process

        grad_t_minus: numpy.ndarray
            Gradient of the temperature on the (-) side of the boundary.

        normal: numpy.ndarray
            Unit normal vector to the boundary

        Returns
        -------
        :class:`mirgecom.fluid.ConservedVars`
        """

    @abstractmethod
    def temperature_bc(self, dcoll, dd_bdry, state_minus, **kwargs):
        r"""Get boundary contition on the temperature.

        This routine returns the temperature boundary condition, $T_\text{bc}$.
        This value is used in the calcuation of the temperature gradient,
        $\nabla{T}$.

        Parameters
        ----------
        dcoll: :class:`~grudge.discretization.DiscretizationCollection`

            A discretization collection encapsulating the DG elements

        dd_bdry:

            Boundary DOF descriptor (or object convertible to one) indicating which
            domain boundary to process

        state_minus: :class:`~mirgecom.gas_model.FluidState`

            Fluid state object with the conserved state, and dependent
            quantities for the (-) side of the boundary.

        Returns
        -------
        :class:`meshmode.dof_array.DOFArray`
        """

    def inviscid_divergence_flux(self, dcoll, dd_bdry, gas_model, state_minus,
                                 numerical_flux_func=inviscid_facial_flux_rusanov,
                                 **kwargs):
        """Get the inviscid boundary flux for the divergence operator.

        This routine returns the facial flux used in the divergence
        of the inviscid fluid transport flux. Mengaldo BCs use the
        approximate Riemann solver specified by the *numerical_flux_func*
        to calculate the flux.  The boundary implementation must provide
        the :meth:`state_plus` to set the exterior state used in the
        Riemann solver.

        Parameters
        ----------
        dcoll: :class:`~grudge.discretization.DiscretizationCollection`

            A discretization collection encapsulating the DG elements

        state_minus: :class:`~mirgecom.gas_model.FluidState`

            Fluid state object with the conserved state, and dependent
            quantities for the (-) side of the boundary specified by
            *dd_bdry*.

        dd_bdry:

            Boundary DOF descriptor (or object convertible to one) indicating which
            domain boundary to process

        gas_model: :class:`~mirgecom.gas_model.GasModel`

            Physical gas model including equation of state, transport,
            and kinetic properties as required by fluid state

        numerical_flux_func:

            Function should return the numerical flux corresponding to
            the divergence of the inviscid transport flux. This function
            is typically backed by an approximate Riemann solver, such as
            :func:`~mirgecom.inviscid.inviscid_facial_flux_rusanov`.

        Returns
        -------
        :class:`mirgecom.fluid.ConservedVars`
        """
        dd_bdry = as_dofdesc(dd_bdry)
        state_plus = self.state_plus(
            dcoll=dcoll, dd_bdry=dd_bdry, gas_model=gas_model,
            state_minus=state_minus, **kwargs)
        boundary_state_pair = TracePair(dd=dd_bdry,
                                        interior=state_minus,
                                        exterior=state_plus)
        normal = state_minus.array_context.thaw(dcoll.normal(dd_bdry))
        return numerical_flux_func(boundary_state_pair, gas_model, normal)

    def viscous_divergence_flux(self, dcoll, dd_bdry, gas_model, state_minus,
                                grad_cv_minus, grad_t_minus,
                                numerical_flux_func=viscous_facial_flux_central,
                                **kwargs):
        r"""Get the viscous boundary flux for the divergence operator.

        This routine returns the facial flux used in the divergence
        of the viscous fluid transport flux, ($f_v$). The Mengaldo boundary
        treatment sends back the face-normal component of the physical
        viscous flux calculated with the boundary conditions:

        .. math::
            f_v = F_v\left(\text{CV}_\text{bc}, (\nabla{\text{CV}})_\text{bc},
            (\nabla{T})_\text{bc}\right) \cdot \hat{n}

        where $F_v(.,.,.)$ is the viscous flux function and it is called with
        the boundary conditions of $\text{CV}$, $\nabla\text{CV}$, and
        temperature gradient.

        Parameters
        ----------
        dcoll: :class:`~grudge.discretization.DiscretizationCollection`

            A discretization collection encapsulating the DG elements

        dd_bdry:

            Boundary DOF descriptor (or object convertible to one) indicating which
            domain boundary to process

        state_minus: :class:`~mirgecom.gas_model.FluidState`

            Fluid state object with the conserved state, and dependent
            quantities for the (-) side of the boundary specified
            by *dd_bdry*.

        grad_cv_minus: :class:`~mirgecom.fluid.ConservedVars`

            The gradient of the conserved quantities on the (-) side
            of the boundary specified by *dd_bdry*.

        grad_t_minus: numpy.ndarray

            The gradient of the fluid temperature on the (-) side
            of the boundary specified by *dd_bdry*.

        gas_model: :class:`~mirgecom.gas_model.GasModel`

            Physical gas model including equation of state, transport,
            and kinetic properties as required by fluid state

        numerical_flux_func:

            Function should return the numerical flux corresponding to
            the divergence of the viscous transport flux. This function
            is typically backed by a helper, such as
            :func:`~mirgecom.viscous.viscous_facial_flux_central`.

        Returns
        -------
        :class:`mirgecom.fluid.ConservedVars`
        """
        dd_bdry = as_dofdesc(dd_bdry)

        from mirgecom.viscous import viscous_flux
        actx = state_minus.array_context
        normal = actx.thaw(dcoll.normal(dd_bdry))

        state_bc = self.state_bc(dcoll=dcoll, dd_bdry=dd_bdry,
                                 gas_model=gas_model,
                                 state_minus=state_minus, **kwargs)

        grad_cv_bc = self.grad_cv_bc(dcoll, dd_bdry, gas_model,
                                     state_minus=state_minus,
                                     grad_cv_minus=grad_cv_minus,
                                     normal=normal, **kwargs)

        grad_t_bc = self.grad_temperature_bc(dcoll, dd_bdry,
                                             grad_t_minus=grad_t_minus,
                                             normal=normal, **kwargs)

        # Note that [Mengaldo_2014]_ uses F_v(Q_bc, dQ_bc) here and
        # *not* the numerical viscous flux as advised by [Bassi_1997]_.
        f_ext = viscous_flux(state=state_bc, grad_cv=grad_cv_bc,
                             grad_t=grad_t_bc)
        return f_ext@normal

    def cv_gradient_flux(self, dcoll, dd_bdry, gas_model, state_minus, **kwargs):
        r"""Get the boundary flux for the gradient of the fluid conserved variables.

        This routine returns the facial flux used by the gradient operator to
        compute the gradient of the fluid solution on a domain boundary. The
        Mengaldo boundary treatment sends back $\text{CV}_bc~\mathbf{\hat{n}}$.

        Parameters
        ----------
        dcoll: :class:`~grudge.discretization.DiscretizationCollection`

            A discretization collection encapsulating the DG elements

        dd_bdry:

            Boundary DOF descriptor (or object convertible to one) indicating which
            domain boundary to process

        state_minus: :class:`~mirgecom.gas_model.FluidState`

            Fluid state object with the conserved state, and dependent
            quantities for the (-) side of the boundary specified by
            *dd_bdry*.

        gas_model: :class:`~mirgecom.gas_model.GasModel`

            Physical gas model including equation of state, transport,
            and kinetic properties as required by fluid state

        Returns
        -------
        :class:`mirgecom.fluid.ConservedVars`
        """
        # Mengaldo Eqn (50)+
        state_bc = self.state_bc(dcoll, dd_bdry, gas_model, state_minus, **kwargs)
        actx = state_minus.array_context
        nhat = actx.thaw(dcoll.normal(dd_bdry))
        from arraycontext import outer
        return outer(state_bc.cv, nhat)

    def temperature_gradient_flux(self, dcoll, dd_bdry, gas_model, state_minus,
                                  **kwargs):
        r"""Get the boundary flux for the gradient of the fluid temperature.

        This method returns the boundary flux to be used by the gradient
        operator when computing the gradient of the fluid temperature at a
        domain boundary.  The Mengaldo boundary treatment sends back
        $T_bc~\mathbf{\hat{n}}$.

        Parameters
        ----------
        dcoll: :class:`~grudge.discretization.DiscretizationCollection`

            A discretization collection encapsulating the DG elements

        dd_bdry:

            Boundary DOF descriptor (or object convertible to one) indicating which
            domain boundary to process

        state_minus: :class:`~mirgecom.gas_model.FluidState`

            Fluid state object with the conserved state, and dependent
            quantities for the (-) side of the boundary specified by
            *dd_bdry*.

        gas_model: :class:`~mirgecom.gas_model.GasModel`

            Physical gas model including equation of state, transport,
            and kinetic properties as required by fluid state

        Returns
        -------
        numpy.ndarray
        """
        # Mengaldo Eqn (50)+
        temperature_bc = self.temperature_bc(dcoll, dd_bdry, state_minus, **kwargs)
        actx = state_minus.array_context
        nhat = actx.thaw(dcoll.normal(dd_bdry))
        from arraycontext import outer
        return outer(temperature_bc, nhat)


# This class is a FluidBoundary that provides default implementations of
# the abstract methods in FluidBoundary. This class will be eliminated
# by resolution of https://github.com/illinois-ceesd/mirgecom/issues/576.
# TODO: Don't do this. Make every boundary condition implement its own
# version of the FluidBoundary methods.
class PrescribedFluidBoundary(FluidBoundary):
    r"""Abstract interface to a prescribed fluid boundary treatment.

    .. automethod:: __init__
    .. automethod:: inviscid_divergence_flux
    .. automethod:: viscous_divergence_flux
    .. automethod:: cv_gradient_flux
    .. automethod:: temperature_gradient_flux
    """

    def __init__(self,
                 # returns the flux to be used in div op (prescribed flux)
                 inviscid_flux_func=None,
                 # returns CV+, to be used in num flux func (prescribed soln)
                 boundary_state_func=None,
                 # Flux to be used in grad(Temperature) op
                 temperature_gradient_flux_func=None,
                 # Function returns boundary temperature_plus
                 boundary_temperature_func=None,
                 # Function returns the flux to be used in grad(cv)
                 cv_gradient_flux_func=None,
                 # Function computes the numerical flux for a gradient
                 gradient_numerical_flux_func=None,
                 # Function computes the flux to be used in the div op
                 viscous_flux_func=None,
                 # Returns the boundary value for grad(cv)
                 boundary_gradient_cv_func=None,
                 # Returns the boundary value for grad(temperature)
                 boundary_gradient_temperature_func=None,
                 ):
        """Initialize the PrescribedFluidBoundary and methods."""
        self._bnd_state_func = boundary_state_func
        self._temperature_grad_flux_func = temperature_gradient_flux_func
        self._inviscid_flux_func = inviscid_flux_func
        self._bnd_temperature_func = boundary_temperature_func
        self._grad_num_flux_func = gradient_numerical_flux_func
        self._cv_gradient_flux_func = cv_gradient_flux_func
        self._viscous_flux_func = viscous_flux_func
        self._bnd_grad_cv_func = boundary_gradient_cv_func
        self._bnd_grad_temperature_func = boundary_gradient_temperature_func

        if not self._inviscid_flux_func and not self._bnd_state_func:
            from warnings import warn
            warn("Using dummy boundary: copies interior solution.", stacklevel=2)

        if not self._inviscid_flux_func:
            self._inviscid_flux_func = self._inviscid_flux_for_prescribed_state

        if not self._bnd_state_func:
            self._bnd_state_func = _identical_state

        if not self._bnd_temperature_func:
            self._bnd_temperature_func = self._temperature_for_prescribed_state
        if not self._grad_num_flux_func:
            self._grad_num_flux_func = num_flux_central
        if not self._cv_gradient_flux_func:
            self._cv_gradient_flux_func = self._gradient_flux_for_prescribed_cv
        if not self._temperature_grad_flux_func:
            self._temperature_grad_flux_func = \
                self._gradient_flux_for_prescribed_temperature

        if not self._viscous_flux_func:
            self._viscous_flux_func = self._viscous_flux_for_prescribed_state
        if not self._bnd_grad_cv_func:
            self._bnd_grad_cv_func = _identical_grad_cv
        if not self._bnd_grad_temperature_func:
            self._bnd_grad_temperature_func = _identical_grad_temperature

    def _boundary_quantity(self, dcoll, dd_bdry, quantity, local=False, **kwargs):
        """Get a boundary quantity on local boundary, or projected to "all_faces"."""
        dd_allfaces = dd_bdry.with_boundary_tag(FACE_RESTR_ALL)
        return quantity if local else op.project(dcoll,
            dd_bdry, dd_allfaces, quantity)

    def _boundary_state_pair(self, dcoll, dd_bdry, gas_model, state_minus, **kwargs):
        return TracePair(dd_bdry,
                         interior=state_minus,
                         exterior=self._bnd_state_func(dcoll=dcoll, dd_bdry=dd_bdry,
                                                       gas_model=gas_model,
                                                       state_minus=state_minus,
                                                       **kwargs))
    # The following methods provide default implementations of the fluid
    # boundary functions and helpers in an effort to eliminate much
    # repeated code. They will be eliminated by the resolution of
    # https://github.com/illinois-ceesd/mirgecom/issues/576.

    # {{{ Default boundary helpers

    # Returns temperature(+) for boundaries that prescribe CV(+)
    def _temperature_for_prescribed_state(self, dcoll, dd_bdry,
                                          gas_model, state_minus, **kwargs):
        boundary_state = self._bnd_state_func(dcoll=dcoll, dd_bdry=dd_bdry,
                                              gas_model=gas_model,
                                              state_minus=state_minus,
                                              **kwargs)
        return boundary_state.temperature

    # Returns the flux to be used by the gradient operator when computing the
    # gradient of the fluid solution on boundaries that prescribe CV(+).
    def _gradient_flux_for_prescribed_cv(self, dcoll, dd_bdry, gas_model,
                                         state_minus, **kwargs):
        # Use prescribed external state and gradient numerical flux function
        boundary_state = self._bnd_state_func(dcoll=dcoll, dd_bdry=dd_bdry,
                                              gas_model=gas_model,
                                              state_minus=state_minus,
                                              **kwargs)
        cv_pair = TracePair(dd_bdry,
                            interior=state_minus.cv,
                            exterior=boundary_state.cv)

        actx = state_minus.array_context
        nhat = actx.thaw(dcoll.normal(dd_bdry))
        from arraycontext import outer
        return outer(self._grad_num_flux_func(cv_pair.int, cv_pair.ext), nhat)

    # Returns the flux to be used by the gradient operator when computing the
    # gradient of fluid temperature using prescribed fluid temperature(+).
    def _gradient_flux_for_prescribed_temperature(self, dcoll, dd_bdry, gas_model,
                                                  state_minus, **kwargs):
        # Feed a boundary temperature to numerical flux for grad op
        actx = state_minus.array_context
        nhat = actx.thaw(dcoll.normal(dd_bdry))
        bnd_tpair = TracePair(dd_bdry,
                              interior=state_minus.temperature,
                              exterior=self._bnd_temperature_func(
                                  dcoll=dcoll, dd_bdry=dd_bdry, gas_model=gas_model,
                                  state_minus=state_minus, **kwargs))
        from arraycontext import outer
        return outer(self._grad_num_flux_func(bnd_tpair.int, bnd_tpair.ext), nhat)

    # Returns the flux to be used by the divergence operator when computing the
    # divergence of inviscid fluid transport flux using the boundary's
    # prescribed CV(+).
    def _inviscid_flux_for_prescribed_state(
            self, dcoll, dd_bdry, gas_model, state_minus,
            numerical_flux_func=inviscid_facial_flux_rusanov, **kwargs):
        # Use a prescribed boundary state and the numerical flux function
        dd_bdry = as_dofdesc(dd_bdry)
        boundary_state_pair = self._boundary_state_pair(dcoll=dcoll, dd_bdry=dd_bdry,
                                                        gas_model=gas_model,
                                                        state_minus=state_minus,
                                                        **kwargs)
        normal = state_minus.array_context.thaw(dcoll.normal(dd_bdry))
        return numerical_flux_func(boundary_state_pair, gas_model, normal)

    # Returns the flux to be used by the divergence operator when computing the
    # divergence of viscous fluid transport flux using the boundary's
    # prescribed CV(+).
    def _viscous_flux_for_prescribed_state(
            self, dcoll, dd_bdry, gas_model, state_minus, grad_cv_minus,
            grad_t_minus, numerical_flux_func=viscous_facial_flux_central, **kwargs):

        state_pair = self._boundary_state_pair(
            dcoll=dcoll, dd_bdry=dd_bdry, gas_model=gas_model,
            state_minus=state_minus, **kwargs)

        grad_cv_pair = \
            TracePair(dd_bdry, interior=grad_cv_minus,
                      exterior=self._bnd_grad_cv_func(
                          dcoll=dcoll, dd_bdry=dd_bdry, gas_model=gas_model,
                          state_minus=state_minus, grad_cv_minus=grad_cv_minus,
                          grad_t_minus=grad_t_minus))

        grad_t_pair = \
            TracePair(
                dd_bdry, interior=grad_t_minus,
                exterior=self._bnd_grad_temperature_func(
                    dcoll=dcoll, dd_bdry=dd_bdry, gas_model=gas_model,
                    state_minus=state_minus, grad_cv_minus=grad_cv_minus,
                    grad_t_minus=grad_t_minus))

        return numerical_flux_func(
            dcoll=dcoll, gas_model=gas_model, state_pair=state_pair,
            grad_cv_pair=grad_cv_pair, grad_t_pair=grad_t_pair)

    # }}} Default boundary helpers

    def inviscid_divergence_flux(self, dcoll, dd_bdry, gas_model, state_minus,
                                 numerical_flux_func=inviscid_facial_flux_rusanov,
                                 **kwargs):
        """Get the inviscid boundary flux for the divergence operator."""
        dd_bdry = as_dofdesc(dd_bdry)
        return self._inviscid_flux_func(dcoll, dd_bdry, gas_model, state_minus,
                                        numerical_flux_func=numerical_flux_func,
                                        **kwargs)

    def cv_gradient_flux(self, dcoll, dd_bdry, gas_model, state_minus, **kwargs):
        """Get the cv flux for *dd_bdry* for use in the gradient operator."""
        dd_bdry = as_dofdesc(dd_bdry)
        return self._cv_gradient_flux_func(
            dcoll=dcoll, dd_bdry=dd_bdry, gas_model=gas_model,
            state_minus=state_minus, **kwargs)

    def temperature_gradient_flux(self, dcoll, dd_bdry, gas_model, state_minus,
                                  **kwargs):
        """Get the T flux for *dd_bdry* for use in the gradient operator."""
        dd_bdry = as_dofdesc(dd_bdry)
        return self._temperature_grad_flux_func(dcoll, dd_bdry, gas_model,
                                                state_minus, **kwargs)

    def viscous_divergence_flux(self, dcoll, dd_bdry, gas_model, state_minus,
                                grad_cv_minus, grad_t_minus,
                                numerical_flux_func=viscous_facial_flux_central,
                                **kwargs):
        """Get the viscous flux for *dd_bdry* for use in the divergence operator."""
        dd_bdry = as_dofdesc(dd_bdry)
        return self._viscous_flux_func(dcoll=dcoll, dd_bdry=dd_bdry,
                                       gas_model=gas_model,
                                       state_minus=state_minus,
                                       grad_cv_minus=grad_cv_minus,
                                       grad_t_minus=grad_t_minus,
                                       numerical_flux_func=numerical_flux_func,
                                       **kwargs)


class DummyBoundary(PrescribedFluidBoundary):
    """Boundary type that assigns boundary-adjacent solution to the boundary."""

    def __init__(self):
        """Initialize the DummyBoundary boundary type."""
        PrescribedFluidBoundary.__init__(self)


class AdiabaticSlipBoundary(MengaldoBoundaryCondition):
    r"""Boundary condition implementing inviscid slip boundary.

    This class implements an adiabatic slip wall consistent with the prescription
    by [Mengaldo_2014]_.

    .. automethod:: __init__
    .. automethod:: state_plus
    .. automethod:: state_bc
    .. automethod:: temperature_bc
    .. automethod:: grad_cv_bc
    .. automethod:: grad_temperature_bc
    """

    def __init__(self):
        self._slip = _SlipBoundaryComponent()
        self._impermeable = _ImpermeableBoundaryComponent()
        self._adiabatic = _AdiabaticBoundaryComponent()

    def state_plus(
            self, dcoll, dd_bdry, gas_model, state_minus, **kwargs):
        """Return state with reflected normal-component velocity."""
        actx = state_minus.array_context

        # Grab a unit normal to the boundary
        nhat = actx.thaw(dcoll.normal(dd_bdry))

        # set the normal momentum to 0
        mom_plus = self._slip.momentum_plus(state_minus.momentum_density, nhat)
        return replace_fluid_state(state_minus, gas_model, momentum=mom_plus)

    def state_bc(
            self, dcoll, dd_bdry, gas_model, state_minus, **kwargs):
        """Return state with zero normal-component velocity."""
        actx = state_minus.array_context

        # Grab a unit normal to the boundary
        nhat = actx.thaw(dcoll.normal(dd_bdry))

        # set the normal momentum to 0
        mom_bc = self._slip.momentum_bc(state_minus.momentum_density, nhat)

        energy_bc = (
            gas_model.eos.internal_energy(state_minus.cv)
            + 0.5*np.dot(mom_bc, mom_bc)/state_minus.mass_density)

        return replace_fluid_state(
            state_minus, gas_model,
            energy=energy_bc,
            momentum=mom_bc)

    def temperature_bc(self, dcoll, dd_bdry, state_minus, **kwargs):
        """Return temperature for use in grad(temperature)."""
        return state_minus.temperature

    def grad_temperature_bc(self, dcoll, dd_bdry, grad_t_minus, normal, **kwargs):
        """
        Compute temperature gradient on the plus state.

        Impose the opposite normal component to enforce zero energy flux
        from conduction.
        """
        return self._adiabatic.grad_temperature_bc(grad_t_minus, normal)

    def grad_cv_bc(self, dcoll, dd_bdry, gas_model, state_minus, grad_cv_minus,
                   normal, **kwargs):
        """
        Return external grad(CV) used in the boundary calculation of viscous flux.

        Specify the velocity gradients on the external state to ensure zero
        energy and momentum flux due to shear stresses.

        Gradients of species mass fractions are set to zero in the normal direction
        to ensure zero flux of species across the boundary.
        """
        dd_bdry = as_dofdesc(dd_bdry)
        normal = state_minus.array_context.thaw(dcoll.normal(dd_bdry))
        state_bc = self.state_bc(
            dcoll=dcoll, dd_bdry=dd_bdry, gas_model=gas_model,
            state_minus=state_minus, **kwargs)

        grad_v_bc = self._slip.grad_velocity_bc(
            state_minus, state_bc, grad_cv_minus, normal)

        grad_mom_bc = (
            state_bc.mass_density * grad_v_bc
            + np.outer(state_bc.velocity, grad_cv_minus.mass))

        grad_species_mass_bc = self._impermeable.grad_species_mass_bc(
            state_minus, grad_cv_minus, normal)

        return grad_cv_minus.replace(
            momentum=grad_mom_bc,
            species_mass=grad_species_mass_bc)


class FarfieldBoundary(PrescribedFluidBoundary):
    r"""Farfield boundary treatment.

    This class implements a farfield boundary as described by
    [Mengaldo_2014]_ eqn. 30 and eqn. 42.  The boundary condition is implemented
    as:

    .. math::
        q^{+} = q_\infty

    and the gradients

    .. math::
        \nabla q_{bc} = \nabla q^{-}

    .. automethod:: __init__
    .. automethod:: farfield_state
    .. automethod:: temperature_bc
    """

    def __init__(self, numdim, free_stream_pressure,
                 free_stream_velocity, free_stream_temperature,
                 free_stream_mass_fractions=None):
        """Initialize the boundary condition object."""
        if len(free_stream_velocity) != numdim:
            raise ValueError("Free-stream velocity must be of ambient dimension.")

        self._temperature = free_stream_temperature
        self._pressure = free_stream_pressure
        self._species_mass_fractions = free_stream_mass_fractions
        self._velocity = free_stream_velocity

        PrescribedFluidBoundary.__init__(
            self, boundary_state_func=self.farfield_state
        )

    def farfield_state(self, dcoll, dd_bdry, gas_model, state_minus, **kwargs):
        """Get the exterior solution on the boundary."""
        free_stream_mass_fractions = (0.*state_minus.species_mass_fractions
                                      + self._species_mass_fractions)

        free_stream_temperature = 0.*state_minus.temperature + self._temperature
        free_stream_pressure = 0.*state_minus.pressure + self._pressure
        free_stream_velocity = 0.*state_minus.velocity + self._velocity

        free_stream_density = gas_model.eos.get_density(
            pressure=free_stream_pressure, temperature=free_stream_temperature,
            species_mass_fractions=free_stream_mass_fractions)

        free_stream_internal_energy = gas_model.eos.get_internal_energy(
            temperature=free_stream_temperature,
            species_mass_fractions=free_stream_mass_fractions)

        free_stream_total_energy = \
            free_stream_density*(free_stream_internal_energy
                                 + .5*np.dot(free_stream_velocity,
                                             free_stream_velocity))
        free_stream_spec_mass = free_stream_density * free_stream_mass_fractions

        cv_infinity = make_conserved(
            state_minus.dim, mass=free_stream_density,
            energy=free_stream_total_energy,
            momentum=free_stream_density*free_stream_velocity,
            species_mass=free_stream_spec_mass
        )

        return make_fluid_state(cv=cv_infinity, gas_model=gas_model,
                                temperature_seed=free_stream_temperature,
                                smoothness_mu=state_minus.smoothness_mu,
                                smoothness_kappa=state_minus.smoothness_kappa,
                                smoothness_beta=state_minus.smoothness_beta)

    def temperature_bc(self, dcoll, dd_bdry, state_minus, **kwargs):
        """Return farfield temperature for use in grad(temperature)."""
        actx = state_minus.array_context
        return actx.np.zeros_like(state_minus.temperature) + self._temperature


class PressureOutflowBoundary(PrescribedFluidBoundary):
    r"""Outflow boundary treatment with prescribed pressure.

    This class implements an outflow boundary as described by
    [Mengaldo_2014]_.  The boundary condition is implemented as:

    .. math::

        \rho^+ &= \rho^-

        \rho\mathbf{Y}^+ &= \rho\mathbf{Y}^-

        \rho\mathbf{V}^+ &= \rho\mathbf{V}^-

    For an ideal gas at super-sonic flow conditions, i.e. when:

    .. math::

       \rho\mathbf{V} \cdot \hat{\mathbf{n}} \ge c,

    then the pressure is extrapolated from interior points:

    .. math::

        P^+ = P^-

    Otherwise, if the flow is sub-sonic, then the prescribed boundary pressure,
    $P^+$, is used. In both cases, the energy is computed as:

    .. math::

        \rho{E}^+ = \frac{\left(2~P^+ - P^-\right)}{\left(\gamma-1\right)}
        + \frac{1}{2}\rho^+\left(\mathbf{V}^+\cdot\mathbf{V}^+\right).

    For mixtures, the pressure is imposed or extrapolated in a similar fashion
    to the ideal gas case.
    However, the total energy depends on the temperature to account for the
    species enthalpy and variable specific heat at constant volume. For super-sonic
    flows, it is extrapolated from interior points:

    .. math::

       T^+ = T^-

    while for sub-sonic flows, it is evaluated using ideal gas law

    .. math::

        T^+ = \frac{P^+}{R_{mix} \rho^+}

    .. automethod:: __init__
    .. automethod:: outflow_state
    """

    def __init__(self, boundary_pressure=101325):
        """Initialize the boundary condition object."""
        self._pressure = boundary_pressure
        PrescribedFluidBoundary.__init__(
            self, boundary_state_func=self.outflow_state,
            inviscid_flux_func=self.inviscid_boundary_flux,
            viscous_flux_func=self.viscous_boundary_flux,
            boundary_temperature_func=self.temperature_bc,
            boundary_gradient_cv_func=self.grad_cv_bc
        )

    def outflow_state(self, dcoll, dd_bdry, gas_model, state_minus, **kwargs):
        """Get the exterior solution on the boundary.

        This is the partially non-reflective boundary state described by
        [Mengaldo_2014]_ eqn. 40 if super-sonic, 41 if sub-sonic.

        For super-sonic outflow, the interior flow properties (minus) are
        extrapolated to the exterior point (plus).
        For sub-sonic outflow, the pressure is imposed on the external point.

        For mixtures, the internal energy is obtained via temperature, which comes
        from ideal gas law with the mixture-weighted gas constant.
        For ideal gas, the internal energy is obtained directly from pressure.
        """
        actx = state_minus.array_context
        nhat = actx.thaw(dcoll.normal(dd_bdry))
        # boundary-normal velocity
        boundary_vel = np.dot(state_minus.velocity, nhat)*nhat
        boundary_speed = actx.np.sqrt(np.dot(boundary_vel, boundary_vel))
        speed_of_sound = state_minus.speed_of_sound
        kinetic_energy = gas_model.eos.kinetic_energy(state_minus.cv)
        gamma = gas_model.eos.gamma(state_minus.cv, state_minus.temperature)

        # evaluate internal energy based on prescribed pressure
        pressure_plus = 2.0*self._pressure - state_minus.pressure
        if state_minus.is_mixture:
            gas_const = gas_model.eos.gas_const(state_minus.cv)
            temp_plus = (
                actx.np.where(actx.np.greater(boundary_speed, speed_of_sound),
                state_minus.temperature,
                pressure_plus/(state_minus.cv.mass*gas_const))
            )

            internal_energy = state_minus.cv.mass*(
                gas_model.eos.get_internal_energy(temp_plus,
                                            state_minus.species_mass_fractions))
        else:
            boundary_pressure = actx.np.where(actx.np.greater(boundary_speed,
                                                              speed_of_sound),
                                              state_minus.pressure, pressure_plus)
            internal_energy = boundary_pressure/(gamma - 1.0)

        total_energy = internal_energy + kinetic_energy
        cv_outflow = make_conserved(dim=state_minus.dim, mass=state_minus.cv.mass,
                                    momentum=state_minus.cv.momentum,
                                    energy=total_energy,
                                    species_mass=state_minus.cv.species_mass)

        return make_fluid_state(cv=cv_outflow, gas_model=gas_model,
                                temperature_seed=state_minus.temperature,
                                smoothness_mu=state_minus.smoothness_mu,
                                smoothness_kappa=state_minus.smoothness_kappa,
                                smoothness_beta=state_minus.smoothness_beta)

    def outflow_state_for_diffusion(self, dcoll, dd_bdry, gas_model,
                                           state_minus, **kwargs):
        """Return state."""
        actx = state_minus.array_context
        nhat = actx.thaw(dcoll.normal(dd_bdry))

        # boundary-normal velocity
        boundary_vel = np.dot(state_minus.velocity, nhat)*nhat
        boundary_speed = actx.np.sqrt(np.dot(boundary_vel, boundary_vel))
        speed_of_sound = state_minus.speed_of_sound
        kinetic_energy = gas_model.eos.kinetic_energy(state_minus.cv)
        gamma = gas_model.eos.gamma(state_minus.cv, state_minus.temperature)

        # evaluate internal energy based on prescribed pressure
        pressure_plus = self._pressure + actx.np.zeros_like(state_minus.pressure)
        if state_minus.is_mixture:
            gas_const = gas_model.eos.gas_const(state_minus.cv)
            temp_plus = (
                actx.np.where(actx.np.greater(boundary_speed, speed_of_sound),
                state_minus.temperature,
                pressure_plus/(state_minus.cv.mass*gas_const))
            )

            internal_energy = state_minus.cv.mass*(
                gas_model.eos.get_internal_energy(
                    temp_plus, state_minus.species_mass_fractions)
            )
        else:
            boundary_pressure = (
                actx.np.where(actx.np.greater(boundary_speed, speed_of_sound),
                              state_minus.pressure, pressure_plus)
            )
            internal_energy = (boundary_pressure / (gamma - 1.0))

        cv_plus = make_conserved(
            state_minus.dim, mass=state_minus.mass_density,
            energy=kinetic_energy + internal_energy,
            momentum=state_minus.momentum_density,
            species_mass=state_minus.species_mass_density
        )
        return make_fluid_state(cv=cv_plus, gas_model=gas_model,
                                temperature_seed=state_minus.temperature,
                                smoothness_mu=state_minus.smoothness_mu,
                                smoothness_kappa=state_minus.smoothness_kappa,
                                smoothness_beta=state_minus.smoothness_beta)

    def inviscid_boundary_flux(self, dcoll, dd_bdry, gas_model, state_minus,
            numerical_flux_func=inviscid_facial_flux_rusanov, **kwargs):
        """."""
        outflow_state = self.outflow_state(
            dcoll, dd_bdry, gas_model, state_minus)
        state_pair = TracePair(dd_bdry, interior=state_minus, exterior=outflow_state)

        actx = state_minus.array_context
        normal = actx.thaw(dcoll.normal(dd_bdry))
        return numerical_flux_func(state_pair, gas_model, normal)

    def temperature_bc(self, dcoll, dd_bdry, state_minus, **kwargs):
        """Get temperature value used in grad(T)."""
        return state_minus.temperature

    def grad_cv_bc(self, dcoll, dd_bdry, gas_model, state_minus, grad_cv_minus,
                   normal, **kwargs):
        """Return grad(CV) to be used in the boundary calculation of viscous flux."""
        return grad_cv_minus

    def grad_temperature_bc(self, dcoll, dd_bdry, grad_t_minus, normal, **kwargs):
        """Return grad(temperature) to be used in viscous flux at wall."""
        return grad_t_minus

    def viscous_boundary_flux(self, dcoll, dd_bdry, gas_model, state_minus,
                          grad_cv_minus, grad_t_minus,
                          numerical_flux_func=viscous_facial_flux_central,
                                           **kwargs):
        """Return the boundary flux for the divergence of the viscous flux."""
        from mirgecom.viscous import viscous_flux
        actx = state_minus.array_context
        normal = actx.thaw(dcoll.normal(dd_bdry))

        state_plus = self.outflow_state_for_diffusion(dcoll=dcoll,
            dd_bdry=dd_bdry, gas_model=gas_model, state_minus=state_minus)

        grad_cv_plus = self.grad_cv_bc(dcoll, dd_bdry, gas_model,
                                       state_minus=state_minus,
                                       grad_cv_minus=grad_cv_minus,
                                       normal=normal, **kwargs)

        grad_t_plus = self.grad_temperature_bc(dcoll, dd_bdry, grad_t_minus, normal)

        # Note that [Mengaldo_2014]_ uses F_v(Q_bc, dQ_bc) here and
        # *not* the numerical viscous flux as advised by [Bassi_1997]_.
        f_ext = viscous_flux(state=state_plus, grad_cv=grad_cv_plus,
                             grad_t=grad_t_plus)

        return f_ext@normal


class RiemannInflowBoundary(PrescribedFluidBoundary):
    r"""Inflow boundary treatment.

    This class implements an Riemann invariant for inflow boundary as described by
    [Mengaldo_2014]_.

    .. automethod:: __init__
    .. automethod:: inflow_state
    """

    def __init__(self, free_stream_state_func):
        """Initialize the boundary condition object."""
        self.free_stream_state_func = free_stream_state_func

        PrescribedFluidBoundary.__init__(
            self, boundary_state_func=self.inflow_state
        )

    def inflow_state(self, dcoll, dd_bdry, gas_model, state_minus, **kwargs):
        """Get the exterior solution on the boundary.

        This is the partially non-reflective boundary state described by
        [Mengaldo_2014]_ eqn. 40 if super-sonic, 41 if sub-sonic.
        """
        actx = state_minus.array_context
        nhat = actx.thaw(dcoll.normal(dd_bdry))

        ones = actx.np.zeros_like(state_minus.temperature) + 1.

        free_stream_state = self.free_stream_state_func(
            dcoll, dd_bdry, gas_model, state_minus, **kwargs)

        v_plus = np.dot(free_stream_state.velocity, nhat)
        rho_plus = free_stream_state.mass_density
        c_plus = free_stream_state.speed_of_sound
        gamma_plus = gas_model.eos.gamma(free_stream_state.cv,
                                         free_stream_state.temperature)

        v_minus = np.dot(state_minus.velocity, nhat)
        gamma_minus = gas_model.eos.gamma(state_minus.cv,
                                          temperature=state_minus.temperature)
        c_minus = state_minus.speed_of_sound
        r_minus = v_plus - 2*c_plus/(gamma_plus - 1)*ones

        # eqs. 17 and 19
        r_plus_subsonic = v_minus + 2*c_minus/(gamma_minus - 1)
        r_plus_supersonic = v_plus + 2*c_plus/(gamma_plus - 1)
        r_plus = actx.np.where(actx.np.greater(v_minus, c_minus),
                               r_plus_supersonic, r_plus_subsonic)

        velocity_boundary = (r_minus + r_plus)/2
        velocity_boundary = (
            free_stream_state.velocity + (velocity_boundary - v_plus)*nhat
        )

        c_boundary = (gamma_plus - 1)*(r_plus - r_minus)/4

        # isentropic relations, using minus state (Eq. 23 and 24)
        gamma_boundary = 1.0*gamma_plus
        entropy_boundary = \
            c_plus**2/(gamma_boundary*rho_plus**(gamma_boundary-1))
        rho_boundary = (
            c_boundary**2/(gamma_boundary * entropy_boundary)
        )**(1.0/(gamma_plus-1.0))  # in the reference, Eq. 24 lacks the exponent.
        pressure_boundary = rho_boundary * c_boundary**2 / gamma_boundary

        species_mass_boundary = None
        if free_stream_state.is_mixture:
            energy_boundary = rho_boundary * (
                gas_model.eos.get_internal_energy(
                    temperature=free_stream_state.temperature,
                    species_mass_fractions=free_stream_state.species_mass_fractions)
            ) + 0.5*rho_boundary*np.dot(velocity_boundary, velocity_boundary)

            species_mass_boundary = (
                rho_boundary * free_stream_state.species_mass_fractions
            )
        else:
            energy_boundary = (
                pressure_boundary / (gamma_boundary - 1)
                + 0.5*rho_boundary*np.dot(velocity_boundary, velocity_boundary)
            )

        boundary_cv = make_conserved(dim=state_minus.dim, mass=rho_boundary,
                                     energy=energy_boundary,
                                     momentum=rho_boundary * velocity_boundary,
                                     species_mass=species_mass_boundary)

        return make_fluid_state(cv=boundary_cv, gas_model=gas_model,
                                temperature_seed=state_minus.temperature,
                                smoothness_mu=state_minus.smoothness_mu,
                                smoothness_kappa=state_minus.smoothness_kappa,
                                smoothness_beta=state_minus.smoothness_beta)


class RiemannOutflowBoundary(PrescribedFluidBoundary):
    r"""Outflow boundary treatment.

    This class implements an Riemann invariant for outflow boundary as described
    by [Mengaldo_2014]_. Note that the "minus" and "plus" are different from the
    reference to the current Mirge-COM definition.

    This boundary condition assume isentropic flow, so the regions where it can
    be applied are not general. Far-field regions are adequate, but not
    viscous-dominated regions of the flow (such as a boundary layer).

    .. automethod:: __init__
    .. automethod:: outflow_state
    """

    def __init__(self, dim, free_stream_state_func):
        """Initialize the boundary condition object."""
        self.free_stream_state_func = free_stream_state_func

        PrescribedFluidBoundary.__init__(
            self, boundary_state_func=self.outflow_state
        )

    def outflow_state(self, dcoll, dd_bdry, gas_model, state_minus, **kwargs):
        """Get the exterior solution on the boundary.

        This is the Riemann Invariant Boundary Condition described by
        [Mengaldo_2014]_ in eqs. 8 to 18.
        """
        actx = state_minus.array_context
        nhat = actx.thaw(dcoll.normal(dd_bdry))
<<<<<<< HEAD
        ones = actx.zeros_like(state_minus.temperature) + 1.
=======
        ones = actx.np.zeros_like(state_minus.temperature) + 1.
>>>>>>> 85403746

        free_stream_state = self.free_stream_state_func(
            dcoll, dd_bdry, gas_model, state_minus, **kwargs)

        v_plus = np.dot(free_stream_state.velocity*ones, nhat)
        c_plus = free_stream_state.speed_of_sound
        gamma_plus = gas_model.eos.gamma(free_stream_state.cv,
                                         free_stream_state.temperature)

        rho_minus = state_minus.mass_density
        v_minus = np.dot(state_minus.velocity, nhat)
        c_minus = state_minus.speed_of_sound
        gamma_minus = gas_model.eos.gamma(
            state_minus.cv, temperature=state_minus.temperature)

        # eqs 17 and 27
        r_plus = v_plus - 2.0*c_plus/(gamma_plus - 1.0)
        r_minus_subsonic = v_minus + 2.0*c_minus/(gamma_minus - 1.0)
        r_minus_supersonic = v_minus - 2.0*c_minus/(gamma_minus - 1.0)
        r_minus = actx.np.where(actx.np.greater(v_minus, c_minus),
                                r_minus_supersonic, r_minus_subsonic)

        velocity_boundary = (r_minus + r_plus)/2.0
        velocity_boundary = (
            state_minus.velocity + (velocity_boundary - v_minus)*nhat
        )
        gamma_boundary = 1.0*gamma_minus

        c_boundary = (gamma_minus - 1.0)*(r_minus - r_plus)/4.0

        # isentropic relations, using minus state (Eq. 24 and 29)
        entropy_boundary = \
            c_minus**2/(gamma_boundary*rho_minus**(gamma_boundary-1.0))
        rho_boundary = (
            c_boundary**2/(gamma_boundary * entropy_boundary)
        )**(1.0/(gamma_minus-1.0))  # in the reference, Eq. 24 lacks the exponent.
        pressure_boundary = rho_boundary*c_boundary**2/gamma_boundary

        species_mass_boundary = None
        if free_stream_state.is_mixture:

            # using gas constant based on state_minus species
            gas_const = gas_model.eos.gas_const(state_minus.cv)
            temperature_boundary = pressure_boundary/(gas_const*rho_boundary)

            energy_boundary = rho_boundary * (
                gas_model.eos.get_internal_energy(
                    temperature_boundary, free_stream_state.species_mass_fractions)
            ) + 0.5*rho_boundary*np.dot(velocity_boundary, velocity_boundary)

            # extrapolate species
            species_mass_boundary = (
                rho_boundary * state_minus.species_mass_fractions
            )
        else:
            energy_boundary = (
                pressure_boundary / (gamma_boundary - 1)
                + 0.5*rho_boundary*np.dot(velocity_boundary, velocity_boundary)
            )

        boundary_cv = make_conserved(dim=state_minus.dim, mass=rho_boundary,
                                     energy=energy_boundary,
                                     momentum=rho_boundary*velocity_boundary,
                                     species_mass=species_mass_boundary)

        return make_fluid_state(cv=boundary_cv, gas_model=gas_model,
                                temperature_seed=state_minus.temperature,
                                smoothness_mu=state_minus.smoothness_mu,
                                smoothness_kappa=state_minus.smoothness_kappa,
                                smoothness_beta=state_minus.smoothness_beta)


class IsothermalSlipWallBoundary(MengaldoBoundaryCondition):
    r"""Isothermal viscous slip wall boundary.

    This class implements an isothermal slip wall consistent with the prescriptions
    in [Mengaldo_2014]_.

    .. automethod:: __init__

    .. automethod:: state_bc
    .. automethod:: temperature_bc
    .. automethod:: grad_cv_bc
    .. automethod:: grad_temperature_bc
    .. automethod:: state_plus
    """

    def __init__(self, wall_temperature=300):
        """Initialize the boundary condition object."""
        self._wall_temp = wall_temperature
        self._slip = _SlipBoundaryComponent()
        self._impermeable = _ImpermeableBoundaryComponent()

    def temperature_bc(self, dcoll, dd_bdry, state_minus, **kwargs):
        """Get temperature value used in grad(T)."""
        actx = state_minus.array_context
        wall_temp = project_from_base(dcoll, dd_bdry, self._wall_temp)
        return actx.np.zeros_like(state_minus.temperature) + wall_temp

    def state_bc(self, dcoll, dd_bdry, gas_model, state_minus, **kwargs):
        """Return BC fluid state."""
        dd_bdry = as_dofdesc(dd_bdry)

        nhat = state_minus.array_context.thaw(dcoll.normal(dd_bdry))

        mom_bc = self._slip.momentum_bc(state_minus.momentum_density, nhat)
        t_bc = self.temperature_bc(dcoll, dd_bdry, state_minus, **kwargs)

        internal_energy_bc = gas_model.eos.get_internal_energy(
            temperature=t_bc,
            species_mass_fractions=state_minus.species_mass_fractions)

        total_energy_bc = (
            state_minus.mass_density * internal_energy_bc
            + 0.5*np.dot(mom_bc, mom_bc)/state_minus.mass_density)

        return replace_fluid_state(
            state_minus, gas_model,
            energy=total_energy_bc,
            momentum=mom_bc)

    def grad_cv_bc(self, dcoll, dd_bdry, gas_model, state_minus, grad_cv_minus,
                   normal, **kwargs):
        """
        Return grad(CV) used in the boundary calculation of viscous flux.

        Specify the velocity gradients on the external state to ensure zero
        energy and momentum flux due to shear stresses.

        Gradients of species mass fractions are set to zero in the normal direction
        to ensure zero flux of species across the boundary.
        """
        dd_bdry = as_dofdesc(dd_bdry)
        normal = state_minus.array_context.thaw(dcoll.normal(dd_bdry))
        state_bc = self.state_bc(
            dcoll=dcoll, dd_bdry=dd_bdry, gas_model=gas_model,
            state_minus=state_minus, **kwargs)

        grad_v_bc = self._slip.grad_velocity_bc(
            state_minus, state_bc, grad_cv_minus, normal)

        grad_mom_bc = (
            state_bc.mass_density * grad_v_bc
            + np.outer(state_bc.velocity, grad_cv_minus.mass))

        grad_species_mass_bc = self._impermeable.grad_species_mass_bc(
            state_minus, grad_cv_minus, normal)

        return grad_cv_minus.replace(
            momentum=grad_mom_bc,
            species_mass=grad_species_mass_bc)

    def grad_temperature_bc(self, dcoll, dd_bdry, grad_t_minus, **kwargs):
        """Return BC on grad(temperature)."""
        # Mengaldo Eqns (50-51)
        return grad_t_minus

    def state_plus(self, dcoll, dd_bdry, gas_model, state_minus, **kwargs):
        """Return state with reflected normal-component velocity."""
        actx = state_minus.array_context

        # Grab a unit normal to the boundary
        nhat = actx.thaw(dcoll.normal(dd_bdry))

        # set the normal momentum to 0
        mom_plus = self._slip.momentum_plus(state_minus.momentum_density, nhat)
        return replace_fluid_state(state_minus, gas_model, momentum=mom_plus)


class IsothermalWallBoundary(MengaldoBoundaryCondition):
    r"""Isothermal viscous wall boundary.

    This class implements an isothermal no-slip wall consistent with the prescription
    by [Mengaldo_2014]_.

    .. automethod:: __init__

    .. automethod:: state_bc
    .. automethod:: temperature_bc
    .. automethod:: grad_cv_bc
    .. automethod:: grad_temperature_bc
    .. automethod:: state_plus
    """

    def __init__(self, wall_temperature=300):
        """Initialize the boundary condition object."""
        self._wall_temp = wall_temperature
        self._no_slip = _NoSlipBoundaryComponent()
        self._impermeable = _ImpermeableBoundaryComponent()

    def temperature_bc(self, dcoll, dd_bdry, state_minus, **kwargs):
        """Get temperature value used in grad(T)."""
        actx = state_minus.array_context
        wall_temp = project_from_base(dcoll, dd_bdry, self._wall_temp)
        return actx.np.zeros_like(state_minus.temperature) + wall_temp

    def state_bc(self, dcoll, dd_bdry, gas_model, state_minus, **kwargs):
        """Return BC fluid state."""
        # Mengaldo Eqn (48)
        dd_bdry = as_dofdesc(dd_bdry)

        mom_bc = self._no_slip.momentum_bc(state_minus.momentum_density)
        t_bc = self.temperature_bc(dcoll, dd_bdry, state_minus, **kwargs)

        internal_energy_bc = gas_model.eos.get_internal_energy(
            temperature=t_bc,
            species_mass_fractions=state_minus.species_mass_fractions)

        # Velocity is pinned to 0 here, no kinetic energy
        total_energy_bc = state_minus.mass_density*internal_energy_bc

        return replace_fluid_state(
            state_minus, gas_model,
            energy=total_energy_bc,
            momentum=mom_bc)

    def grad_cv_bc(
            self, dcoll, dd_bdry, gas_model, state_minus, grad_cv_minus, normal,
            **kwargs):
        """Return grad(CV) to be used in the boundary calculation of viscous flux."""
        grad_species_mass_bc = self._impermeable.grad_species_mass_bc(
            state_minus, grad_cv_minus, normal)

        return grad_cv_minus.replace(species_mass=grad_species_mass_bc)

    def grad_temperature_bc(self, dcoll, dd_bdry, grad_t_minus, **kwargs):
        """Return BC on grad(temperature)."""
        # Mengaldo Eqns (50-51)
        return grad_t_minus

    def state_plus(self, dcoll, dd_bdry, gas_model, state_minus, **kwargs):
        """Return fluid state to use in calculation of inviscid flux."""
        # Mengaldo Eqn (45)
        mom_plus = self._no_slip.momentum_plus(state_minus.momentum_density)
        return replace_fluid_state(state_minus, gas_model, momentum=mom_plus)


class AdiabaticNoslipWallBoundary(MengaldoBoundaryCondition):
    r"""Adiabatic viscous wall boundary.

    This class implements an adiabatic no-slip wall consistent with the prescription
    by [Mengaldo_2014]_.

    .. automethod:: grad_cv_bc
    .. automethod:: temperature_bc
    .. automethod:: state_plus
    .. automethod:: state_bc
    .. automethod:: grad_temperature_bc
    """

    def __init__(self):
        self._no_slip = _NoSlipBoundaryComponent()
        self._impermeable = _ImpermeableBoundaryComponent()
        self._adiabatic = _AdiabaticBoundaryComponent()

    def temperature_bc(self, dcoll, dd_bdry, state_minus, **kwargs):
        """Get temperature value used in grad(T)."""
        return state_minus.temperature

    def state_plus(self, dcoll, dd_bdry, gas_model, state_minus, **kwargs):
        """Return state with zero-velocity."""
        dd_bdry = as_dofdesc(dd_bdry)
        mom_plus = self._no_slip.momentum_plus(state_minus.momentum_density)
        return replace_fluid_state(state_minus, gas_model, momentum=mom_plus)

    def state_bc(self, dcoll, dd_bdry, gas_model,
                            state_minus, **kwargs):
        """Return state with zero-velocity."""
        dd_bdry = as_dofdesc(dd_bdry)

        mom_bc = self._no_slip.momentum_bc(state_minus.momentum_density)
        t_bc = self.temperature_bc(dcoll, dd_bdry, state_minus)

        internal_energy_bc = gas_model.eos.get_internal_energy(
            temperature=t_bc,
            species_mass_fractions=state_minus.species_mass_fractions)

        # Velocity is pinned to 0 here, no kinetic energy
        total_energy_bc = state_minus.mass_density*internal_energy_bc

        return replace_fluid_state(
            state_minus, gas_model,
            energy=total_energy_bc,
            momentum=mom_bc)

    def grad_cv_bc(self, dcoll, dd_bdry, gas_model, state_minus, grad_cv_minus,
                   normal, **kwargs):
        """Return grad(CV) to be used in the boundary calculation of viscous flux."""
        dd_bdry = as_dofdesc(dd_bdry)
        normal = state_minus.array_context.thaw(dcoll.normal(dd_bdry))

        grad_species_mass_bc = self._impermeable.grad_species_mass_bc(
            state_minus, grad_cv_minus, normal)

        return grad_cv_minus.replace(species_mass=grad_species_mass_bc)

    def grad_temperature_bc(self, dcoll, dd_bdry, grad_t_minus, normal, **kwargs):
        """Return grad(temperature) to be used in viscous flux at wall."""
        return self._adiabatic.grad_temperature_bc(grad_t_minus, normal)


class LinearizedOutflowBoundary(PrescribedFluidBoundary):
    r"""Characteristics outflow BCs for linearized Euler equations.

    Implement non-reflecting outflow based on characteristic variables for
    the Euler equations assuming small perturbations based on [Giles_1988]_.
    The equations assume an uniform, steady flow and linerize the Euler eqs.
    in this reference state, yielding a linear equation in the form

    .. math::
        \frac{\partial U}{\partial t} + A \frac{\partial U}{\partial x} +
        B \frac{\partial U}{\partial y} = 0

    where where U is the vector of perturbation (primitive) variables and
    the coefficient matrices A and B are constant matrices based on the
    uniform, steady variables.

    Using the linear hyperbolic system theory, this equation can be further
    simplified by ignoring the y-axis terms (tangent) such that wave propagation
    occurs only along the x-axis direction (normal). Then, the eigendecomposition
    results in a orthogonal system where the wave have characteristic directions
    of propagations and enable the creation of non-reflecting outflow boundaries.

    This can also be applied for Navier-Stokes equations in regions where
    viscous effects are not dominant, such as the far-field.
    """

    def __init__(self, free_stream_state=None,
                 free_stream_density=None,
                 free_stream_velocity=None,
                 free_stream_pressure=None,
                 free_stream_species_mass_fractions=None):
        """Initialize the boundary condition object."""
        if free_stream_state is None:
            self._ref_mass = free_stream_density
            self._ref_velocity = free_stream_velocity
            self._ref_pressure = free_stream_pressure
            self._spec_mass_fracs = free_stream_species_mass_fractions
        else:
            self._ref_mass = free_stream_state.cv.mass
            self._ref_velocity = free_stream_state.velocity
            self._ref_pressure = free_stream_state.pressure
            self._spec_mass_fracs = free_stream_state.cv.species_mass_fractions

        PrescribedFluidBoundary.__init__(
            self, boundary_state_func=self.outflow_state
        )

    def outflow_state(self, dcoll, dd_bdry, gas_model, state_minus, **kwargs):
        """Non-reflecting outflow."""
        actx = state_minus.array_context
        nhat = actx.thaw(dcoll.normal(dd_bdry))

        rtilde = state_minus.cv.mass - self._ref_mass
        utilde = state_minus.velocity[0] - self._ref_velocity[0]
        vtilde = state_minus.velocity[1] - self._ref_velocity[1]
        ptilde = state_minus.dv.pressure - self._ref_pressure

        un_tilde = +utilde*nhat[0] + vtilde*nhat[1]
        ut_tilde = -utilde*nhat[1] + vtilde*nhat[0]

        a = state_minus.speed_of_sound

        c1 = -rtilde*a**2 + ptilde
        c2 = self._ref_mass*a*ut_tilde
        c3 = self._ref_mass*a*un_tilde + ptilde
        c4 = 0.0  # zero-out the last characteristic variable
        r_tilde_bnd = 1.0/(a**2)*(-c1 + 0.5*c3 + 0.5*c4)
        un_tilde_bnd = 1.0/(self._ref_mass*a)*(0.5*c3 - 0.5*c4)
        ut_tilde_bnd = 1.0/(self._ref_mass*a)*c2
        p_tilde_bnd = 0.5*c3 + 0.5*c4

        mass = r_tilde_bnd + self._ref_mass
        u_x = self._ref_velocity[0] + (nhat[0]*un_tilde_bnd - nhat[1]*ut_tilde_bnd)
        u_y = self._ref_velocity[1] + (nhat[1]*un_tilde_bnd + nhat[0]*ut_tilde_bnd)
        pressure = p_tilde_bnd + self._ref_pressure

        kin_energy = 0.5*mass*(u_x**2 + u_y**2)
        if state_minus.is_mixture:
            gas_const = gas_model.eos.gas_const(state_minus.cv)
            temperature = self._ref_pressure/(self._ref_mass*gas_const)
            int_energy = mass*gas_model.eos.get_internal_energy(
                temperature, self._spec_mass_fracs)
        else:
            int_energy = pressure/(gas_model.eos.gamma() - 1.0)

        boundary_cv = (
            make_conserved(dim=state_minus.dim, mass=mass,
                           energy=kin_energy + int_energy,
                           momentum=make_obj_array([u_x*mass, u_y*mass]),
                           species_mass=state_minus.cv.species_mass)
        )

        return make_fluid_state(cv=boundary_cv, gas_model=gas_model,
                                temperature_seed=state_minus.temperature,
                                smoothness_mu=state_minus.smoothness_mu,
                                smoothness_kappa=state_minus.smoothness_kappa,
                                smoothness_beta=state_minus.smoothness_beta)<|MERGE_RESOLUTION|>--- conflicted
+++ resolved
@@ -1542,11 +1542,7 @@
         """
         actx = state_minus.array_context
         nhat = actx.thaw(dcoll.normal(dd_bdry))
-<<<<<<< HEAD
-        ones = actx.zeros_like(state_minus.temperature) + 1.
-=======
         ones = actx.np.zeros_like(state_minus.temperature) + 1.
->>>>>>> 85403746
 
         free_stream_state = self.free_stream_state_func(
             dcoll, dd_bdry, gas_model, state_minus, **kwargs)
