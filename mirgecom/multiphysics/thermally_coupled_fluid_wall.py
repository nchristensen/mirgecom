--- conflicted
+++ resolved
@@ -20,18 +20,6 @@
         -\kappa_\text{fluid} \nabla T_\text{fluid} \cdot \hat{n}
         + \epsilon \sigma (T^4 - T_\text{ambient}^4).
 
-Helper Functions
-^^^^^^^^^^^^^^^^
-
-<<<<<<< HEAD
-.. autofunction:: get_interface_boundaries
-
-RHS Evaluation
-^^^^^^^^^^^^^^
-
-.. autofunction:: coupled_grad_t_operator
-.. autofunction:: coupled_ns_heat_operator
-=======
 Boundary Setup Functions
 ^^^^^^^^^^^^^^^^^^^^^^^^
 
@@ -42,10 +30,6 @@
 ^^^^^^^^^^^^^^^^^^^^^^^
 
 .. autofunction:: basic_coupled_ns_heat_operator
-
-Boundary Conditions
-^^^^^^^^^^^^^^^^^^^
->>>>>>> f1602e9f
 
 Boundary Conditions
 ^^^^^^^^^^^^^^^^^^^
@@ -125,10 +109,7 @@
     grad_operator as wall_grad_t_operator,
     diffusion_operator,
 )
-<<<<<<< HEAD
-=======
 from mirgecom.multiphysics import make_interface_boundaries
->>>>>>> f1602e9f
 from mirgecom.utils import project_from_base
 
 
@@ -288,18 +269,6 @@
 
     def temperature_bc(self, dcoll, dd_bdry, kappa_minus, t_minus):
         t_plus = project_from_base(dcoll, dd_bdry, self._t_plus)
-<<<<<<< HEAD
-        if self._use_kappa_weighted_t_bc:
-            actx = t_minus.array_context
-            kappa_plus = project_from_base(dcoll, dd_bdry, self._kappa_plus)
-            kappa_sum = actx.np.where(
-                actx.np.greater(kappa_minus + kappa_plus, 0*kappa_minus),
-                kappa_minus + kappa_plus,
-                0*kappa_minus + 1)
-            return (t_minus * kappa_minus + t_plus * kappa_plus)/kappa_sum
-        else:
-            return (t_minus + t_plus)/2
-=======
         actx = t_minus.array_context
         kappa_plus = project_from_base(dcoll, dd_bdry, self._kappa_plus)
         kappa_sum = actx.np.where(
@@ -307,7 +276,6 @@
             kappa_minus + kappa_plus,
             0*kappa_minus + 1)
         return (t_minus * kappa_minus + t_plus * kappa_plus)/kappa_sum
->>>>>>> f1602e9f
 
     def grad_temperature_bc(self, dcoll, dd_bdry, grad_t_minus):
         if self._grad_t_plus is None:
@@ -670,7 +638,6 @@
             penalty_amount=penalty_amount)
 
 
-<<<<<<< HEAD
 class InterfaceWallRadiationBoundary(DiffusionBoundary):
     r"""
     Boundary for the wall side of the fluid-wall interface (radiating).
@@ -767,8 +734,6 @@
             + epsilon * self.sigma * (u_minus**4 - u_ambient**4))
 
 
-def _kappa_inter_volume_trace_pairs(
-=======
 @dataclass_array_container
 @dataclass(frozen=True)
 class _ThermalDataNoGrad:
@@ -795,7 +760,6 @@
 
 
 def _get_interface_trace_pairs_no_grad(
->>>>>>> f1602e9f
         dcoll,
         fluid_dd, wall_dd,
         fluid_kappa, wall_kappa,
@@ -842,6 +806,7 @@
         fluid_temperature, wall_temperature,
         *,
         interface_noslip=True,
+        interface_radiation=False,
         quadrature_tag=DISCR_TAG_BASE,
         comm_tag=None):
     interface_tpairs = _get_interface_trace_pairs_no_grad(
@@ -851,20 +816,32 @@
         fluid_temperature, wall_temperature,
         comm_tag=comm_tag)
 
-    if interface_noslip:
-        fluid_bc_class = InterfaceFluidNoslipBoundary
+    if interface_radiation:
+        def make_fluid_boundary(interface_tpair):
+            if interface_noslip:
+                fluid_bc_class = IsothermalWallBoundary
+            else:
+                fluid_bc_class = IsothermalSlipWallBoundary
+            return fluid_bc_class(interface_tpair.ext.temperature)
+
+        def make_wall_boundary(interface_tpair):
+            return InterfaceWallRadiationBoundary(
+                interface_tpair.ext.kappa)
+
     else:
-        fluid_bc_class = InterfaceFluidSlipBoundary
-
-    def make_fluid_boundary(interface_tpair):
-        return fluid_bc_class(
-            interface_tpair.ext.kappa,
-            interface_tpair.ext.temperature)
-
-    def make_wall_boundary(interface_tpair):
-        return InterfaceWallBoundary(
-            interface_tpair.ext.kappa,
-            interface_tpair.ext.temperature)
+        def make_fluid_boundary(interface_tpair):
+            if interface_noslip:
+                fluid_bc_class = InterfaceFluidNoslipBoundary
+            else:
+                fluid_bc_class = InterfaceFluidSlipBoundary
+            return fluid_bc_class(
+                interface_tpair.ext.kappa,
+                interface_tpair.ext.temperature)
+
+        def make_wall_boundary(interface_tpair):
+            return InterfaceWallBoundary(
+                interface_tpair.ext.kappa,
+                interface_tpair.ext.temperature)
 
     bdry_factories = {
         (wall_dd, fluid_dd): make_fluid_boundary,
@@ -887,6 +864,10 @@
         fluid_grad_temperature, wall_grad_temperature,
         *,
         interface_noslip=True,
+        interface_radiation=False,
+        wall_epsilon=None,
+        sigma=None,
+        ambient_temperature=None,
         wall_penalty_amount=None,
         quadrature_tag=DISCR_TAG_BASE,
         comm_tag=None):
@@ -903,34 +884,58 @@
         fluid_grad_temperature, wall_grad_temperature,
         comm_tag=comm_tag)
 
-    if interface_noslip:
-        fluid_bc_class = InterfaceFluidNoslipBoundary
+    if interface_radiation:
+        def make_fluid_boundary(interface_tpair):
+            if interface_noslip:
+                fluid_bc_class = IsothermalWallBoundary
+            else:
+                fluid_bc_class = IsothermalSlipWallBoundary
+            return fluid_bc_class(interface_tpair.ext.temperature)
+
+        radiation_spec = [wall_epsilon is None, sigma is None,
+                          ambient_temperature is None]
+        if sum(radiation_spec) != 0:
+            raise TypeError(
+                "Arguments 'wall_epsilon', 'sigma' and 'ambient_temperature'"
+                "are required if using surface radiation.")
+
+        def make_wall_boundary(interface_tpair):
+            epsilon_minus = op.project(dcoll, wall_dd, interface_tpair.dd,
+                                          wall_epsilon)
+            return InterfaceWallRadiationBoundary(
+                interface_tpair.ext.kappa,
+                interface_tpair.ext.grad_temperature,
+                epsilon_minus, sigma,
+                ambient_temperature)
+
     else:
-        fluid_bc_class = InterfaceFluidSlipBoundary
-
-    # Diffusion operator passes lengthscales_minus into the boundary flux
-    # functions, but NS doesn't; thus we need to pass lengthscales into
-    # the fluid boundary condition constructor
-    from grudge.dt_utils import characteristic_lengthscales
-    fluid_lengthscales = (
-        characteristic_lengthscales(
-            fluid_temperature.array_context, dcoll, fluid_dd)
-        * (0*fluid_temperature+1))
-
-    def make_fluid_boundary(interface_tpair):
-        return fluid_bc_class(
-            interface_tpair.ext.kappa,
-            interface_tpair.ext.temperature,
-            interface_tpair.ext.grad_temperature,
-            wall_penalty_amount,
-            lengthscales_minus=op.project(dcoll,
-                fluid_dd, interface_tpair.dd, fluid_lengthscales))
-
-    def make_wall_boundary(interface_tpair):
-        return InterfaceWallBoundary(
-            interface_tpair.ext.kappa,
-            interface_tpair.ext.temperature,
-            interface_tpair.ext.grad_temperature)
+        # Diffusion operator passes lengthscales_minus into the boundary flux
+        # functions, but NS doesn't; thus we need to pass lengthscales into
+        # the fluid boundary condition constructor
+        from grudge.dt_utils import characteristic_lengthscales
+        fluid_lengthscales = (
+            characteristic_lengthscales(
+                fluid_temperature.array_context, dcoll, fluid_dd)
+            * (0*fluid_temperature+1))
+
+        def make_fluid_boundary(interface_tpair):
+            if interface_noslip:
+                fluid_bc_class = InterfaceFluidNoslipBoundary
+            else:
+                fluid_bc_class = InterfaceFluidSlipBoundary
+            return fluid_bc_class(
+                interface_tpair.ext.kappa,
+                interface_tpair.ext.temperature,
+                interface_tpair.ext.grad_temperature,
+                heat_flux_penalty_amount=wall_penalty_amount,
+                lengthscales_minus=op.project(dcoll,
+                    fluid_dd, interface_tpair.dd, fluid_lengthscales))
+
+        def make_wall_boundary(interface_tpair):
+            return InterfaceWallBoundary(
+                interface_tpair.ext.kappa,
+                interface_tpair.ext.temperature,
+                interface_tpair.ext.grad_temperature)
 
     bdry_factories = {
         (wall_dd, fluid_dd): make_fluid_boundary,
@@ -953,14 +958,7 @@
         fluid_boundaries, wall_boundaries,
         *,
         interface_noslip=True,
-<<<<<<< HEAD
         interface_radiation=False,
-        use_kappa_weighted_grad_flux_in_fluid=False,
-        wall_epsilon=None,
-        sigma=None,
-        ambient_temperature=None,
-=======
->>>>>>> f1602e9f
         wall_penalty_amount=None,
         quadrature_tag=DISCR_TAG_BASE,
         comm_tag=None):
@@ -1021,36 +1019,12 @@
         If `True`, interface boundaries on the fluid side will be treated as
         no-slip walls. If `False` they will be treated as slip walls.
 
-<<<<<<< HEAD
     interface_radiation: bool
 
         If `True`, interface includes a radiation sink term in the heat flux. See
         :class:`~mirgecom.multiphysics.thermally_coupled_fluid_wall.InterfaceWallRadiationBoundary`
-        for details. Additional arguments *wall_epsilon*, *sigma*, and
-        *ambient_temperature* are required if enabled and *wall_grad_temperature*
-        is not `None`.
-
-    use_kappa_weighted_grad_flux_in_fluid: bool
-
-        Indicates whether the temperature gradient flux on the fluid side of the
-        interface should be computed using a simple average of temperatures or by
-        weighting the temperature from each side by its respective thermal
-        conductivity. Not used if *interface_radiation* is `True`.
-
-    wall_epsilon: float or :class:`meshmode.dof_array.DOFArray`
-
-        Emissivity of the wall material.
-
-    sigma: float
-
-        Stefan-Boltzmann constant.
-
-    ambient_temperature: :class:`meshmode.dof_array.DOFArray`
-
-        Ambient temperature of the environment.
-
-=======
->>>>>>> f1602e9f
+        for details.
+
     wall_penalty_amount: float
 
         Coefficient $c$ for the interior penalty on the heat flux. See
@@ -1065,11 +1039,6 @@
     comm_tag: Hashable
         Tag for distributed communication
     """
-<<<<<<< HEAD
-    assert (
-        (fluid_grad_temperature is None) == (wall_grad_temperature is None)), (
-        "Expected both fluid_grad_temperature and wall_grad_temperature or neither")
-=======
     fluid_interface_boundaries_no_grad, wall_interface_boundaries_no_grad = \
         _get_interface_boundaries_no_grad(
             dcoll,
@@ -1077,73 +1046,19 @@
             fluid_state.tv.thermal_conductivity, wall_kappa,
             fluid_state.temperature, wall_temperature,
             interface_noslip=interface_noslip,
+            interface_radiation=interface_radiation,
             quadrature_tag=quadrature_tag,
             comm_tag=comm_tag)
 
     fluid_all_boundaries_no_grad = {}
     fluid_all_boundaries_no_grad.update(fluid_boundaries)
     fluid_all_boundaries_no_grad.update(fluid_interface_boundaries_no_grad)
->>>>>>> f1602e9f
 
     wall_all_boundaries_no_grad = {}
     wall_all_boundaries_no_grad.update(wall_boundaries)
     wall_all_boundaries_no_grad.update(wall_interface_boundaries_no_grad)
 
-<<<<<<< HEAD
-    if interface_radiation:
-        def make_fluid_bc(
-                kappa_plus, t_plus, grad_t_plus=None, lengthscales_minus=None):
-            if interface_noslip:
-                fluid_bc_class = IsothermalWallBoundary
-            else:
-                fluid_bc_class = IsothermalSlipWallBoundary
-            return fluid_bc_class(t_plus)
-
-        if include_gradient:
-            if wall_epsilon is None:
-                raise TypeError(
-                    "Argument 'wall_epsilon' is required if using radiation at the "
-                    "interface.")
-            if sigma is None:
-                raise TypeError(
-                    "Argument 'sigma' is required if using radiation at the "
-                    "interface.")
-            if ambient_temperature is None:
-                raise TypeError(
-                    "Argument 'ambient_temperature' is required if using radiation "
-                    "at the interface.")
-
-            def make_wall_bc(dd_bdry, kappa_plus, t_plus, grad_t_plus=None):
-                epsilon_minus = op.project(dcoll, wall_dd, dd_bdry, wall_epsilon)
-                return InterfaceWallRadiationBoundary(
-                    kappa_plus, grad_t_plus, epsilon_minus, sigma,
-                    ambient_temperature)
-
-        else:
-            def make_wall_bc(dd_bdry, kappa_plus, t_plus, grad_t_plus=None):
-                return InterfaceWallRadiationBoundary(kappa_plus)
-
-    else:
-        def make_fluid_bc(
-                kappa_plus, t_plus, grad_t_plus=None, lengthscales_minus=None):
-            if interface_noslip:
-                fluid_bc_class = InterfaceFluidNoslipBoundary
-            else:
-                fluid_bc_class = InterfaceFluidSlipBoundary
-            return fluid_bc_class(
-                kappa_plus, t_plus, grad_t_plus,
-                heat_flux_penalty_amount=wall_penalty_amount,
-                lengthscales_minus=lengthscales_minus,
-                use_kappa_weighted_grad_t_flux=use_kappa_weighted_grad_flux_in_fluid)
-
-        def make_wall_bc(dd_bdry, kappa_plus, t_plus, grad_t_plus=None):
-            return InterfaceWallBoundary(kappa_plus, t_plus, grad_t_plus)
-
-    # Exchange thermal conductivity, temperature, and (optionally) temperature
-    # gradient
-=======
     return fluid_all_boundaries_no_grad, wall_all_boundaries_no_grad
->>>>>>> f1602e9f
 
 
 def add_interface_boundaries(
@@ -1155,6 +1070,10 @@
         fluid_boundaries, wall_boundaries,
         *,
         interface_noslip=True,
+        interface_radiation=False,
+        wall_epsilon=None,
+        sigma=None,
+        ambient_temperature=None,
         wall_penalty_amount=None,
         quadrature_tag=DISCR_TAG_BASE,
         comm_tag=None):
@@ -1222,6 +1141,25 @@
 
         If `True`, interface boundaries on the fluid side will be treated as
         no-slip walls. If `False` they will be treated as slip walls.
+
+    interface_radiation: bool
+
+        If `True`, interface includes a radiation sink term in the heat flux. See
+        :class:`~mirgecom.multiphysics.thermally_coupled_fluid_wall.InterfaceWallRadiationBoundary`
+        for details. Additional arguments *wall_epsilon*, *sigma*, and
+        *ambient_temperature* are required if enabled.
+
+    wall_epsilon: float or :class:`meshmode.dof_array.DOFArray`
+
+        Emissivity of the wall material.
+
+    sigma: float
+
+        Stefan-Boltzmann constant.
+
+    ambient_temperature: :class:`meshmode.dof_array.DOFArray`
+
+        Ambient temperature of the environment.
 
     wall_penalty_amount: float
 
@@ -1241,86 +1179,14 @@
         _get_interface_boundaries(
             dcoll,
             fluid_dd, wall_dd,
-<<<<<<< HEAD
-            fluid_state, wall_temperature)
-    else:
-        temperature_inter_vol_tpairs = _temperature_inter_vol_tpairs
-
-    if include_gradient:
-        if _grad_temperature_inter_vol_tpairs is None:
-            grad_temperature_inter_vol_tpairs = \
-                _grad_temperature_inter_volume_trace_pairs(
-                    dcoll,
-                    gas_model,
-                    fluid_dd, wall_dd,
-                    fluid_grad_temperature, wall_grad_temperature)
-        else:
-            grad_temperature_inter_vol_tpairs = _grad_temperature_inter_vol_tpairs
-    else:
-        grad_temperature_inter_vol_tpairs = None
-
-    # Set up the interface boundaries
-
-    if include_gradient:
-
-        # Diffusion operator passes lengthscales_minus into the boundary flux
-        # functions, but NS doesn't; thus we need to pass lengthscales into
-        # the fluid boundary condition constructor
-        from grudge.dt_utils import characteristic_lengthscales
-        fluid_lengthscales = (
-            characteristic_lengthscales(
-                fluid_state.array_context, dcoll, fluid_dd)
-            * (0*fluid_state.temperature+1))
-
-        # Construct interface boundaries with temperature gradient
-
-        fluid_interface_boundaries = {
-            kappa_tpair.dd.domain_tag: make_fluid_bc(
-                kappa_tpair.ext,
-                temperature_tpair.ext,
-                grad_temperature_tpair.ext,
-                lengthscales_minus=op.project(dcoll,
-                    fluid_dd, temperature_tpair.dd, fluid_lengthscales))
-            for kappa_tpair, temperature_tpair, grad_temperature_tpair in zip(
-                kappa_inter_vol_tpairs[wall_dd, fluid_dd],
-                temperature_inter_vol_tpairs[wall_dd, fluid_dd],
-                grad_temperature_inter_vol_tpairs[wall_dd, fluid_dd])}
-
-        wall_interface_boundaries = {
-            kappa_tpair.dd.domain_tag: make_wall_bc(
-                kappa_tpair.dd,
-                kappa_tpair.ext,
-                temperature_tpair.ext,
-                grad_temperature_tpair.ext)
-            for kappa_tpair, temperature_tpair, grad_temperature_tpair in zip(
-                kappa_inter_vol_tpairs[fluid_dd, wall_dd],
-                temperature_inter_vol_tpairs[fluid_dd, wall_dd],
-                grad_temperature_inter_vol_tpairs[fluid_dd, wall_dd])}
-    else:
-
-        # Construct interface boundaries without temperature gradient
-
-        fluid_interface_boundaries = {
-            kappa_tpair.dd.domain_tag: make_fluid_bc(
-                kappa_tpair.ext,
-                temperature_tpair.ext)
-            for kappa_tpair, temperature_tpair in zip(
-                kappa_inter_vol_tpairs[wall_dd, fluid_dd],
-                temperature_inter_vol_tpairs[wall_dd, fluid_dd])}
-
-        wall_interface_boundaries = {
-            kappa_tpair.dd.domain_tag: make_wall_bc(
-                kappa_tpair.dd,
-                kappa_tpair.ext,
-                temperature_tpair.ext)
-            for kappa_tpair, temperature_tpair in zip(
-                kappa_inter_vol_tpairs[fluid_dd, wall_dd],
-                temperature_inter_vol_tpairs[fluid_dd, wall_dd])}
-=======
             fluid_state.tv.thermal_conductivity, wall_kappa,
             fluid_state.temperature, wall_temperature,
             fluid_grad_temperature, wall_grad_temperature,
             interface_noslip=interface_noslip,
+            interface_radiation=interface_radiation,
+            wall_epsilon=wall_epsilon,
+            sigma=sigma,
+            ambient_temperature=ambient_temperature,
             wall_penalty_amount=wall_penalty_amount,
             quadrature_tag=quadrature_tag,
             comm_tag=comm_tag)
@@ -1328,7 +1194,6 @@
     fluid_all_boundaries = {}
     fluid_all_boundaries.update(fluid_boundaries)
     fluid_all_boundaries.update(fluid_interface_boundaries)
->>>>>>> f1602e9f
 
     wall_all_boundaries = {}
     wall_all_boundaries.update(wall_boundaries)
@@ -1346,12 +1211,8 @@
         *,
         time=0.,
         interface_noslip=True,
-<<<<<<< HEAD
         interface_radiation=False,
-        use_kappa_weighted_grad_flux_in_fluid=False,
-=======
         use_kappa_weighted_grad_flux_in_fluid=None,
->>>>>>> f1602e9f
         quadrature_tag=DISCR_TAG_BASE,
         fluid_numerical_flux_func=num_flux_central,
         # Added to avoid repeated computation
@@ -1497,15 +1358,8 @@
                 fluid_state, wall_kappa, wall_temperature,
                 fluid_boundaries, wall_boundaries,
                 interface_noslip=interface_noslip,
-<<<<<<< HEAD
                 interface_radiation=interface_radiation,
-                use_kappa_weighted_grad_flux_in_fluid=(
-                    use_kappa_weighted_grad_flux_in_fluid),
-                _kappa_inter_vol_tpairs=_kappa_inter_vol_tpairs,
-                _temperature_inter_vol_tpairs=_temperature_inter_vol_tpairs)
-=======
                 quadrature_tag=quadrature_tag)
->>>>>>> f1602e9f
     else:
         fluid_all_boundaries_no_grad = _fluid_all_boundaries_no_grad
         wall_all_boundaries_no_grad = _wall_all_boundaries_no_grad
@@ -1533,15 +1387,11 @@
         *,
         time=0.,
         interface_noslip=True,
-<<<<<<< HEAD
         interface_radiation=False,
-        use_kappa_weighted_grad_flux_in_fluid=False,
+        use_kappa_weighted_grad_flux_in_fluid=None,
         wall_epsilon=None,
         sigma=None,
         ambient_temperature=None,
-=======
-        use_kappa_weighted_grad_flux_in_fluid=None,
->>>>>>> f1602e9f
         wall_penalty_amount=None,
         quadrature_tag=DISCR_TAG_BASE,
         limiter_func=None,
@@ -1614,20 +1464,12 @@
         If `True`, interface boundaries on the fluid side will be treated as
         no-slip walls. If `False` they will be treated as slip walls.
 
-<<<<<<< HEAD
     interface_radiation: bool
 
         If `True`, interface includes a radiation sink term in the heat flux. See
         :class:`~mirgecom.multiphysics.thermally_coupled_fluid_wall.InterfaceWallRadiationBoundary`
         for details. Additional arguments *wall_epsilon*, *sigma*, and
         *ambient_temperature* are required if enabled.
-=======
-    wall_penalty_amount: float
-
-        Coefficient $c$ for the interior penalty on the heat flux. See
-        :class:`~mirgecom.multiphysics.thermally_coupled_fluid_wall.InterfaceFluidBoundary`
-        for details.
->>>>>>> f1602e9f
 
     use_kappa_weighted_grad_flux_in_fluid: bool
 
@@ -1648,15 +1490,12 @@
 
         Ambient temperature of the environment.
 
-<<<<<<< HEAD
     wall_penalty_amount: float
 
         Coefficient $c$ for the interior penalty on the heat flux. See
         :class:`~mirgecom.multiphysics.thermally_coupled_fluid_wall.InterfaceFluidBoundary`
         for details. Not used if *interface_radiation* is `True`.
 
-=======
->>>>>>> f1602e9f
     quadrature_tag:
 
         An identifier denoting a particular quadrature discretization to use during
@@ -1692,26 +1531,20 @@
 
         The tuple `(fluid_rhs, wall_rhs)`.
     """
-<<<<<<< HEAD
-    if interface_radiation:
-        if wall_epsilon is None:
-            raise TypeError(
-                "Argument 'wall_epsilon' is required if using radiation at the "
-                "interface.")
-        if sigma is None:
-            raise TypeError(
-                "Argument 'sigma' is required if using radiation at the interface.")
-        if ambient_temperature is None:
-            raise TypeError(
-                "Argument 'ambient_temperature' is required if using radiation at "
-                "the interface.")
-=======
     from warnings import warn
     warn(
         "coupled_ns_heat_operator is deprecated and will disappear in Q3 2023. "
         "Set up interface boundaries explicitly via "
         ":func:`add_interface_boundaries` and include them when calling the "
         "individual operators instead.", DeprecationWarning, stacklevel=2)
+
+    if interface_radiation:
+        radiation_spec = [wall_epsilon is None, sigma is None,
+                          ambient_temperature is None]
+        if sum(radiation_spec) != 0:
+            raise TypeError(
+                "Arguments 'wall_epsilon', 'sigma' and 'ambient_temperature'"
+                "are required if using surface radiation.")
 
     if use_kappa_weighted_grad_flux_in_fluid is None:
         warn(
@@ -1724,7 +1557,6 @@
             "Setting use_kappa_weighted_grad_flux_in_fluid to True; False is no "
             "longer allowed. Explicitly set it to True to suppress this warning.",
             UserWarning, stacklevel=2)
->>>>>>> f1602e9f
 
     if wall_penalty_amount is None:
         # FIXME: After verifying the form of the penalty term, figure out what value
@@ -1748,22 +1580,8 @@
             fluid_state, wall_kappa, wall_temperature,
             fluid_boundaries, wall_boundaries,
             interface_noslip=interface_noslip,
-<<<<<<< HEAD
             interface_radiation=interface_radiation,
-            use_kappa_weighted_grad_flux_in_fluid=(
-                use_kappa_weighted_grad_flux_in_fluid),
-            _kappa_inter_vol_tpairs=kappa_inter_vol_tpairs,
-            _temperature_inter_vol_tpairs=temperature_inter_vol_tpairs)
-
-    # Augment the domain boundaries with the interface boundaries (fluid only;
-    # needed for make_operator_fluid_states)
-
-    fluid_all_boundaries_no_grad = {}
-    fluid_all_boundaries_no_grad.update(fluid_boundaries)
-    fluid_all_boundaries_no_grad.update(fluid_interface_boundaries_no_grad)
-=======
             quadrature_tag=quadrature_tag)
->>>>>>> f1602e9f
 
     # Get the operator fluid states
     fluid_operator_states_quad = make_operator_fluid_states(
@@ -1797,15 +1615,10 @@
             fluid_grad_temperature, wall_grad_temperature,
             fluid_boundaries, wall_boundaries,
             interface_noslip=interface_noslip,
-<<<<<<< HEAD
             interface_radiation=interface_radiation,
-            use_kappa_weighted_grad_flux_in_fluid=(
-                use_kappa_weighted_grad_flux_in_fluid),
             wall_epsilon=wall_epsilon,
             sigma=sigma,
             ambient_temperature=ambient_temperature,
-=======
->>>>>>> f1602e9f
             wall_penalty_amount=wall_penalty_amount,
             quadrature_tag=quadrature_tag)
 
@@ -1846,6 +1659,10 @@
         *,
         time=0.,
         interface_noslip=True,
+        interface_radiation=False,
+        wall_epsilon=None,
+        sigma=None,
+        ambient_temperature=None,
         wall_penalty_amount=None,
         quadrature_tag=DISCR_TAG_BASE,
         limiter_func=None,
@@ -1910,6 +1727,25 @@
 
         If `True`, interface boundaries on the fluid side will be treated as
         no-slip walls. If `False` they will be treated as slip walls.
+
+    interface_radiation: bool
+
+        If `True`, interface includes a radiation sink term in the heat flux. See
+        :class:`~mirgecom.multiphysics.thermally_coupled_fluid_wall.InterfaceWallRadiationBoundary`
+        for details. Additional arguments *wall_epsilon*, *sigma*, and
+        *ambient_temperature* are required if enabled.
+
+    wall_epsilon: float or :class:`meshmode.dof_array.DOFArray`
+
+        Emissivity of the wall material.
+
+    sigma: float
+
+        Stefan-Boltzmann constant.
+
+    ambient_temperature: :class:`meshmode.dof_array.DOFArray`
+
+        Ambient temperature of the environment.
 
     wall_penalty_amount: float
 
@@ -1956,6 +1792,7 @@
             fluid_state, wall_kappa, wall_temperature,
             fluid_boundaries, wall_boundaries,
             interface_noslip=interface_noslip,
+            interface_radiation=interface_radiation,
             quadrature_tag=quadrature_tag)
 
     # Get the operator fluid states
@@ -1985,6 +1822,10 @@
             fluid_grad_temperature, wall_grad_temperature,
             fluid_boundaries, wall_boundaries,
             interface_noslip=interface_noslip,
+            interface_radiation=interface_radiation,
+            wall_epsilon=wall_epsilon,
+            sigma=sigma,
+            ambient_temperature=ambient_temperature,
             wall_penalty_amount=wall_penalty_amount,
             quadrature_tag=quadrature_tag)
 
