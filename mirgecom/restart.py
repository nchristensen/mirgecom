"""Provide some utilities for restarting simulations.

.. autofunction:: read_restart_data
.. autofunction:: write_restart_file
<<<<<<< HEAD

=======
>>>>>>> 6b944894
"""

__copyright__ = """
Copyright (C) 2021 University of Illinois Board of Trustees
"""

__license__ = """
Permission is hereby granted, free of charge, to any person obtaining a copy
of this software and associated documentation files (the "Software"), to deal
in the Software without restriction, including without limitation the rights
to use, copy, modify, merge, publish, distribute, sublicense, and/or sell
copies of the Software, and to permit persons to whom the Software is
furnished to do so, subject to the following conditions:

The above copyright notice and this permission notice shall be included in
all copies or substantial portions of the Software.

THE SOFTWARE IS PROVIDED "AS IS", WITHOUT WARRANTY OF ANY KIND, EXPRESS OR
IMPLIED, INCLUDING BUT NOT LIMITED TO THE WARRANTIES OF MERCHANTABILITY,
FITNESS FOR A PARTICULAR PURPOSE AND NONINFRINGEMENT. IN NO EVENT SHALL THE
AUTHORS OR COPYRIGHT HOLDERS BE LIABLE FOR ANY CLAIM, DAMAGES OR OTHER
LIABILITY, WHETHER IN AN ACTION OF CONTRACT, TORT OR OTHERWISE, ARISING FROM,
OUT OF OR IN CONNECTION WITH THE SOFTWARE OR THE USE OR OTHER DEALINGS IN
THE SOFTWARE.
"""

import pickle
from meshmode.dof_array import array_context_for_pickling


def read_restart_data(actx, filename):
    """Read the raw restart data dictionary from the given pickle restart file."""
    with array_context_for_pickling(actx):
        with open(filename, "rb") as f:
            return pickle.load(f)


def write_restart_file(actx, restart_data, filename, comm=None):
    """Pickle the simulation data into a file for use in restarting."""
    rank = 0
    if comm:
        rank = comm.Get_rank()
    if rank == 0:
        import os
        rst_dir = os.path.dirname(filename)
        if rst_dir:
            os.makedirs(rst_dir, exist_ok=True)
    if comm:
        comm.barrier()
    with array_context_for_pickling(actx):
        with open(filename, "wb") as f:
            pickle.dump(restart_data, f)<|MERGE_RESOLUTION|>--- conflicted
+++ resolved
@@ -2,10 +2,6 @@
 
 .. autofunction:: read_restart_data
 .. autofunction:: write_restart_file
-<<<<<<< HEAD
-
-=======
->>>>>>> 6b944894
 """
 
 __copyright__ = """
