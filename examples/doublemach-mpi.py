--- conflicted
+++ resolved
@@ -244,25 +244,14 @@
                                             **kwargs), gas_model)
 
     boundaries = {
-<<<<<<< HEAD
-        DTAG_BOUNDARY("ic1"):
-        PrescribedFluidBoundary(boundary_state_func=_boundary_state),
-        DTAG_BOUNDARY("ic2"):
-        PrescribedFluidBoundary(boundary_state_func=_boundary_state),
-        DTAG_BOUNDARY("ic3"):
-        PrescribedFluidBoundary(boundary_state_func=_boundary_state),
-        DTAG_BOUNDARY("wall"): AdiabaticNoslipWallBoundary(),
-        DTAG_BOUNDARY("out"): AdiabaticNoslipWallBoundary(),
-=======
         BoundaryDomainTag("ic1"):
             PrescribedFluidBoundary(boundary_state_func=_boundary_state),
         BoundaryDomainTag("ic2"):
             PrescribedFluidBoundary(boundary_state_func=_boundary_state),
         BoundaryDomainTag("ic3"):
             PrescribedFluidBoundary(boundary_state_func=_boundary_state),
-        BoundaryDomainTag("wall"): AdiabaticNoslipMovingBoundary(),
-        BoundaryDomainTag("out"): AdiabaticNoslipMovingBoundary(),
->>>>>>> ab0ecc69
+        BoundaryDomainTag("wall"): AdiabaticNoslipWallBoundary(),
+        BoundaryDomainTag("out"): AdiabaticNoslipWallBoundary(),
     }
 
     if rst_filename:
