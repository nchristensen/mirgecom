--- conflicted
+++ resolved
@@ -40,10 +40,6 @@
 from meshmode.mesh import BTAG_ALL, BTAG_NONE  # noqa
 from mirgecom.navierstokes import ns_operator
 from mirgecom.fluid import make_conserved
-<<<<<<< HEAD
-from grudge.dof_desc import BoundaryDomainTag
-=======
->>>>>>> f8a0b475
 
 from mirgecom.boundary import (
     DummyBoundary,
@@ -309,10 +305,10 @@
         """Get the boundary condition dictionary: prescribed exact by default."""
         from mirgecom.gas_model import make_fluid_state
 
-        def _boundary_state_func(discr, btag, gas_model, state_minus, time=0,
+        def _boundary_state_func(discr, dd_bdry, gas_model, state_minus, time=0,
                                  **kwargs):
             actx = state_minus.array_context
-            bnd_discr = discr.discr_from_dd(btag)
+            bnd_discr = discr.discr_from_dd(dd_bdry)
             nodes = thaw(bnd_discr.nodes(), actx)
             return make_fluid_state(self.get_solution(x=nodes, t=time), gas_model)
 
@@ -691,10 +687,10 @@
     from pytools.convergence import EOCRecorder
     eoc_energy = EOCRecorder()
 
-    def _boundary_state_func(discr, btag, gas_model, state_minus, time=0,
+    def _boundary_state_func(discr, dd_bdry, gas_model, state_minus, time=0,
                              **kwargs):
         actx = state_minus.array_context
-        bnd_discr = discr.discr_from_dd(btag)
+        bnd_discr = discr.discr_from_dd(dd_bdry)
         nodes = thaw(bnd_discr.nodes(), actx)
         boundary_cv = exact_soln(x=nodes)
         return make_fluid_state(boundary_cv, gas_model)
@@ -921,26 +917,6 @@
             discr.norm(characteristic_lengthscales(actx, discr), np.inf)
         )
 
-<<<<<<< HEAD
-        def boundary_func(discr, dd_bdry, gas_model, state_minus, **kwargs):
-            actx = state_minus.array_context
-            bnd_discr = discr.discr_from_dd(dd_bdry)
-            nodes = thaw(bnd_discr.nodes(), actx)
-            return make_fluid_state(initializer(x_vec=nodes, eos=gas_model.eos,
-                                                **kwargs), gas_model)
-
-        boundaries = {
-            BoundaryDomainTag("-1"):
-                PrescribedFluidBoundary(boundary_state_func=boundary_func),
-            BoundaryDomainTag("+1"):
-                PrescribedFluidBoundary(boundary_state_func=boundary_func),
-            BoundaryDomainTag("-2"): AdiabaticNoslipMovingBoundary(),
-            BoundaryDomainTag("+2"): AdiabaticNoslipMovingBoundary()}
-
-        state = make_fluid_state(gas_model=gas_model, cv=cv_input)
-        ns_rhs = ns_operator(discr, gas_model=gas_model, boundaries=boundaries,
-                             state=state, time=0.0)
-=======
         source_eval = evaluate(sym_source, t=0, x=nodes)
         cv_exact = evaluate(sym_cv, t=0, x=nodes)
 
@@ -953,7 +929,6 @@
         # tmp_resid = (tmp_exact - tmp_eos)/tmp_exact
         # prs_err = actx.to_numpy(discr.norm(prs_resid, np.inf))
         # tmp_err = actx.to_numpy(discr.norm(tmp_resid, np.inf))
->>>>>>> f8a0b475
 
         # print(f"{prs_exact=}\n{prs_eos=}")
         # print(f"{tmp_exact=}\n{tmp_eos=}")
@@ -970,10 +945,10 @@
         logger.info(f"{source_norms=}")
         logger.info(f"{source_eval=}")
 
-        def _boundary_state_func(discr, btag, gas_model, state_minus, time=0,
+        def _boundary_state_func(discr, dd_bdry, gas_model, state_minus, time=0,
                                  **kwargs):
             actx = state_minus.array_context
-            bnd_discr = discr.discr_from_dd(btag)
+            bnd_discr = discr.discr_from_dd(dd_bdry)
             nodes = thaw(bnd_discr.nodes(), actx)
             boundary_cv = evaluate(sym_cv, x=nodes, t=time)
             return make_fluid_state(boundary_cv, gas_model)
