--- conflicted
+++ resolved
@@ -205,47 +205,28 @@
     nodes = actx.thaw(dcoll.nodes())
 
     class TestBoundary:
-<<<<<<< HEAD
-        def cv_gradient_flux(self, disc, dd_bdry, state_minus, gas_model, **kwargs):
-=======
-
-        def cv_gradient_flux(self, dcoll, btag, state_minus, gas_model, **kwargs):
->>>>>>> e3bc886d
+        def cv_gradient_flux(self, dcoll, dd_bdry, state_minus, gas_model, **kwargs):
             cv_int = state_minus.cv
             from grudge.trace_pair import TracePair
             bnd_pair = TracePair(dd_bdry,
                                  interior=cv_int,
                                  exterior=cv_int)
-<<<<<<< HEAD
-            nhat = actx.thaw(disc.normal(dd_bdry))
-=======
-            nhat = actx.thaw(dcoll.normal(btag))
->>>>>>> e3bc886d
+            nhat = actx.thaw(dcoll.normal(dd_bdry))
             from mirgecom.flux import num_flux_central
             from arraycontext import outer
             # Do not project to "all_faces" as now we use built-in grad_cv_operator
             return outer(num_flux_central(bnd_pair.int, bnd_pair.ext), nhat)
 
-<<<<<<< HEAD
-        def av_flux(self, disc, dd_bdry, diffusion, **kwargs):
-            nhat = actx.thaw(disc.normal(dd_bdry))
+        def av_flux(self, dcoll, dd_bdry, diffusion, **kwargs):
+            nhat = actx.thaw(dcoll.normal(dd_bdry))
             diffusion_minus = op.project(dcoll, "vol", dd_bdry, diffusion)
-=======
-        def av_flux(self, dcoll, btag, diffusion, **kwargs):
-            nhat = actx.thaw(dcoll.normal(btag))
-            diffusion_minus = op.project(dcoll, "vol", btag, diffusion)
->>>>>>> e3bc886d
             diffusion_plus = diffusion_minus
             from grudge.trace_pair import TracePair
             bnd_grad_pair = TracePair(dd_bdry, interior=diffusion_minus,
                                       exterior=diffusion_plus)
             from mirgecom.flux import num_flux_central
             flux_weak = num_flux_central(bnd_grad_pair.int, bnd_grad_pair.ext)@nhat
-<<<<<<< HEAD
             return op.project(dcoll, dd_bdry, "all_faces", flux_weak)
-=======
-            return op.project(dcoll, btag, "all_faces", flux_weak)
->>>>>>> e3bc886d
 
     boundaries = {BTAG_ALL: TestBoundary()}
 
