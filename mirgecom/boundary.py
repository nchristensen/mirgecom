--- conflicted
+++ resolved
@@ -13,7 +13,6 @@
 .. autoclass:: AdiabaticSlipBoundary
 .. autoclass:: AdiabaticNoslipMovingBoundary
 .. autoclass:: IsothermalNoSlipBoundary
-<<<<<<< HEAD
 .. autoclass:: FarfieldBoundary
 .. autoclass:: InflowBoundary
 .. autoclass:: OutflowBoundary
@@ -24,8 +23,6 @@
 ^^^^^^^^^^^^^^^^^^^^
 
 .. autofunction:: grad_cv_wall_bc
-=======
->>>>>>> 7b515c1b
 """
 
 __copyright__ = """
@@ -57,10 +54,6 @@
 from meshmode.mesh import BTAG_ALL, BTAG_NONE  # noqa
 from mirgecom.fluid import make_conserved
 from grudge.trace_pair import TracePair
-<<<<<<< HEAD
-from mirgecom.inviscid import inviscid_flux_rusanov
-=======
->>>>>>> 7b515c1b
 from mirgecom.viscous import viscous_flux_central
 from mirgecom.flux import (
     gradient_flux_central,
@@ -70,11 +63,8 @@
     make_fluid_state,
     project_fluid_state,
 )
-<<<<<<< HEAD
-=======
 from mirgecom.inviscid import inviscid_facial_flux_rusanov
 
->>>>>>> 7b515c1b
 from abc import ABCMeta, abstractmethod
 
 
@@ -212,7 +202,6 @@
         Parameters
         ----------
         discr: :class:`~grudge.eager.EagerDGDiscretization`
-<<<<<<< HEAD
 
             A discretization collection encapsulating the DG elements
 
@@ -227,22 +216,6 @@
             Physical gas model including equation of state, transport,
             and kinetic properties as required by fluid state
 
-=======
-
-            A discretization collection encapsulating the DG elements
-
-        state_minus: :class:`~mirgecom.gas_model.FluidState`
-
-            Fluid state object with the conserved state, and dependent
-            quantities for the (-) side of the boundary specified by
-            *btag*.
-
-        gas_model: :class:`~mirgecom.gas_model.GasModel`
-
-            Physical gas model including equation of state, transport,
-            and kinetic properties as required by fluid state
-
->>>>>>> 7b515c1b
         Returns
         -------
         numpy.ndarray
@@ -316,27 +289,17 @@
         #     self._inviscid_num_flux_func = inviscid_facial_flux
         if not self._bnd_state_func:
             self._bnd_state_func = self._identical_state
-<<<<<<< HEAD
 
         if not self._bnd_temperature_func:
             self._bnd_temperature_func = self._temperature_for_prescribed_state
         if not self._grad_num_flux_func:
             self._grad_num_flux_func = gradient_flux_central
 
-=======
-
-        if not self._bnd_temperature_func:
-            self._bnd_temperature_func = self._temperature_for_prescribed_state
-        if not self._grad_num_flux_func:
-            self._grad_num_flux_func = gradient_flux_central
-
->>>>>>> 7b515c1b
         if not self._cv_gradient_flux_func:
             self._cv_gradient_flux_func = self._gradient_flux_for_prescribed_cv
         if not self._temperature_grad_flux_func:
             self._temperature_grad_flux_func = \
                 self._gradient_flux_for_prescribed_temperature
-<<<<<<< HEAD
 
         if not self._viscous_flux_func:
             self._viscous_flux_func = self._viscous_flux_for_prescribed_state
@@ -429,7 +392,7 @@
     # prescribed CV(+).
     def _inviscid_flux_for_prescribed_state(
             self, discr, btag, gas_model, state_minus,
-            numerical_flux_func=inviscid_flux_rusanov, **kwargs):
+            numerical_flux_func=inviscid_facial_flux_rusanov, **kwargs):
         # Use a prescribed boundary state and the numerical flux function
         boundary_state_pair = self._boundary_state_pair(discr=discr, btag=btag,
                                                         gas_model=gas_model,
@@ -479,152 +442,9 @@
 
     # }}} Default boundary helpers
 
-    def inviscid_divergence_flux(
-            self, discr, btag, gas_model, state_minus,
-            numerical_flux_func=inviscid_flux_rusanov, **kwargs):
-=======
-
-        if not self._viscous_flux_func:
-            self._viscous_flux_func = self._viscous_flux_for_prescribed_state
-        if not self._bnd_grad_cv_func:
-            self._bnd_grad_cv_func = self._identical_grad_cv
-        if not self._bnd_grad_temperature_func:
-            self._bnd_grad_temperature_func = self._identical_grad_temperature
-
-    def _boundary_quantity(self, discr, btag, quantity, local=False, **kwargs):
-        """Get a boundary quantity on local boundary, or projected to "all_faces"."""
-        if local:
-            return quantity
-        from grudge.dof_desc import as_dofdesc
-        btag = as_dofdesc(btag)
-        return discr.project(btag, btag.with_dtag("all_faces"), quantity)
-
-    def _boundary_state_pair(self, discr, btag, gas_model, state_minus, **kwargs):
-        return TracePair(btag,
-                         interior=state_minus,
-                         exterior=self._bnd_state_func(discr=discr, btag=btag,
-                                                       gas_model=gas_model,
-                                                       state_minus=state_minus,
-                                                       **kwargs))
-    # The following methods provide default implementations of the fluid
-    # boundary functions and helpers in an effort to eliminate much
-    # repeated code. They will be eliminated by the resolution of
-    # https://github.com/illinois-ceesd/mirgecom/issues/576.
-
-    # {{{ Default boundary helpers
-
-    # Returns temperature(+) for boundaries that prescribe CV(+)
-    def _temperature_for_prescribed_state(self, discr, btag,
-                                          gas_model, state_minus, **kwargs):
-        boundary_state = self._bnd_state_func(discr=discr, btag=btag,
-                                              gas_model=gas_model,
-                                              state_minus=state_minus,
-                                              **kwargs)
-        return boundary_state.temperature
-
-    def _identical_state(self, state_minus, **kwargs):
-        return state_minus
-
-    def _identical_grad_cv(self, grad_cv_minus, **kwargs):
-        return grad_cv_minus
-
-    def _identical_grad_temperature(self, grad_t_minus, **kwargs):
-        return grad_t_minus
-
-    # Returns the flux to be used by the gradient operator when computing the
-    # gradient of the fluid solution on boundaries that prescribe CV(+).
-    def _gradient_flux_for_prescribed_cv(self, discr, btag, gas_model, state_minus,
-                                         **kwargs):
-        # Use prescribed external state and gradient numerical flux function
-        boundary_state = self._bnd_state_func(discr=discr, btag=btag,
-                                              gas_model=gas_model,
-                                              state_minus=state_minus,
-                                              **kwargs)
-        cv_pair = TracePair(btag,
-                            interior=state_minus.cv,
-                            exterior=boundary_state.cv)
-
-        actx = state_minus.array_context
-        nhat = thaw(discr.normal(btag), actx)
-        return self._boundary_quantity(
-            discr, btag=btag,
-            quantity=self._grad_num_flux_func(cv_pair, nhat), **kwargs)
-
-    # Returns the flux to be used by the gradient operator when computing the
-    # gradient of fluid temperature using prescribed fluid temperature(+).
-    def _gradient_flux_for_prescribed_temperature(self, discr, btag, gas_model,
-                                                  state_minus, **kwargs):
-        # Feed a boundary temperature to numerical flux for grad op
-        actx = state_minus.array_context
-        nhat = thaw(discr.normal(btag), actx)
-        bnd_tpair = TracePair(btag,
-                              interior=state_minus.temperature,
-                              exterior=self._bnd_temperature_func(
-                                  discr=discr, btag=btag, gas_model=gas_model,
-                                  state_minus=state_minus, **kwargs))
-        return self._boundary_quantity(discr, btag,
-                                       self._grad_num_flux_func(bnd_tpair, nhat),
-                                       **kwargs)
-
-    # Returns the flux to be used by the divergence operator when computing the
-    # divergence of inviscid fluid transport flux using the boundary's
-    # prescribed CV(+).
-    def _inviscid_flux_for_prescribed_state(
-            self, discr, btag, gas_model, state_minus,
-            numerical_flux_func=inviscid_facial_flux_rusanov, **kwargs):
-        # Use a prescribed boundary state and the numerical flux function
-        boundary_state_pair = self._boundary_state_pair(discr=discr, btag=btag,
-                                                        gas_model=gas_model,
-                                                        state_minus=state_minus,
-                                                        **kwargs)
-
-        from mirgecom.inviscid import inviscid_facial_flux
-        return self._boundary_quantity(
-            discr, btag,
-            inviscid_facial_flux(discr, gas_model=gas_model,
-                                 state_pair=boundary_state_pair,
-                                 numerical_flux_func=numerical_flux_func,
-                                 local=True),
-            **kwargs)
-
-    # Returns the flux to be used by the divergence operator when computing the
-    # divergence of viscous fluid transport flux using the boundary's
-    # prescribed CV(+).
-    def _viscous_flux_for_prescribed_state(self, discr, btag, gas_model, state_minus,
-                                           grad_cv_minus, grad_t_minus,
-                                           numerical_flux_func=viscous_flux_central,
-                                           **kwargs):
-        state_pair = self._boundary_state_pair(discr=discr, btag=btag,
-                                               gas_model=gas_model,
-                                               state_minus=state_minus, **kwargs)
-        grad_cv_pair = \
-            TracePair(btag, interior=grad_cv_minus,
-                      exterior=self._bnd_grad_cv_func(
-                          discr=discr, btag=btag, gas_model=gas_model,
-                          state_minus=state_minus, grad_cv_minus=grad_cv_minus,
-                          grad_t_minus=grad_t_minus))
-
-        grad_t_pair = \
-            TracePair(
-                btag, interior=grad_t_minus,
-                exterior=self._bnd_grad_temperature_func(
-                    discr=discr, btag=btag, gas_model=gas_model,
-                    state_minus=state_minus, grad_cv_minus=grad_cv_minus,
-                    grad_t_minus=grad_t_minus))
-
-        return self._boundary_quantity(
-            discr, btag,
-            quantity=numerical_flux_func(discr=discr, gas_model=gas_model,
-                                         state_pair=state_pair,
-                                         grad_cv_pair=grad_cv_pair,
-                                         grad_t_pair=grad_t_pair))
-
-    # }}} Default boundary helpers
-
     def inviscid_divergence_flux(self, discr, btag, gas_model, state_minus,
                                  numerical_flux_func=inviscid_facial_flux_rusanov,
                                  **kwargs):
->>>>>>> 7b515c1b
         """Get the inviscid boundary flux for the divergence operator."""
         return self._inviscid_flux_func(discr, btag, gas_model, state_minus,
                                         numerical_flux_func=numerical_flux_func,
@@ -718,10 +538,7 @@
         """Initialize AdiabaticSlipBoundary."""
         PrescribedFluidBoundary.__init__(
             self, boundary_state_func=self.adiabatic_slip_state,
-<<<<<<< HEAD
             boundary_temperature_func=self._temperature_for_interior_state,
-=======
->>>>>>> 7b515c1b
             boundary_grad_av_func=self.adiabatic_slip_grad_av
         )
 
@@ -754,15 +571,8 @@
         # Form the external boundary solution with the new momentum
         ext_cv = make_conserved(dim=dim, mass=cv_minus.mass, energy=cv_minus.energy,
                                 momentum=ext_mom, species_mass=cv_minus.species_mass)
-<<<<<<< HEAD
         return make_fluid_state(cv=ext_cv, gas_model=gas_model,
                                 temperature_seed=state_minus.temperature)
-=======
-        t_seed = state_minus.temperature if state_minus.is_mixture else None
-
-        return make_fluid_state(cv=ext_cv, gas_model=gas_model,
-                                temperature_seed=t_seed)
->>>>>>> 7b515c1b
 
     def adiabatic_slip_grad_av(self, discr, btag, grad_av_minus, **kwargs):
         """Get the exterior grad(Q) on the boundary."""
@@ -795,10 +605,7 @@
         """Initialize boundary device."""
         PrescribedFluidBoundary.__init__(
             self, boundary_state_func=self.adiabatic_noslip_state,
-<<<<<<< HEAD
             boundary_temperature_func=self._temperature_for_interior_state,
-=======
->>>>>>> 7b515c1b
             boundary_grad_av_func=self.adiabatic_noslip_grad_av,
         )
         # Check wall_velocity (assumes dim is correct)
@@ -818,13 +625,8 @@
                             energy=state_minus.energy_density,
                             momentum=ext_mom,
                             species_mass=state_minus.species_mass_density)
-<<<<<<< HEAD
         return make_fluid_state(cv=cv, gas_model=gas_model,
                                 temperature_seed=state_minus.temperature)
-=======
-        tseed = state_minus.temperature if state_minus.is_mixture else None
-        return make_fluid_state(cv=cv, gas_model=gas_model, temperature_seed=tseed)
->>>>>>> 7b515c1b
 
     def adiabatic_noslip_grad_av(self, grad_av_minus, **kwargs):
         """Get the exterior solution on the boundary."""
@@ -855,13 +657,7 @@
         mass_frac_plus = state_minus.species_mass_fractions
 
         internal_energy_plus = gas_model.eos.get_internal_energy(
-<<<<<<< HEAD
             temperature=temperature_wall, species_mass_fractions=mass_frac_plus)
-=======
-            temperature=temperature_wall, species_mass_fractions=mass_frac_plus,
-            mass=state_minus.mass_density
-        )
->>>>>>> 7b515c1b
 
         total_energy_plus = state_minus.mass_density*(internal_energy_plus
                                            + .5*np.dot(velocity_plus, velocity_plus))
@@ -877,7 +673,6 @@
 
     def temperature_bc(self, state_minus, **kwargs):
         """Get temperature value to weakly prescribe wall bc."""
-<<<<<<< HEAD
         return 2*self._wall_temp - state_minus.temperature
 
 
@@ -1525,7 +1320,4 @@
         return make_conserved(dim, mass=-grad_av_minus.mass,
                               energy=-grad_av_minus.energy,
                               momentum=-s_mom_flux,
-                              species_mass=-grad_av_minus.species_mass)
-=======
-        return 2*self._wall_temp - state_minus.temperature
->>>>>>> 7b515c1b
+                              species_mass=-grad_av_minus.species_mass)