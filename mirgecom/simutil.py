"""Provide some utilities for building simulation applications.

General utilities
-----------------

.. autofunction:: check_step
.. autofunction:: get_sim_timestep
.. autofunction:: write_visfile
.. autofunction:: global_reduce
.. autofunction:: get_reasonable_memory_pool

Diagnostic utilities
--------------------

.. autofunction:: compare_fluid_solutions
.. autofunction:: componentwise_norms
.. autofunction:: max_component_norm
.. autofunction:: check_naninf_local
.. autofunction:: check_range_local
.. autofunction:: boundary_report

Mesh utilities
--------------

.. autofunction:: distribute_mesh

Simulation support utilities
----------------------------

.. autofunction:: limit_species_mass_fractions
.. autofunction:: species_fraction_anomaly_relaxation
.. autofunction:: configurate

Lazy eval utilities
-------------------

.. autofunction:: force_evaluation

File comparison utilities
-------------------------

.. autofunction:: compare_files_vtu
.. autofunction:: compare_files_xdmf
.. autofunction:: compare_files_hdf5
"""

__copyright__ = """
Copyright (C) 2021 University of Illinois Board of Trustees
"""

__license__ = """
Permission is hereby granted, free of charge, to any person obtaining a copy
of this software and associated documentation files (the "Software"), to deal
in the Software without restriction, including without limitation the rights
to use, copy, modify, merge, publish, distribute, sublicense, and/or sell
copies of the Software, and to permit persons to whom the Software is
furnished to do so, subject to the following conditions:

The above copyright notice and this permission notice shall be included in
all copies or substantial portions of the Software.

THE SOFTWARE IS PROVIDED "AS IS", WITHOUT WARRANTY OF ANY KIND, EXPRESS OR
IMPLIED, INCLUDING BUT NOT LIMITED TO THE WARRANTIES OF MERCHANTABILITY,
FITNESS FOR A PARTICULAR PURPOSE AND NONINFRINGEMENT. IN NO EVENT SHALL THE
AUTHORS OR COPYRIGHT HOLDERS BE LIABLE FOR ANY CLAIM, DAMAGES OR OTHER
LIABILITY, WHETHER IN AN ACTION OF CONTRACT, TORT OR OTHERWISE, ARISING FROM,
OUT OF OR IN CONNECTION WITH THE SOFTWARE OR THE USE OR OTHER DEALINGS IN
THE SOFTWARE.
"""
import logging
import numpy as np
from functools import partial

import grudge.op as op
# from grudge.op import nodal_min, elementwise_min
from arraycontext import map_array_container, flatten
from meshmode.dof_array import DOFArray
from mirgecom.viscous import get_viscous_timestep

from typing import List, Dict
from grudge.discretization import DiscretizationCollection, PartID
from grudge.dof_desc import DD_VOLUME_ALL
from mirgecom.utils import normalize_boundaries

logger = logging.getLogger(__name__)


def check_step(step, interval):
    """
    Check step number against a user-specified interval.

    Utility is used typically for visualization.

    - Negative numbers mean 'never visualize'.
    - Zero means 'always visualize'.

    Useful for checking whether the current step is an output step,
    or anyting else that occurs on fixed intervals.
    """
    if interval == 0:
        return True
    elif interval < 0:
        return False
    elif step % interval == 0:
        return True
    return False


def get_sim_timestep(
        dcoll, state, t, dt, cfl, t_final=0.0, constant_cfl=False,
        local_dt=False, fluid_dd=DD_VOLUME_ALL):
    r"""Return the maximum stable timestep for a typical fluid simulation.

    This routine returns a constraint-limited timestep size for a fluid
    simulation.  The returned timestep will be constrained by the specified
    Courant-Friedrichs-Lewy number, *cfl*, and the simulation max simulated time
    limit, *t_final*, and subject to the user's optional settings.

    The local fluid timestep, $\delta{t}_l$, is computed by
    :func:`~mirgecom.viscous.get_viscous_timestep`.  Users are referred to that
    routine for the details of the local timestep.

    With the remaining simulation time $\Delta{t}_r =
    \left(\mathit{t\_final}-\mathit{t}\right)$, three modes are supported
    for the returned timestep, $\delta{t}$:

    - "Constant DT" mode (default): $\delta{t} = \mathbf{\text{min}}
      \left(\textit{dt},~\Delta{t}_r\right)$
    - "Constant CFL" mode (constant_cfl=True): $\delta{t} =
      \mathbf{\text{min}}\left(\mathbf{\text{global\_min}}\left(\delta{t}\_l\right)
      ,~\Delta{t}_r\right)$
    - "Local DT" mode (local_dt=True): $\delta{t} = \mathbf{\text{cell\_local\_min}}
      \left(\delta{t}_l\right)$

    Note that for "Local DT" mode, *t_final* is ignored, and a
    :class:`~meshmode.dof_array.DOFArray` containing the local *cfl*-limited
    timestep, where $\mathbf{\text{cell\_local\_min}}\left(\delta{t}\_l\right)$ is
    defined as the minimum over the cell collocation points. This mode is useful for
    stepping to convergence of steady-state solutions.

    .. important::
        For "Constant CFL" mode, this routine calls the collective
        :func:`~grudge.op.nodal_min` on the inside which involves MPI collective
        functions.  Thus all MPI ranks on the
        :class:`~grudge.discretization.DiscretizationCollection` must call this
        routine collectively when using "Constant CFL" mode.

    Parameters
    ----------
    dcoll: :class:`~grudge.discretization.DiscretizationCollection`
        The DG discretization collection to use
    state: :class:`~mirgecom.gas_model.FluidState`
        The full fluid conserved and thermal state
    t: float
        Current time
    t_final: float
        Final time
    dt: float
        The current timestep
    cfl: float
        The current CFL number
    constant_cfl: bool
        True if running constant CFL mode
    local_dt: bool
        True if running local DT mode. False by default.
    fluid_dd: grudge.dof_desc.DOFDesc
        the DOF descriptor of the discretization on which *state* lives. Must be a
        volume on the base discretization.

    Returns
    -------
    float or :class:`~meshmode.dof_array.DOFArray`
        The global maximum stable DT based on a viscous fluid.
    """
    if local_dt:
        actx = state.array_context
        data_shape = (state.cv.mass[0]).shape
        if actx.supports_nonscalar_broadcasting:
            return cfl * actx.np.broadcast_to(
                op.elementwise_min(
                    dcoll, fluid_dd,
                    get_viscous_timestep(dcoll, state, dd=fluid_dd)),
                data_shape)
        else:
            return cfl * op.elementwise_min(
                dcoll, fluid_dd, get_viscous_timestep(dcoll, state, dd=fluid_dd))

    my_dt = dt
    t_remaining = max(0, t_final - t)
    if constant_cfl:
        my_dt = state.array_context.to_numpy(
            cfl * op.nodal_min(
                dcoll, fluid_dd,
                get_viscous_timestep(dcoll=dcoll, state=state, dd=fluid_dd)))[()]

    return min(t_remaining, my_dt)


def write_visfile(dcoll, io_fields, visualizer, vizname,
                  step=0, t=0, overwrite=False, vis_timer=None,
                  comm=None):
    """Write parallel VTK output for the fields specified in *io_fields*.

    This routine writes a parallel-compatible unstructured VTK visualization
    file set in (vtu/pvtu) format. One file per MPI rank is written with the
    following naming convention: *vizname*_*step*_<mpi-rank>.vtu, and a single
    file manifest with naming convention: *vizname*_*step*.pvtu.  Users are
    advised to visualize the data using _Paraview_, _VisIt_, or other
    VTU-compatible visualization software by opening the PVTU files.

    .. note::
        This is a collective routine and must be called by all MPI ranks.

    Parameters
    ----------
    visualizer:
        A :class:`meshmode.discretization.visualization.Visualizer`
        VTK output object.
    io_fields:
        List of tuples indicating the (name, data) for each field to write.
    vizname: str
        Root part of the visualization file name to write
    step: int
        The step number to use in the file names
    t: float
        The simulation time to write into the visualization files
    overwrite: bool
        Option whether to overwrite existing files (True) or fail if files
        exist (False=default).
    comm:
        An MPI Communicator is required for parallel writes. If no
        mpi_communicator is provided, then the write is assumed to be serial.
        (deprecated behavior: pull an MPI communicator from the discretization
        collection.  This will stop working in Fall 2022.)
    """
    from contextlib import nullcontext
    from mirgecom.io import make_rank_fname, make_par_fname

    if comm is None:  # None is OK for serial writes!
        comm = dcoll.mpi_communicator
        if comm is not None:  # It's *not* OK to get comm from dcoll
            from warnings import warn
            warn("Using `write_visfile` in parallel without an MPI communicator is "
                 "deprecated and will stop working in Fall 2022. For parallel "
                 "writes, specify an MPI communicator with the `mpi_communicator` "
                 "argument.")
    rank = 0

    if comm is not None:
        rank = comm.Get_rank()

    rank_fn = make_rank_fname(basename=vizname, rank=rank, step=step, t=t)

    if rank == 0:
        import os
        viz_dir = os.path.dirname(rank_fn)
        if viz_dir and not os.path.exists(viz_dir):
            os.makedirs(viz_dir)

    if comm is not None:
        comm.barrier()

    if vis_timer:
        ctm = vis_timer.start_sub_timer()
    else:
        ctm = nullcontext()

    with ctm:
        visualizer.write_parallel_vtk_file(
            comm, rank_fn, io_fields,
            overwrite=overwrite,
            par_manifest_filename=make_par_fname(
                basename=vizname, step=step, t=t
            )
        )


def global_reduce(local_values, op, *, comm=None):
    """Perform a global reduction (allreduce if MPI comm is provided).

    This routine is a convenience wrapper for the MPI AllReduce operation
    that also works outside of an MPI context.

    .. note::
        This is a collective routine and must be called by all MPI ranks.

    Parameters
    ----------
    local_values:
        The (:mod:`mpi4py`-compatible) value or array of values on which the
        reduction operation is to be performed.

    op: str
        Reduction operation to be performed. Must be one of "min", "max", "sum",
        "prod", "lor", or "land".

    comm:
        Optional parameter specifying the MPI communicator on which the
        reduction operation (if any) is to be performed

    Returns
    -------
    Any ( like *local_values* )
        Returns the result of the reduction operation on *local_values*
    """
    if comm is not None:
        from mpi4py import MPI
        op_to_mpi_op = {
            "min": MPI.MIN,
            "max": MPI.MAX,
            "sum": MPI.SUM,
            "prod": MPI.PROD,
            "lor": MPI.LOR,
            "land": MPI.LAND,
        }
        return comm.allreduce(local_values, op=op_to_mpi_op[op])
    else:
        if np.ndim(local_values) == 0:
            return local_values
        else:
            op_to_numpy_func = {
                "min": np.minimum,
                "max": np.maximum,
                "sum": np.add,
                "prod": np.multiply,
                "lor": np.logical_or,
                "land": np.logical_and,
            }
            from functools import reduce
            return reduce(op_to_numpy_func[op], local_values)


def allsync(local_values, comm=None, op=None):
    """
    Perform allreduce if MPI comm is provided.

    Deprecated. Do not use in new code.
    """
    from warnings import warn
    warn("allsync is deprecated and will disappear in Q1 2022. "
         "Use global_reduce instead.", DeprecationWarning, stacklevel=2)

    if comm is None:
        return local_values

    from mpi4py import MPI

    if op is None:
        op = MPI.MAX

    if op == MPI.MIN:
        op_string = "min"
    elif op == MPI.MAX:
        op_string = "max"
    elif op == MPI.SUM:
        op_string = "sum"
    elif op == MPI.PROD:
        op_string = "prod"
    elif op == MPI.LOR:
        op_string = "lor"
    elif op == MPI.LAND:
        op_string = "land"
    else:
        raise ValueError(f"Unrecognized MPI reduce op {op}.")

    return global_reduce(local_values, op_string, comm=comm)


def check_range_local(dcoll: DiscretizationCollection, dd: str, field: DOFArray,
                      min_value: float, max_value: float) -> List[float]:
    """Return the values that are outside the range [min_value, max_value]."""
    actx = field.array_context
    local_min = actx.to_numpy(op.nodal_min_loc(dcoll, dd, field)).item()
    local_max = actx.to_numpy(op.nodal_max_loc(dcoll, dd, field)).item()

    failing_values = []

    if local_min < min_value:
        failing_values.append(local_min)
    if local_max > max_value:
        failing_values.append(local_max)

    return failing_values


def check_naninf_local(dcoll: DiscretizationCollection, dd: str,
                       field: DOFArray) -> bool:
    """Return True if there are any NaNs or Infs in the field."""
    actx = field.array_context
    s = actx.to_numpy(op.nodal_sum_loc(dcoll, dd, field))
    return not np.isfinite(s)


def compare_fluid_solutions(dcoll, red_state, blue_state, *, dd=DD_VOLUME_ALL):
    """Return inf norm of (*red_state* - *blue_state*) for each component.

    .. note::
        This is a collective routine and must be called by all MPI ranks.
    """
    actx = red_state.array_context
    resid = red_state - blue_state
    resid_errs = actx.to_numpy(
        flatten(componentwise_norms(dcoll, resid, order=np.inf, dd=dd), actx))

    return resid_errs.tolist()


def componentwise_norms(dcoll, fields, order=np.inf, *, dd=DD_VOLUME_ALL):
    """Return the *order*-norm for each component of *fields*.

    .. note::
        This is a collective routine and must be called by all MPI ranks.
    """
    if not isinstance(fields, DOFArray):
        return map_array_container(
            partial(componentwise_norms, dcoll, order=order, dd=dd), fields)
    if len(fields) > 0:
        return op.norm(dcoll, fields, order, dd=dd)
    else:
        # FIXME: This work-around for #575 can go away after #569
        return 0


def max_component_norm(dcoll, fields, order=np.inf, *, dd=DD_VOLUME_ALL):
    """Return the max *order*-norm over the components of *fields*.

    .. note::
        This is a collective routine and must be called by all MPI ranks.
    """
    actx = fields.array_context
    return max(actx.to_numpy(flatten(
        componentwise_norms(dcoll, fields, order, dd=dd), actx)))


def generate_and_distribute_mesh(comm, generate_mesh):
    """Generate a mesh and distribute it among all ranks in *comm*.

    Generate the mesh with the user-supplied mesh generation function
    *generate_mesh*, partition the mesh, and distribute it to every
    rank in the provided MPI communicator *comm*.

    .. note::
        This is a collective routine and must be called by all MPI ranks.

    Parameters
    ----------
    comm:
        MPI communicator over which to partition the mesh
    generate_mesh:
        Callable of zero arguments returning a :class:`meshmode.mesh.Mesh`.
        Will only be called on one (undetermined) rank.

    Returns
    -------
    local_mesh : :class:`meshmode.mesh.Mesh`
        The local partition of the the mesh returned by *generate_mesh*.
    global_nelements : :class:`int`
        The number of elements in the serial mesh
    """
    from warnings import warn
    warn(
        "generate_and_distribute_mesh is deprecated and will go away Q4 2022. "
        "Use distribute_mesh instead.", DeprecationWarning, stacklevel=2)
    return distribute_mesh(comm, generate_mesh)


def distribute_mesh(comm, get_mesh_data, partition_generator_func=None):
    r"""Distribute a mesh among all ranks in *comm*.

    Retrieve the global mesh data with the user-supplied function *get_mesh_data*,
    partition the mesh, and distribute it to every rank in the provided MPI
    communicator *comm*.

    .. note::
        This is a collective routine and must be called by all MPI ranks.

    Parameters
    ----------
    comm:
        MPI communicator over which to partition the mesh
    get_mesh_data:
        Callable of zero arguments returning *mesh* or
        *(mesh, tag_to_elements, volume_to_tags)*, where *mesh* is a
        :class:`meshmode.mesh.Mesh`, *tag_to_elements* is a
        :class:`dict` mapping mesh volume tags to :class:`numpy.ndarray`\ s of
        element numbers, and *volume_to_tags* is a :class:`dict` that maps volumes
        in the resulting distributed mesh to volume tags in *tag_to_elements*.
    partition_generator_func:
        Optional callable that takes *mesh*, *tag_to_elements*, and *comm*'s size,
        and returns a :class:`numpy.ndarray` indicating to which rank each element
        belongs.

    Returns
    -------
    local_mesh_data: :class:`meshmode.mesh.Mesh` or :class:`dict`
        If the result of calling *get_mesh_data* specifies a single volume,
        *local_mesh_data* is the local mesh.  If it specifies multiple volumes,
        *local_mesh_data* will be a :class:`dict` mapping volume tags to
        corresponding local meshes.
    global_nelements: :class:`int`
        The number of elements in the global mesh
    """
    from meshmode.distributed import mpi_distribute

<<<<<<< HEAD
    global_nelements = comm.bcast(global_nelements)
    return local_mesh, global_nelements
=======
    num_ranks = comm.Get_size()
>>>>>>> c6f294cf

    if partition_generator_func is None:
        def partition_generator_func(mesh, tag_to_elements, num_ranks):
            from meshmode.distributed import get_partition_by_pymetis
            return get_partition_by_pymetis(mesh, num_ranks)

<<<<<<< HEAD
def boundary_report(dcoll, boundaries, outfile_name, *, dd=DD_VOLUME_ALL):
    """Generate a report of the grid boundaries."""
    boundaries = normalize_boundaries(boundaries)

    comm = dcoll.mpi_communicator
    nproc = 1
    rank = 0
    if comm is not None:
        nproc = comm.Get_size()
        rank = comm.Get_rank()

    local_header = f"nproc: {nproc}\nrank: {rank}\n"
    from io import StringIO
    local_report = StringIO(local_header)
    local_report.seek(0, 2)

    for bdtag in boundaries:
        boundary_discr = dcoll.discr_from_dd(bdtag)
        nnodes = sum([grp.ndofs for grp in boundary_discr.groups])
        local_report.write(f"{bdtag}: {nnodes}\n")

    from meshmode.mesh import BTAG_PARTITION
    from meshmode.distributed import get_connected_parts
    connected_part_ids = get_connected_parts(dcoll.discr_from_dd(dd).mesh)
    local_report.write(f"connected_part_ids: {connected_part_ids}\n")
    part_nodes = []
    for connected_part_id in connected_part_ids:
        boundary_discr = dcoll.discr_from_dd(BTAG_PARTITION(connected_part_id))
        nnodes = sum([grp.ndofs for grp in boundary_discr.groups])
        part_nodes.append(nnodes)
    if part_nodes:
        local_report.write(f"nnodes_pb: {part_nodes}\n")

    local_report.write("-----\n")
    local_report.seek(0)

    for irank in range(nproc):
        if irank == rank:
            f = open(outfile_name, "a+")
            f.write(local_report.read())
            f.close()
        if comm is not None:
            comm.barrier()


def create_parallel_grid(comm, generate_grid):
    """Generate and distribute mesh compatibility interface."""
    from warnings import warn
    warn("Do not call create_parallel_grid; use generate_and_distribute_mesh "
         "instead. This function will disappear August 1, 2021",
         DeprecationWarning, stacklevel=2)
    return generate_and_distribute_mesh(comm=comm, generate_mesh=generate_grid)
=======
    if comm.Get_rank() == 0:
        global_data = get_mesh_data()

        from meshmode.mesh import Mesh
        if isinstance(global_data, Mesh):
            mesh = global_data
            tag_to_elements = None
            volume_to_tags = None
        elif isinstance(global_data, tuple) and len(global_data) == 3:
            mesh, tag_to_elements, volume_to_tags = global_data
        else:
            raise TypeError("Unexpected result from get_mesh_data")

        from meshmode.mesh.processing import partition_mesh

        rank_per_element = partition_generator_func(mesh, tag_to_elements, num_ranks)

        if tag_to_elements is None:
            rank_to_elements = {
                rank: np.where(rank_per_element == rank)[0]
                for rank in range(num_ranks)}

            rank_to_mesh_data = partition_mesh(mesh, rank_to_elements)

        else:
            tag_to_volume = {
                tag: vol
                for vol, tags in volume_to_tags.items()
                for tag in tags}

            volumes = list(volume_to_tags.keys())

            volume_index_per_element = np.full(mesh.nelements, -1, dtype=int)
            for tag, elements in tag_to_elements.items():
                volume_index_per_element[elements] = volumes.index(
                    tag_to_volume[tag])

            if np.any(volume_index_per_element < 0):
                raise ValueError("Missing volume specification for some elements.")

            part_id_to_elements = {
                PartID(volumes[vol_idx], rank):
                    np.where(
                        (volume_index_per_element == vol_idx)
                        & (rank_per_element == rank))[0]
                for vol_idx in range(len(volumes))
                for rank in range(num_ranks)}

            # FIXME: Find a better way to do this
            part_id_to_part_index = {
                part_id: part_index
                for part_index, part_id in enumerate(part_id_to_elements.keys())}
            from meshmode.mesh.processing import _compute_global_elem_to_part_elem
            global_elem_to_part_elem = _compute_global_elem_to_part_elem(
                mesh.nelements, part_id_to_elements, part_id_to_part_index,
                mesh.element_id_dtype)

            tag_to_global_to_part = {
                tag: global_elem_to_part_elem[elements, :]
                for tag, elements in tag_to_elements.items()}

            part_id_to_tag_to_elements = {}
            for part_id in part_id_to_elements.keys():
                part_idx = part_id_to_part_index[part_id]
                part_tag_to_elements = {}
                for tag, global_to_part in tag_to_global_to_part.items():
                    part_tag_to_elements[tag] = global_to_part[
                        global_to_part[:, 0] == part_idx, 1]
                part_id_to_tag_to_elements[part_id] = part_tag_to_elements

            part_id_to_mesh = partition_mesh(mesh, part_id_to_elements)

            rank_to_mesh_data = {
                rank: {
                    vol: (
                        part_id_to_mesh[PartID(vol, rank)],
                        part_id_to_tag_to_elements[PartID(vol, rank)])
                    for vol in volumes}
                for rank in range(num_ranks)}

        local_mesh_data = mpi_distribute(
            comm, source_rank=0, source_data=rank_to_mesh_data)

        global_nelements = comm.bcast(mesh.nelements, root=0)

    else:
        local_mesh_data = mpi_distribute(comm, source_rank=0)

        global_nelements = comm.bcast(None, root=0)

    return local_mesh_data, global_nelements
>>>>>>> c6f294cf


def limit_species_mass_fractions(cv):
    """Keep the species mass fractions from going negative."""
    from mirgecom.fluid import make_conserved
    if cv.nspecies > 0:
        y = cv.species_mass_fractions
        actx = cv.array_context
        new_y = 1.*y
        zero = 0 * y[0]
        one = zero + 1.

        for i in range(cv.nspecies):
            new_y[i] = actx.np.where(actx.np.less(new_y[i], 1e-14),
                                     zero, new_y[i])
            new_y[i] = actx.np.where(actx.np.greater(new_y[i], 1.),
                                     one, new_y[i])
        new_rho_y = cv.mass*new_y

        for i in range(cv.nspecies):
            new_rho_y[i] = actx.np.where(actx.np.less(new_rho_y[i], 1e-16),
                                         zero, new_rho_y[i])
            new_rho_y[i] = actx.np.where(actx.np.greater(new_rho_y[i], 1.),
                                         one, new_rho_y[i])

        return make_conserved(dim=cv.dim, mass=cv.mass,
                              momentum=cv.momentum, energy=cv.energy,
                              species_mass=new_rho_y)
    return cv


def species_fraction_anomaly_relaxation(cv, alpha=1.):
    """Pull negative species fractions back towards 0 with a RHS contribution."""
    from mirgecom.fluid import make_conserved
    if cv.nspecies > 0:
        y = cv.species_mass_fractions
        actx = cv.array_context
        new_y = 1.*y
        zero = 0. * y[0]
        for i in range(cv.nspecies):
            new_y[i] = actx.np.where(actx.np.less(new_y[i], 0.),
                                     -new_y[i], zero)
            # y_spec = actx.np.where(y_spec > 1., y_spec-1., zero)
        return make_conserved(dim=cv.dim, mass=0.*cv.mass,
                              momentum=0.*cv.momentum, energy=0.*cv.energy,
                              species_mass=alpha*cv.mass*new_y)
    return 0.*cv


def force_evaluation(actx, expn):
    """Wrap freeze/thaw forcing evaluation of expressions."""
    return actx.thaw(actx.freeze(expn))


def get_reasonable_memory_pool(ctx, queue):
    """Return an SVM or buffer memory pool based on what the device supports."""
    from pyopencl.characterize import has_coarse_grain_buffer_svm
    import pyopencl.tools as cl_tools

    if has_coarse_grain_buffer_svm(queue.device) and hasattr(cl_tools, "SVMPool"):
        logger.info(f"Using SVM-based memory pool on {queue.device}.")
        return cl_tools.SVMPool(cl_tools.SVMAllocator(  # pylint: disable=no-member
            ctx, alignment=0, queue=queue))
    else:
        from warnings import warn
        if not has_coarse_grain_buffer_svm(queue.device):
            warn(f"No SVM support on {queue.device}, returning a CL buffer-based "
                  "memory pool. If you are running with PoCL-cuda, please update "
                  "your PoCL installation.")
        else:
            warn("No SVM memory pool support with your version of PyOpenCL, "
                 f"returning a CL buffer-based memory pool on {queue.device}. "
                 "Please update your PyOpenCL version.")
        return cl_tools.MemoryPool(cl_tools.ImmediateAllocator(queue))


def configurate(config_key, config_object=None, default_value=None):
    """Return a configured item from a configuration object."""
    if config_object is not None:
        d = config_object if isinstance(config_object, dict) else\
            config_object.__dict__
        if config_key in d:
            return d[config_key]
    return default_value


def compare_files_vtu(
        first_file: str,
        second_file: str,
        file_type: str,
        tolerance: float = 1e-12,
        field_tolerance: Dict[str, float] = None
        ):
    """Compare files of vtu type.

    Parameters
    ----------
    first_file:
        First file to compare
    second_file:
        Second file to compare
    file_type:
        Vtu files
    tolerance:
        Max acceptable absolute difference
    field_tolerance:
        Dictionary of individual field tolerances

    Returns
    -------
    True:
        If it passes the files contain data within the given tolerance.
    False:
        If it fails the files contain data outside the given tolerance.
    """
    import vtk
    import xml.etree.ElementTree as Et

    # read files:
    if file_type == "vtu":
        reader1 = vtk.vtkXMLUnstructuredGridReader()  # pylint: disable=no-member
        reader2 = vtk.vtkXMLUnstructuredGridReader()  # pylint: disable=no-member
    else:
        reader1 = vtk.vtkXMLPUnstructuredGridReader()  # pylint: disable=no-member
        reader2 = vtk.vtkXMLPUnstructuredGridReader()  # pylint: disable=no-member

    reader1.SetFileName(first_file)
    reader1.Update()
    output1 = reader1.GetOutput()

    # Check rank number
    def numranks(filename: str) -> int:
        tree = Et.parse(filename)
        root = tree.getroot()
        return len(root.findall(".//Piece"))

    if file_type == "pvtu":
        rank1 = numranks(first_file)
        rank2 = numranks(second_file)
        if rank1 != rank2:
            raise ValueError(f"File '{first_file}' has {rank1} ranks, "
                f"but file '{second_file}' has {rank2} ranks.")

    reader2.SetFileName(second_file)
    reader2.Update()
    output2 = reader2.GetOutput()

    # check fidelity
    point_data1 = output1.GetPointData()
    point_data2 = output2.GetPointData()

    # verify same number of PointData arrays in both files
    if point_data1.GetNumberOfArrays() != point_data2.GetNumberOfArrays():
        print("File 1:", point_data1.GetNumberOfArrays(), "\n",
              "File 2:", point_data2.GetNumberOfArrays())
        raise ValueError("Fidelity test failed: Mismatched data array count")

    nfields = point_data1.GetNumberOfArrays()
    max_field_errors = [0 for _ in range(nfields)]

    if field_tolerance is None:
        field_tolerance = {}
    field_specific_tols = [configurate(point_data1.GetArrayName(i),
        field_tolerance, tolerance) for i in range(nfields)]

    for i in range(nfields):
        arr1 = point_data1.GetArray(i)
        arr2 = point_data2.GetArray(i)

        # verify both files contain same arrays
        if point_data1.GetArrayName(i) != point_data2.GetArrayName(i):
            print("File 1:", point_data1.GetArrayName(i), "\n",
                  "File 2:", point_data2.GetArrayName(i))
            raise ValueError("Fidelity test failed: Mismatched data array names")

        # verify arrays are same sizes in both files
        if arr1.GetSize() != arr2.GetSize():
            print("File 1, DataArray", i, ":", arr1.GetSize(), "\n",
                  "File 2, DataArray", i, ":", arr2.GetSize())
            raise ValueError("Fidelity test failed: Mismatched data array sizes")

        # verify individual values w/in given tolerance
        fieldname = point_data1.GetArrayName(i)
        print(f"Field: {fieldname}", end=" ")
        for j in range(arr1.GetSize()):
            test_err = abs(arr1.GetValue(j) - arr2.GetValue(j))
            if test_err > max_field_errors[i]:
                max_field_errors[i] = test_err
        print(f"Max Error: {max_field_errors[i]}", end=" ")
        print(f"Tolerance: {field_specific_tols[i]}")

    violated_tols = []
    for i in range(nfields):
        if max_field_errors[i] > field_specific_tols[i]:
            violated_tols.append(field_specific_tols[i])

    if violated_tols:
        raise ValueError("Fidelity test failed: Mismatched data array "
                                 f"values {violated_tols=}.")

    print("VTU Fidelity test completed successfully")


class _Hdf5Reader:
    def __init__(self, filename):
        import h5py

        self.file_obj = h5py.File(filename, "r")

    def read_specific_data(self, datapath):
        return self.file_obj[datapath]


class _XdmfReader:
    # CURRENTLY DOES NOT SUPPORT MULTIPLE Grids

    def __init__(self, filename):
        from xml.etree import ElementTree

        tree = ElementTree.parse(filename)
        root = tree.getroot()

        domains = tuple(root)
        self.domain = domains[0]
        self.grids = tuple(self.domain)
        self.uniform_grid = self.grids[0]

    def get_topology(self):
        connectivity = None

        for a in self.uniform_grid:
            if a.tag == "Topology":
                connectivity = a

        if connectivity is None:
            raise ValueError("File is missing grid connectivity data")

        return connectivity

    def get_geometry(self):
        geometry = None

        for a in self.uniform_grid:
            if a.tag == "Geometry":
                geometry = a

        if geometry is None:
            raise ValueError("File is missing grid node location data")

        return geometry

    def read_data_item(self, data_item):
        # CURRENTLY DOES NOT SUPPORT 'DataItem' THAT STORES VALUES DIRECTLY

        # check that data stored as separate hdf5 file
        if data_item.get("Format") != "HDF":
            raise TypeError("Data stored in unrecognized format")

        # get corresponding hdf5 file
        source_info = data_item.text
        split_source_info = source_info.partition(":")

        h5_filename = split_source_info[0]
        # TODO: change file name to match actual mirgecom output directory later
        h5_filename = "examples/" + h5_filename
        h5_datapath = split_source_info[2]

        # read data from corresponding hdf5 file
        h5_reader = _Hdf5Reader(h5_filename)
        return h5_reader.read_specific_data(h5_datapath)


def compare_files_xdmf(first_file: str, second_file: str, tolerance: float = 1e-12):
    """Compare files of xdmf type.

    Parameters
    ----------
    first_file:
        First file to compare
    second_file:
        Second file to compare
    file_type:
        Xdmf files
    tolerance:
        Max acceptable absolute difference

    Returns
    -------
    True:
        If it passes the file type test or contains same data.
    False:
        If it fails the file type test or contains different data.
    """
    # read files
    file_reader1 = _XdmfReader(first_file)
    file_reader2 = _XdmfReader(second_file)

    # check same number of grids
    if len(file_reader1.grids) != len(file_reader2.grids):
        print("File 1:", len(file_reader1.grids), "\n",
              "File 2:", len(file_reader2.grids))
        raise ValueError("Fidelity test failed: Mismatched grid count")

    # check same number of cells in gridTrue:
    if len(file_reader1.uniform_grid) != len(file_reader2.uniform_grid):
        print("File 1:", len(file_reader1.uniform_grid), "\n",
              "File 2:", len(file_reader2.uniform_grid))
        raise ValueError("Fidelity test failed: Mismatched cell count in "
                         "uniform grid")

    # compare Topology:
    top1 = file_reader1.get_topology()
    top2 = file_reader2.get_topology()

    # check TopologyType
    if top1.get("TopologyType") != top2.get("TopologyType"):
        print("File 1:", top1.get("TopologyType"), "\n",
              "File 2:", top2.get("TopologyType"))
        raise ValueError("Fidelity test failed: Mismatched topology type")

    # check number of connectivity values
    connectivities1 = file_reader1.read_data_item(tuple(top1)[0])
    connectivities2 = file_reader2.read_data_item(tuple(top2)[0])

    connectivities1 = np.array(connectivities1)
    connectivities2 = np.array(connectivities2)

    if connectivities1.shape != connectivities2.shape:
        print("File 1:", connectivities1.shape, "\n",
              "File 2:", connectivities2.shape)
        raise ValueError("Fidelity test failed: Mismatched connectivities count")

    if not np.allclose(connectivities1, connectivities2, atol=tolerance):
        print("Tolerance:", tolerance)
        raise ValueError("Fidelity test failed: Mismatched connectivity values "
                         "with given tolerance")

    # compare Geometry:
    geo1 = file_reader1.get_geometry()
    geo2 = file_reader2.get_geometry()

    # check GeometryType
    if geo1.get("GeometryType") != geo2.get("GeometryType"):
        print("File 1:", geo1.get("GeometryType"), "\n",
              "File 2:", geo2.get("GeometryType"))
        raise ValueError("Fidelity test failed: Mismatched geometry type")

    # check number of node values
    nodes1 = file_reader1.read_data_item(tuple(geo1)[0])
    nodes2 = file_reader2.read_data_item(tuple(geo2)[0])

    nodes1 = np.array(nodes1)
    nodes2 = np.array(nodes2)

    if nodes1.shape != nodes2.shape:
        print("File 1:", nodes1.shape, "\n", "File 2:", nodes2.shape)
        raise ValueError("Fidelity test failed: Mismatched nodes count")

    if not np.allclose(nodes1, nodes2, atol=tolerance):
        print("Tolerance:", tolerance)
        raise ValueError("Fidelity test failed: Mismatched node values with "
                         "given tolerance")

    # compare other Attributes:
    maxerrorvalue = 0
    for i in range(len(file_reader1.uniform_grid)):
        curr_cell1 = file_reader1.uniform_grid[i]
        curr_cell2 = file_reader2.uniform_grid[i]

        # skip already checked cells
        if curr_cell1.tag == "Geometry" or curr_cell1.tag == "Topology":
            continue

        # check AttributeType
        if curr_cell1.get("AttributeType") != curr_cell2.get("AttributeType"):
            print("File 1:", curr_cell1.get("AttributeType"), "\n",
                  "File 2:", curr_cell2.get("AttributeType"))
            raise ValueError("Fidelity test failed: Mismatched cell type")

        # check Attribtue name
        if curr_cell1.get("Name") != curr_cell2.get("Name"):
            print("File 1:", curr_cell1.get("Name"), "\n",
                  "File 2:", curr_cell2.get("Name"))
            raise ValueError("Fidelity test failed: Mismatched cell name")

        # check number of Attribute values
        values1 = file_reader1.read_data_item(tuple(curr_cell1)[0])
        values2 = file_reader2.read_data_item(tuple(curr_cell2)[0])

        if len(values1) != len(values2):
            print("File 1,", curr_cell1.get("Name"), ":", len(values1), "\n",
                  "File 2,", curr_cell2.get("Name"), ":", len(values2))
            raise ValueError("Fidelity test failed: Mismatched data values count")

        # check values w/in tolerance
        for i in range(len(values1)):
            if abs(values1[i] - values2[i]) > tolerance:
                print("Tolerance:", tolerance, "\n", "Cell:", curr_cell1.get("Name"))
                if maxerrorvalue < abs(values1[i] - values2[i]):
                    maxerrorvalue = abs(values1[i] - values2[i])

    if not maxerrorvalue == 0:
        raise ValueError("Fidelity test failed: Mismatched data array "
                                 "values with given tolerance. "
                                 "Max Error Value:", maxerrorvalue)

    print("XDMF Fidelity test completed successfully with tolerance", tolerance)


def compare_files_hdf5(first_file: str, second_file: str, tolerance: float = 1e-12):
    """Compare files of hdf5 type.

    Parameters
    ----------
    first_file:
        First file to compare
    second_file:
        Second file to compare
    file_type:
        Hdf5 files
    tolerance:
        Max acceptable absolute difference

    Returns
    -------
    True:
        If it passes the file type test or contains same data.
    False:
        If it fails the file type test or contains different data.
    """
    file_reader1 = _Hdf5Reader(first_file)
    file_reader2 = _Hdf5Reader(second_file)
    f1 = file_reader1.file_obj
    f2 = file_reader2.file_obj

    objects1 = list(f1.keys())
    objects2 = list(f2.keys())

    # check number of Grids
    if len(objects1) != len(objects2):
        print("File 1:", len(objects1), "\n", "File 2:", len(objects2))
        raise ValueError("Fidelity test failed: Mismatched grid count")

    # loop through Grids
    maxvalueerror = 0
    for i in range(len(objects1)):
        obj_name1 = objects1[i]
        obj_name2 = objects2[i]

        if obj_name1 != obj_name2:
            print("File 1:", obj_name1, "\n", "File 2:", obj_name2)
            raise ValueError("Fidelity test failed: Mismatched grid names")

        curr_o1 = list(f1[obj_name1])
        curr_o2 = list(f2[obj_name2])

        if len(curr_o1) != len(curr_o2):
            print("File 1,", obj_name1, ":", len(curr_o1), "\n",
                  "File 2,", obj_name2, ":", len(curr_o2))
            raise ValueError("Fidelity test failed: Mismatched group count")

        # loop through Groups
        for j in range(len(curr_o1)):
            subobj_name1 = curr_o1[j]
            subobj_name2 = curr_o2[j]

            if subobj_name1 != subobj_name2:
                print("File 1:", subobj_name1, "\n", "File 2:", subobj_name2)
                raise ValueError("Fidelity test failed: Mismatched group names")

            subpath1 = obj_name1 + "/" + subobj_name1
            subpath2 = obj_name2 + "/" + subobj_name2

            data_arrays_list1 = list(f1[subpath1])
            data_arrays_list2 = list(f2[subpath2])

            if len(data_arrays_list1) != len(data_arrays_list2):
                print("File 1,", subobj_name1, ":", len(data_arrays_list1), "\n",
                      "File 2,", subobj_name2, ":", len(data_arrays_list2))
                raise ValueError("Fidelity test failed: Mismatched data list count")

            # loop through data arrays
            for k in range(len(data_arrays_list1)):
                curr_listname1 = data_arrays_list1[k]
                curr_listname2 = data_arrays_list2[k]

                if curr_listname1 != curr_listname2:
                    print("File 1:", curr_listname1, "\n", "File 2:", curr_listname2)
                    raise ValueError("Fidelity test failed: Mismatched data "
                                     "list names")

                curr_listname1 = subpath1 + "/" + curr_listname1
                curr_listname2 = subpath2 + "/" + curr_listname2

                curr_datalist1 = np.array(list(f1[curr_listname1]))
                curr_datalist2 = np.array(list(f2[curr_listname2]))

                if curr_datalist1.shape != curr_datalist2.shape:
                    print("File 1,", curr_listname1, ":", curr_datalist1.shape, "\n",
                          "File 2,", curr_listname2, ":", curr_datalist2.shape)
                    raise ValueError("Fidelity test failed: Mismatched data "
                                     "list size")

                if not np.allclose(curr_datalist1, curr_datalist2, atol=tolerance):
                    print("Tolerance:", tolerance, "\n",
                          "Data List:", curr_listname1)
                    if maxvalueerror < abs(curr_datalist1 - curr_datalist2):
                        maxvalueerror = abs(curr_datalist1 - curr_datalist2)

    if not maxvalueerror == 0:
        raise ValueError("Fidelity test failed: Mismatched data "
                             "values with given tolerance. "
                             "Max Value Error: ", maxvalueerror)

    print("HDF5 Fidelity test completed successfully with tolerance", tolerance)<|MERGE_RESOLUTION|>--- conflicted
+++ resolved
@@ -502,19 +502,106 @@
     """
     from meshmode.distributed import mpi_distribute
 
-<<<<<<< HEAD
-    global_nelements = comm.bcast(global_nelements)
-    return local_mesh, global_nelements
-=======
     num_ranks = comm.Get_size()
->>>>>>> c6f294cf
 
     if partition_generator_func is None:
         def partition_generator_func(mesh, tag_to_elements, num_ranks):
             from meshmode.distributed import get_partition_by_pymetis
             return get_partition_by_pymetis(mesh, num_ranks)
 
-<<<<<<< HEAD
+    if comm.Get_rank() == 0:
+        global_data = get_mesh_data()
+
+        from meshmode.mesh import Mesh
+        if isinstance(global_data, Mesh):
+            mesh = global_data
+            tag_to_elements = None
+            volume_to_tags = None
+        elif isinstance(global_data, tuple) and len(global_data) == 3:
+            mesh, tag_to_elements, volume_to_tags = global_data
+        else:
+            raise TypeError("Unexpected result from get_mesh_data")
+
+        from meshmode.mesh.processing import partition_mesh
+
+        rank_per_element = partition_generator_func(mesh, tag_to_elements, num_ranks)
+
+        if tag_to_elements is None:
+            rank_to_elements = {
+                rank: np.where(rank_per_element == rank)[0]
+                for rank in range(num_ranks)}
+
+            rank_to_mesh_data = partition_mesh(mesh, rank_to_elements)
+
+        else:
+            tag_to_volume = {
+                tag: vol
+                for vol, tags in volume_to_tags.items()
+                for tag in tags}
+
+            volumes = list(volume_to_tags.keys())
+
+            volume_index_per_element = np.full(mesh.nelements, -1, dtype=int)
+            for tag, elements in tag_to_elements.items():
+                volume_index_per_element[elements] = volumes.index(
+                    tag_to_volume[tag])
+
+            if np.any(volume_index_per_element < 0):
+                raise ValueError("Missing volume specification for some elements.")
+
+            part_id_to_elements = {
+                PartID(volumes[vol_idx], rank):
+                    np.where(
+                        (volume_index_per_element == vol_idx)
+                        & (rank_per_element == rank))[0]
+                for vol_idx in range(len(volumes))
+                for rank in range(num_ranks)}
+
+            # FIXME: Find a better way to do this
+            part_id_to_part_index = {
+                part_id: part_index
+                for part_index, part_id in enumerate(part_id_to_elements.keys())}
+            from meshmode.mesh.processing import _compute_global_elem_to_part_elem
+            global_elem_to_part_elem = _compute_global_elem_to_part_elem(
+                mesh.nelements, part_id_to_elements, part_id_to_part_index,
+                mesh.element_id_dtype)
+
+            tag_to_global_to_part = {
+                tag: global_elem_to_part_elem[elements, :]
+                for tag, elements in tag_to_elements.items()}
+
+            part_id_to_tag_to_elements = {}
+            for part_id in part_id_to_elements.keys():
+                part_idx = part_id_to_part_index[part_id]
+                part_tag_to_elements = {}
+                for tag, global_to_part in tag_to_global_to_part.items():
+                    part_tag_to_elements[tag] = global_to_part[
+                        global_to_part[:, 0] == part_idx, 1]
+                part_id_to_tag_to_elements[part_id] = part_tag_to_elements
+
+            part_id_to_mesh = partition_mesh(mesh, part_id_to_elements)
+
+            rank_to_mesh_data = {
+                rank: {
+                    vol: (
+                        part_id_to_mesh[PartID(vol, rank)],
+                        part_id_to_tag_to_elements[PartID(vol, rank)])
+                    for vol in volumes}
+                for rank in range(num_ranks)}
+
+        local_mesh_data = mpi_distribute(
+            comm, source_rank=0, source_data=rank_to_mesh_data)
+
+        global_nelements = comm.bcast(mesh.nelements, root=0)
+
+    else:
+        local_mesh_data = mpi_distribute(comm, source_rank=0)
+
+        global_nelements = comm.bcast(None, root=0)
+
+    return local_mesh_data, global_nelements
+
+
 def boundary_report(dcoll, boundaries, outfile_name, *, dd=DD_VOLUME_ALL):
     """Generate a report of the grid boundaries."""
     boundaries = normalize_boundaries(boundaries)
@@ -558,108 +645,6 @@
             f.close()
         if comm is not None:
             comm.barrier()
-
-
-def create_parallel_grid(comm, generate_grid):
-    """Generate and distribute mesh compatibility interface."""
-    from warnings import warn
-    warn("Do not call create_parallel_grid; use generate_and_distribute_mesh "
-         "instead. This function will disappear August 1, 2021",
-         DeprecationWarning, stacklevel=2)
-    return generate_and_distribute_mesh(comm=comm, generate_mesh=generate_grid)
-=======
-    if comm.Get_rank() == 0:
-        global_data = get_mesh_data()
-
-        from meshmode.mesh import Mesh
-        if isinstance(global_data, Mesh):
-            mesh = global_data
-            tag_to_elements = None
-            volume_to_tags = None
-        elif isinstance(global_data, tuple) and len(global_data) == 3:
-            mesh, tag_to_elements, volume_to_tags = global_data
-        else:
-            raise TypeError("Unexpected result from get_mesh_data")
-
-        from meshmode.mesh.processing import partition_mesh
-
-        rank_per_element = partition_generator_func(mesh, tag_to_elements, num_ranks)
-
-        if tag_to_elements is None:
-            rank_to_elements = {
-                rank: np.where(rank_per_element == rank)[0]
-                for rank in range(num_ranks)}
-
-            rank_to_mesh_data = partition_mesh(mesh, rank_to_elements)
-
-        else:
-            tag_to_volume = {
-                tag: vol
-                for vol, tags in volume_to_tags.items()
-                for tag in tags}
-
-            volumes = list(volume_to_tags.keys())
-
-            volume_index_per_element = np.full(mesh.nelements, -1, dtype=int)
-            for tag, elements in tag_to_elements.items():
-                volume_index_per_element[elements] = volumes.index(
-                    tag_to_volume[tag])
-
-            if np.any(volume_index_per_element < 0):
-                raise ValueError("Missing volume specification for some elements.")
-
-            part_id_to_elements = {
-                PartID(volumes[vol_idx], rank):
-                    np.where(
-                        (volume_index_per_element == vol_idx)
-                        & (rank_per_element == rank))[0]
-                for vol_idx in range(len(volumes))
-                for rank in range(num_ranks)}
-
-            # FIXME: Find a better way to do this
-            part_id_to_part_index = {
-                part_id: part_index
-                for part_index, part_id in enumerate(part_id_to_elements.keys())}
-            from meshmode.mesh.processing import _compute_global_elem_to_part_elem
-            global_elem_to_part_elem = _compute_global_elem_to_part_elem(
-                mesh.nelements, part_id_to_elements, part_id_to_part_index,
-                mesh.element_id_dtype)
-
-            tag_to_global_to_part = {
-                tag: global_elem_to_part_elem[elements, :]
-                for tag, elements in tag_to_elements.items()}
-
-            part_id_to_tag_to_elements = {}
-            for part_id in part_id_to_elements.keys():
-                part_idx = part_id_to_part_index[part_id]
-                part_tag_to_elements = {}
-                for tag, global_to_part in tag_to_global_to_part.items():
-                    part_tag_to_elements[tag] = global_to_part[
-                        global_to_part[:, 0] == part_idx, 1]
-                part_id_to_tag_to_elements[part_id] = part_tag_to_elements
-
-            part_id_to_mesh = partition_mesh(mesh, part_id_to_elements)
-
-            rank_to_mesh_data = {
-                rank: {
-                    vol: (
-                        part_id_to_mesh[PartID(vol, rank)],
-                        part_id_to_tag_to_elements[PartID(vol, rank)])
-                    for vol in volumes}
-                for rank in range(num_ranks)}
-
-        local_mesh_data = mpi_distribute(
-            comm, source_rank=0, source_data=rank_to_mesh_data)
-
-        global_nelements = comm.bcast(mesh.nelements, root=0)
-
-    else:
-        local_mesh_data = mpi_distribute(comm, source_rank=0)
-
-        global_nelements = comm.bcast(None, root=0)
-
-    return local_mesh_data, global_nelements
->>>>>>> c6f294cf
 
 
 def limit_species_mass_fractions(cv):
