r""":mod:`mirgecom.euler` helps solve Euler's equations of gas dynamics.

Euler's equations of gas dynamics:

.. math::

    \partial_t \mathbf{Q} = -\nabla\cdot{\mathbf{F}} +
    (\mathbf{F}\cdot\hat{n})_{\partial\Omega}

where:

-  state $\mathbf{Q} = [\rho, \rho{E}, \rho\vec{V}, \rho{Y}_\alpha]$
-  flux $\mathbf{F} = [\rho\vec{V},(\rho{E} + p)\vec{V},
   (\rho(\vec{V}\otimes\vec{V}) + p*\mathbf{I}), \rho{Y}_\alpha\vec{V}]$,
-  unit normal $\hat{n}$ to the domain boundary $\partial\Omega$,
-  vector of species mass fractions ${Y}_\alpha$,
   with $1\le\alpha\le\mathtt{nspecies}$.

RHS Evaluation
^^^^^^^^^^^^^^

.. autofunction:: euler_operator

Logging Helpers
^^^^^^^^^^^^^^^

.. autofunction:: units_for_logging
.. autofunction:: extract_vars_for_logging
"""

__copyright__ = """
Copyright (C) 2021 University of Illinois Board of Trustees
"""

__license__ = """
Permission is hereby granted, free of charge, to any person obtaining a copy
of this software and associated documentation files (the "Software"), to deal
in the Software without restriction, including without limitation the rights
to use, copy, modify, merge, publish, distribute, sublicense, and/or sell
copies of the Software, and to permit persons to whom the Software is
furnished to do so, subject to the following conditions:

The above copyright notice and this permission notice shall be included in
all copies or substantial portions of the Software.

THE SOFTWARE IS PROVIDED "AS IS", WITHOUT WARRANTY OF ANY KIND, EXPRESS OR
IMPLIED, INCLUDING BUT NOT LIMITED TO THE WARRANTIES OF MERCHANTABILITY,
FITNESS FOR A PARTICULAR PURPOSE AND NONINFRINGEMENT. IN NO EVENT SHALL THE
AUTHORS OR COPYRIGHT HOLDERS BE LIABLE FOR ANY CLAIM, DAMAGES OR OTHER
LIABILITY, WHETHER IN AN ACTION OF CONTRACT, TORT OR OTHERWISE, ARISING FROM,
OUT OF OR IN CONNECTION WITH THE SOFTWARE OR THE USE OR OTHER DEALINGS IN
THE SOFTWARE.
"""

<<<<<<< HEAD
import numpy as np
from mirgecom.fluid import split_conserved
=======
import numpy as np  # noqa
>>>>>>> 25e80216
from mirgecom.inviscid import (
    inviscid_flux,
    inviscid_facial_flux
)
from grudge.eager import (
    interior_trace_pair,
    cross_rank_trace_pairs
)
<<<<<<< HEAD
from mirgecom.operators import dg_div_low as dg_div


def euler_operator(discr, eos, boundaries, q, t=0.0):
=======
from grudge.trace_pair import TracePair
from mirgecom.fluid import make_conserved
from mirgecom.operators import dg_div


def euler_operator(discr, eos, boundaries, cv, t=0.0):
>>>>>>> 25e80216
    r"""Compute RHS of the Euler flow equations.

    Returns
    -------
    numpy.ndarray
        The right-hand-side of the Euler flow equations:

        .. math::

            \dot{\mathbf{q}} = - \nabla\cdot\mathbf{F} +
                (\mathbf{F}\cdot\hat{n})_{\partial\Omega}

    Parameters
    ----------
    cv: :class:`mirgecom.fluid.ConservedVars`
        Fluid conserved state object with the conserved variables.

    boundaries
        Dictionary of boundary functions, one for each valid btag

    t
        Time

    eos: mirgecom.eos.GasEOS
        Implementing the pressure and temperature functions for
        returning pressure and temperature as a function of the state q.

    Returns
    -------
    numpy.ndarray
        Agglomerated object array of DOF arrays representing the RHS of the Euler
        flow equations.
    """
<<<<<<< HEAD
    inviscid_flux_vol = inviscid_flux(discr, eos, q)
    inviscid_flux_bnd = (
        inviscid_facial_flux(discr, eos=eos, q_tpair=interior_trace_pair(discr, q))
        + sum(inviscid_facial_flux(discr, eos=eos, q_tpair=part_tpair)
              for part_tpair in cross_rank_trace_pairs(discr, q))
        + sum(boundaries[btag].inviscid_boundary_flux(discr, btag=btag, q=q, eos=eos,
              time=t)
              for btag in boundaries)
    )

    return -dg_div(discr, inviscid_flux_vol, inviscid_flux_bnd)


def inviscid_operator(discr, eos, boundaries, q, t=0.0):
    """Interface :function:`euler_operator` with backwards-compatible API."""
    from warnings import warn
    warn("Do not call inviscid_operator; it is now called euler_operator. This"
         "function will disappear August 1, 2021", DeprecationWarning, stacklevel=2)
    return euler_operator(discr, eos, boundaries, q, t)
=======
    inviscid_flux_vol = inviscid_flux(discr, eos, cv)
    inviscid_flux_bnd = (
        inviscid_facial_flux(discr, eos=eos, cv_tpair=interior_trace_pair(discr, cv))
        + sum(inviscid_facial_flux(
            discr, eos=eos, cv_tpair=TracePair(
                part_tpair.dd, interior=make_conserved(discr.dim, q=part_tpair.int),
                exterior=make_conserved(discr.dim, q=part_tpair.ext)))
              for part_tpair in cross_rank_trace_pairs(discr, cv.join()))
        + sum(boundaries[btag].inviscid_boundary_flux(discr, btag=btag, cv=cv,
                                                      eos=eos, time=t)
              for btag in boundaries)
    )
    q = -dg_div(discr, inviscid_flux_vol.join(), inviscid_flux_bnd.join())
    return make_conserved(discr.dim, q=q)
>>>>>>> 25e80216


# By default, run unitless
NAME_TO_UNITS = {
    "mass": "",
    "energy": "",
    "momentum": "",
    "temperature": "",
    "pressure": ""
}


def units_for_logging(quantity: str) -> str:
    """Return unit for quantity."""
    return NAME_TO_UNITS[quantity]


def extract_vars_for_logging(dim: int, state, eos) -> dict:
    """Extract state vars."""
    dv = eos.dependent_vars(state)

    from mirgecom.utils import asdict_shallow
    name_to_field = asdict_shallow(state)
    name_to_field.update(asdict_shallow(dv))
    return name_to_field<|MERGE_RESOLUTION|>--- conflicted
+++ resolved
@@ -52,12 +52,7 @@
 THE SOFTWARE.
 """
 
-<<<<<<< HEAD
-import numpy as np
-from mirgecom.fluid import split_conserved
-=======
 import numpy as np  # noqa
->>>>>>> 25e80216
 from mirgecom.inviscid import (
     inviscid_flux,
     inviscid_facial_flux
@@ -66,19 +61,12 @@
     interior_trace_pair,
     cross_rank_trace_pairs
 )
-<<<<<<< HEAD
-from mirgecom.operators import dg_div_low as dg_div
-
-
-def euler_operator(discr, eos, boundaries, q, t=0.0):
-=======
 from grudge.trace_pair import TracePair
 from mirgecom.fluid import make_conserved
 from mirgecom.operators import dg_div
 
 
 def euler_operator(discr, eos, boundaries, cv, t=0.0):
->>>>>>> 25e80216
     r"""Compute RHS of the Euler flow equations.
 
     Returns
@@ -112,27 +100,6 @@
         Agglomerated object array of DOF arrays representing the RHS of the Euler
         flow equations.
     """
-<<<<<<< HEAD
-    inviscid_flux_vol = inviscid_flux(discr, eos, q)
-    inviscid_flux_bnd = (
-        inviscid_facial_flux(discr, eos=eos, q_tpair=interior_trace_pair(discr, q))
-        + sum(inviscid_facial_flux(discr, eos=eos, q_tpair=part_tpair)
-              for part_tpair in cross_rank_trace_pairs(discr, q))
-        + sum(boundaries[btag].inviscid_boundary_flux(discr, btag=btag, q=q, eos=eos,
-              time=t)
-              for btag in boundaries)
-    )
-
-    return -dg_div(discr, inviscid_flux_vol, inviscid_flux_bnd)
-
-
-def inviscid_operator(discr, eos, boundaries, q, t=0.0):
-    """Interface :function:`euler_operator` with backwards-compatible API."""
-    from warnings import warn
-    warn("Do not call inviscid_operator; it is now called euler_operator. This"
-         "function will disappear August 1, 2021", DeprecationWarning, stacklevel=2)
-    return euler_operator(discr, eos, boundaries, q, t)
-=======
     inviscid_flux_vol = inviscid_flux(discr, eos, cv)
     inviscid_flux_bnd = (
         inviscid_facial_flux(discr, eos=eos, cv_tpair=interior_trace_pair(discr, cv))
@@ -147,7 +114,6 @@
     )
     q = -dg_div(discr, inviscid_flux_vol.join(), inviscid_flux_bnd.join())
     return make_conserved(discr.dim, q=q)
->>>>>>> 25e80216
 
 
 # By default, run unitless
