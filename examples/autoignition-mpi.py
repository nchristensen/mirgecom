"""Demonstrate combustive mixture with Pyrometheus."""

__copyright__ = """
Copyright (C) 2020 University of Illinois Board of Trustees
"""

__license__ = """
Permission is hereby granted, free of charge, to any person obtaining a copy
of this software and associated documentation files (the "Software"), to deal
in the Software without restriction, including without limitation the rights
to use, copy, modify, merge, publish, distribute, sublicense, and/or sell
copies of the Software, and to permit persons to whom the Software is
furnished to do so, subject to the following conditions:

The above copyright notice and this permission notice shall be included in
all copies or substantial portions of the Software.

THE SOFTWARE IS PROVIDED "AS IS", WITHOUT WARRANTY OF ANY KIND, EXPRESS OR
IMPLIED, INCLUDING BUT NOT LIMITED TO THE WARRANTIES OF MERCHANTABILITY,
FITNESS FOR A PARTICULAR PURPOSE AND NONINFRINGEMENT. IN NO EVENT SHALL THE
AUTHORS OR COPYRIGHT HOLDERS BE LIABLE FOR ANY CLAIM, DAMAGES OR OTHER
LIABILITY, WHETHER IN AN ACTION OF CONTRACT, TORT OR OTHERWISE, ARISING FROM,
OUT OF OR IN CONNECTION WITH THE SOFTWARE OR THE USE OR OTHER DEALINGS IN
THE SOFTWARE.
"""
import logging
import numpy as np
import pyopencl as cl
import pyopencl.tools as cl_tools
from functools import partial

from meshmode.array_context import (
    PyOpenCLArrayContext,
    SingleGridWorkBalancingPytatoArrayContext as PytatoPyOpenCLArrayContext
)
from mirgecom.profiling import PyOpenCLProfilingArrayContext

from meshmode.mesh import BTAG_ALL, BTAG_NONE  # noqa
from grudge.eager import EagerDGDiscretization
from grudge.shortcuts import make_visualizer


from logpyle import IntervalTimer, set_dt
from mirgecom.euler import extract_vars_for_logging, units_for_logging
from mirgecom.euler import euler_operator
from mirgecom.simutil import (
    get_sim_timestep,
    generate_and_distribute_mesh,
    write_visfile,
    allsync
)
from mirgecom.io import make_init_message
from mirgecom.mpi import mpi_entry_point
from mirgecom.integrators import rk4_step
from mirgecom.steppers import advance_state
from mirgecom.boundary import AdiabaticSlipBoundary
from mirgecom.initializers import MixtureInitializer
from mirgecom.eos import PyrometheusMixture
from arraycontext import thaw, freeze

from mirgecom.logging_quantities import (
    initialize_logmgr,
    logmgr_add_many_discretization_quantities,
    logmgr_add_device_name,
    logmgr_add_device_memory_usage,
    set_sim_state
)

import cantera

logger = logging.getLogger(__name__)


class MyRuntimeError(RuntimeError):
    """Simple exception for fatal driver errors."""

    pass


@mpi_entry_point
def main(ctx_factory=cl.create_some_context, use_logmgr=True,
         use_leap=False, use_profiling=False, casename=None,
         rst_filename=None, actx_class=PyOpenCLArrayContext,
         log_dependent=True):
    """Drive example."""
    cl_ctx = ctx_factory()

    if casename is None:
        casename = "mirgecom"

    from mpi4py import MPI
    comm = MPI.COMM_WORLD
    rank = comm.Get_rank()
    nproc = comm.Get_size()

    from mirgecom.simutil import global_reduce as _global_reduce
    global_reduce = partial(_global_reduce, comm=comm)

    logmgr = initialize_logmgr(use_logmgr,
        filename=f"{casename}.sqlite", mode="wu", mpi_comm=comm)

    if use_profiling:
        queue = cl.CommandQueue(cl_ctx,
            properties=cl.command_queue_properties.PROFILING_ENABLE)
    else:
        queue = cl.CommandQueue(cl_ctx)

    actx = actx_class(
        queue,
        allocator=cl_tools.MemoryPool(cl_tools.ImmediateAllocator(queue)))

    # Some discretization parameters
    dim = 2
    nel_1d = 8
    order = 1

    # {{{ Time stepping control

    # This example runs only 3 steps by default (to keep CI ~short)
    # With the mixture defined below, equilibrium is achieved at ~40ms
    # To run to equlibrium, set t_final >= 40ms.

    # Time stepper selection
    if use_leap:
        from leap.rk import RK4MethodBuilder
        timestepper = RK4MethodBuilder("state")
    else:
        timestepper = rk4_step

    # Time loop control parameters
    current_step = 0
    t_final = 1e-8
    current_cfl = 1.0
    current_dt = 1e-9
    current_t = 0
    constant_cfl = False

    # i.o frequencies
    nstatus = 1
    nviz = 10
    nhealth = 1
    nrestart = 10

    # }}}  Time stepping control

    debug = False

    rst_path = "restart_data/"
    rst_pattern = (
        rst_path + "{cname}-{step:04d}-{rank:04d}.pkl"
    )
    if rst_filename:  # read the grid from restart data
        rst_filename = f"{rst_filename}-{rank:04d}.pkl"

        from mirgecom.restart import read_restart_data
        restart_data = read_restart_data(actx, rst_filename)
        local_mesh = restart_data["local_mesh"]
        local_nelements = local_mesh.nelements
        global_nelements = restart_data["global_nelements"]
        assert restart_data["num_parts"] == nproc
        rst_time = restart_data["t"]
        rst_step = restart_data["step"]
        rst_order = restart_data["order"]
    else:  # generate the grid from scratch
        from meshmode.mesh.generation import generate_regular_rect_mesh
        box_ll = -0.005
        box_ur = 0.005
        generate_mesh = partial(generate_regular_rect_mesh, a=(box_ll,)*dim,
                                b=(box_ur,) * dim, nelements_per_axis=(nel_1d,)*dim)
        local_mesh, global_nelements = generate_and_distribute_mesh(comm,
                                                                    generate_mesh)
        local_nelements = local_mesh.nelements

    discr = EagerDGDiscretization(
        actx, local_mesh, order=order, mpi_communicator=comm
    )
    nodes = thaw(discr.nodes(), actx)

    vis_timer = None

    if logmgr:
        logmgr_add_device_name(logmgr, queue)
        logmgr_add_device_memory_usage(logmgr, queue)

        vis_timer = IntervalTimer("t_vis", "Time spent visualizing")
        logmgr.add_quantity(vis_timer)

        logmgr.add_watches([
            ("step.max", "step = {value}, "),
            ("t_sim.max", "sim time: {value:1.6e} s\n"),
            ("t_step.max", "------- step walltime: {value:6g} s, "),
            ("t_log.max", "log walltime: {value:6g} s")
        ])

        if log_dependent:
            logmgr_add_many_discretization_quantities(logmgr, discr, dim,
                                                      extract_vars_for_logging,
                                                      units_for_logging)
            logmgr.add_watches([
                ("min_pressure", "\n------- P (min, max) (Pa) = ({value:1.9e}, "),
                ("max_pressure",    "{value:1.9e})\n"),
                ("min_temperature", "------- T (min, max) (K)  = ({value:7g}, "),
                ("max_temperature",    "{value:7g})\n")])

    # {{{  Set up initial state using Cantera

    # Use Cantera for initialization
    # -- Pick up a CTI for the thermochemistry config
    # --- Note: Users may add their own CTI file by dropping it into
    # ---       mirgecom/mechanisms alongside the other CTI files.
    from mirgecom.mechanisms import get_mechanism_cti
    mech_cti = get_mechanism_cti("uiuc")

    cantera_soln = cantera.Solution(phase_id="gas", source=mech_cti)
    nspecies = cantera_soln.n_species

    # Initial temperature, pressure, and mixutre mole fractions are needed to
    # set up the initial state in Cantera.
    init_temperature = 1500.0  # Initial temperature hot enough to burn
    # Parameters for calculating the amounts of fuel, oxidizer, and inert species
    equiv_ratio = 1.0
    ox_di_ratio = 0.21
    stoich_ratio = 3.0
    # Grab the array indices for the specific species, ethylene, oxygen, and nitrogen
    i_fu = cantera_soln.species_index("C2H4")
    i_ox = cantera_soln.species_index("O2")
    i_di = cantera_soln.species_index("N2")
    x = np.zeros(nspecies)
    # Set the species mole fractions according to our desired fuel/air mixture
    x[i_fu] = (ox_di_ratio*equiv_ratio)/(stoich_ratio+ox_di_ratio*equiv_ratio)
    x[i_ox] = stoich_ratio*x[i_fu]/equiv_ratio
    x[i_di] = (1.0-ox_di_ratio)*x[i_ox]/ox_di_ratio
    # Uncomment next line to make pylint fail when it can't find cantera.one_atm
    one_atm = cantera.one_atm  # pylint: disable=no-member
    # one_atm = 101325.0

    # Let the user know about how Cantera is being initilized
    print(f"Input state (T,P,X) = ({init_temperature}, {one_atm}, {x}")
    # Set Cantera internal gas temperature, pressure, and mole fractios
    cantera_soln.TPX = init_temperature, one_atm, x
    # Pull temperature, total density, mass fractions, and pressure from Cantera
    # We need total density, and mass fractions to initialize the fluid/gas state.
    can_t, can_rho, can_y = cantera_soln.TDY
    can_p = cantera_soln.P
    # *can_t*, *can_p* should not differ (significantly) from user's initial data,
    # but we want to ensure that we use exactly the same starting point as Cantera,
    # so we use Cantera's version of these data.

    # }}}

    # {{{ Create Pyrometheus thermochemistry object & EOS

    # Create a Pyrometheus EOS with the Cantera soln. Pyrometheus uses Cantera and
    # generates a set of methods to calculate chemothermomechanical properties and
    # states for this particular mechanism.
    from mirgecom.thermochemistry import make_pyrometheus_mechanism
<<<<<<< HEAD
    eos = PyrometheusMixture(make_pyrometheus_mechanism(actx, cantera_soln),
                             temperature_guess=init_temperature)
=======
    # import pyrometheus as pyro
    # pyro_class = pyro.get_thermochem_class(cantera_soln)
    pyro_mechanism = make_pyrometheus_mechanism(actx, cantera_soln)
    # pyro_mechanism = UIUCMechanism(actx.np)
    eos = PyrometheusMixture(pyro_mechanism, temperature_guess=init_temperature)

    from pytools.obj_array import make_obj_array

    def get_temperature_mass_energy(state, temperature):
        y = state.species_mass_fractions
        e = eos.internal_energy(state) / state.mass
        return make_obj_array(
            [pyro_mechanism.get_temperature(e, temperature, y)]
        )

    compute_dependent_vars = actx.compile(eos.dependent_vars)
    compute_temperature = actx.compile(get_temperature_mass_energy)
>>>>>>> 57ce3682

    # }}}

    # {{{ MIRGE-Com state initialization

    # Initialize the fluid/gas state with Cantera-consistent data:
    # (density, pressure, temperature, mass_fractions)
    print(f"Cantera state (rho,T,P,Y) = ({can_rho}, {can_t}, {can_p}, {can_y}")
    velocity = np.zeros(shape=(dim,))
    initializer = MixtureInitializer(dim=dim, nspecies=nspecies,
                                     pressure=can_p, temperature=can_t,
                                     massfractions=can_y, velocity=velocity)

    my_boundary = AdiabaticSlipBoundary()
    boundaries = {BTAG_ALL: my_boundary}

    if rst_filename:
        current_step = rst_step
        current_t = rst_time
        if logmgr:
            from mirgecom.logging_quantities import logmgr_set_time
            logmgr_set_time(logmgr, current_step, current_t)
        if order == rst_order:
            current_state = restart_data["state"]
        else:
            rst_state = restart_data["state"]
            old_discr = EagerDGDiscretization(actx, local_mesh, order=rst_order,
                                              mpi_communicator=comm)
            from meshmode.discretization.connection import make_same_mesh_connection
            connection = make_same_mesh_connection(actx, discr.discr_from_dd("vol"),
                                                   old_discr.discr_from_dd("vol"))
            current_state = connection(rst_state)
    else:
        # Set the current state from time 0
        current_state = initializer(eos=eos, x_vec=nodes)
    # import ipdb
    # ipdb.set_trace()

    # Inspection at physics debugging time
    if debug:
        print("Initial MIRGE-Com state:")
        print(f"{current_state=}")
        print(f"Initial DV pressure: {eos.pressure(current_state)}")
        print(f"Initial DV temperature: {eos.temperature(current_state)}")

    # }}}

    visualizer = make_visualizer(discr)
    initname = initializer.__class__.__name__
    eosname = eos.__class__.__name__
    init_message = make_init_message(dim=dim, order=order,
                                     nelements=local_nelements,
                                     global_nelements=global_nelements,
                                     dt=current_dt, t_final=t_final, nstatus=nstatus,
                                     nviz=nviz, cfl=current_cfl,
                                     constant_cfl=constant_cfl, initname=initname,
                                     eosname=eosname, casename=casename)

    # Cantera equilibrate calculates the expected end state @ chemical equilibrium
    # i.e. the expected state after all reactions
    cantera_soln.equilibrate("UV")
    eq_temperature, eq_density, eq_mass_fractions = cantera_soln.TDY
    eq_pressure = cantera_soln.P

    # Report the expected final state to the user
    if rank == 0:
        logger.info(init_message)
        logger.info(f"Expected equilibrium state:"
                    f" {eq_pressure=}, {eq_temperature=},"
                    f" {eq_density=}, {eq_mass_fractions=}")

    def my_write_status(dt, cfl, dv=None):
        status_msg = f"------ {dt=}" if constant_cfl else f"----- {cfl=}"
        if ((dv is not None) and (not log_dependent)):
            temp = dv.temperature
            press = dv.pressure
            temp = thaw(freeze(temp, actx), actx)
            press = thaw(freeze(press, actx), actx)
            from grudge.op import nodal_min_loc, nodal_max_loc
            tmin = allsync(nodal_min_loc(discr, "vol", temp), comm=comm, op=MPI.MIN)
            tmax = allsync(nodal_max_loc(discr, "vol", temp), comm=comm, op=MPI.MAX)
            pmin = allsync(nodal_min_loc(discr, "vol", press), comm=comm, op=MPI.MIN)
            pmax = allsync(nodal_max_loc(discr, "vol", press), comm=comm, op=MPI.MAX)
            dv_status_msg = f"\nP({pmin}, {pmax}), T({tmin}, {tmax})"
            status_msg = status_msg + dv_status_msg

        if rank == 0:
            logger.info(status_msg)

    def my_write_viz(step, t, dt, state, ts_field=None, dv=None,
                     production_rates=None, cfl=None):
        if dv is None:
            dv = compute_dependent_vars(state)
        if production_rates is None:
            production_rates = compute_production_rates(state)
        if ts_field is None:
            ts_field, cfl, dt = my_get_timestep(t=t, dt=dt, state=state)
        viz_fields = [("cv", state), ("dv", dv),
                      ("production_rates", production_rates),
                      ("dt" if constant_cfl else "cfl", ts_field)]
        write_visfile(discr, viz_fields, visualizer, vizname=casename,
                      step=step, t=t, overwrite=True, vis_timer=vis_timer)

    def my_write_restart(step, t, state):
        rst_fname = rst_pattern.format(cname=casename, step=step, rank=rank)
        if rst_fname == rst_filename:
            if rank == 0:
                logger.info("Skipping overwrite of restart file.")
        else:
            rst_data = {
                "local_mesh": local_mesh,
                "state": state,
                "t": t,
                "step": step,
                "order": order,
                "global_nelements": global_nelements,
                "num_parts": nproc
            }
            from mirgecom.restart import write_restart_file
            write_restart_file(actx, rst_data, rst_fname, comm)

    def my_health_check(cv, dv):
        import grudge.op as op
        health_error = False

        pressure = thaw(freeze(dv.pressure, actx), actx)
        temperature = thaw(freeze(dv.temperature, actx), actx)

        from mirgecom.simutil import check_naninf_local, check_range_local
        if check_naninf_local(discr, "vol", pressure):
            health_error = True
            logger.info(f"{rank=}: Invalid pressure data found.")

        if check_range_local(discr, "vol", pressure, 1e5, 2.6e5):
            health_error = True
            logger.info(f"{rank=}: Pressure range violation.")

        if check_naninf_local(discr, "vol", temperature):
            health_error = True
            logger.info(f"{rank=}: Invalid temperature data found.")
        if check_range_local(discr, "vol", temperature, 1.498e3, 1.6e3):
            health_error = True
            logger.info(f"{rank=}: Temperature range violation.")

        # This check is the temperature convergence check
        # The current *temperature* is what Pyrometheus gets
        # after a fixed number of Newton iterations, *n_iter*.
        # Calling `compute_temperature` here with *temperature*
        # input as the guess returns the calculated gas temperature after
        # yet another *n_iter*.
        # The difference between those two temperatures is the
        # temperature residual, which can be used as an indicator of
        # convergence in Pyrometheus `get_temperature`.
        # Note: The local max jig below works around a very long compile
        # in lazy mode.
        check_temp, = compute_temperature(cv, temperature)
        check_temp = thaw(freeze(check_temp, actx), actx)
        temp_resid = actx.np.abs(check_temp - temperature)
        temp_resid = op.nodal_max_loc(discr, "vol", temp_resid)
        if temp_resid > 1e-12:
            health_error = True
            logger.info(f"{rank=}: Temperature is not converged {temp_resid=}.")

        return health_error

    from mirgecom.inviscid import get_inviscid_timestep

    def get_dt(state):
        return make_obj_array([get_inviscid_timestep(discr, eos=eos, cv=state)])

    compute_dt = actx.compile(get_dt)

    from mirgecom.inviscid import get_inviscid_cfl

    def get_cfl(state, dt):
        return make_obj_array([get_inviscid_cfl(discr, eos, dt, cv=state)])

    compute_cfl = actx.compile(get_cfl)

    def get_production_rates(state):
        return make_obj_array([eos.get_production_rates(state)])

    compute_production_rates = actx.compile(get_production_rates)

    def my_get_timestep(t, dt, state):
        #  richer interface to calculate {dt,cfl} returns node-local estimates
        t_remaining = max(0, t_final - t)

        if constant_cfl:
            ts_field = current_cfl * compute_dt(state)
            ts_field = thaw(freeze(ts_field, actx), actx)
            from grudge.op import nodal_min_loc
            dt = allsync(nodal_min_loc(discr, "vol", ts_field), comm=comm,
                         op=MPI.MIN)
            cfl = current_cfl
        else:
            ts_field = compute_cfl(state, current_dt)
            ts_field = thaw(freeze(ts_field, actx), actx)
            from grudge.op import nodal_max_loc
            cfl = allsync(nodal_max_loc(discr, "vol", ts_field), comm=comm,
                          op=MPI.MAX)
        return ts_field, cfl, min(t_remaining, dt)

    def my_pre_step(step, t, dt, state):
        try:
            dv = None

            if logmgr:
                logmgr.tick_before()

            from mirgecom.simutil import check_step
            do_viz = check_step(step=step, interval=nviz)
            do_restart = check_step(step=step, interval=nrestart)
            do_health = check_step(step=step, interval=nhealth)
            do_status = check_step(step=step, interval=nstatus)

            if do_health:
                if dv is None:
                    dv = compute_dependent_vars(state)
                health_errors = global_reduce(my_health_check(state, dv), op="lor")
                if health_errors:
                    if rank == 0:
                        logger.info("Fluid solution failed health check.")
                    raise MyRuntimeError("Failed simulation health check.")

            ts_field, cfl, dt = my_get_timestep(t=t, dt=dt, state=state)

            if do_status:
                if dv is None:
                    dv = compute_dependent_vars(state)
                my_write_status(dt=dt, cfl=cfl, dv=dv)

            if do_restart:
                my_write_restart(step=step, t=t, state=state)

            if do_viz:
                production_rates, = compute_production_rates(state)
                if dv is None:
                    dv = compute_dependent_vars(state)
                my_write_viz(step=step, t=t, dt=dt, state=state, dv=dv,
                             production_rates=production_rates,
                             ts_field=ts_field, cfl=cfl)

        except MyRuntimeError:
            if rank == 0:
                logger.info("Errors detected; attempting graceful exit.")
            # my_write_viz(step=step, t=t, dt=dt, state=state)
            # my_write_restart(step=step, t=t, state=state)
            raise

        return state, dt

    def my_post_step(step, t, dt, state):
        # Logmgr needs to know about EOS, dt, dim?
        # imo this is a design/scope flaw
        from mirgecom.simutil import limit_species_mass_fractions
        state = limit_species_mass_fractions(state)
        if logmgr:
            set_dt(logmgr, dt)
            set_sim_state(logmgr, dim, state, eos)
            logmgr.tick_after()
        return state, dt

    def my_rhs(t, state):
        return (euler_operator(discr, cv=state, time=t,
                               boundaries=boundaries, eos=eos)
                + eos.get_species_source_terms(state))

    current_dt = get_sim_timestep(discr, current_state, current_t, current_dt,
                                  current_cfl, eos, t_final, constant_cfl)

    current_step, current_t, current_state = \
        advance_state(rhs=my_rhs, timestepper=timestepper,
                      pre_step_callback=my_pre_step,
                      post_step_callback=my_post_step, dt=current_dt,
                      state=current_state, t=current_t, t_final=t_final)

    # Dump the final data
    if rank == 0:
        logger.info("Checkpointing final state ...")

    final_dv = compute_dependent_vars(current_state)
    final_dm, = compute_production_rates(current_state)
    ts_field, cfl, dt = my_get_timestep(t=current_t, dt=current_dt,
                                        state=current_state)
    my_write_viz(step=current_step, t=current_t, dt=dt, state=current_state,
                 dv=final_dv, production_rates=final_dm, ts_field=ts_field, cfl=cfl)
    my_write_status(dt=dt, cfl=cfl, dv=final_dv)
    my_write_restart(step=current_step, t=current_t, state=current_state)

    if logmgr:
        logmgr.close()
    elif use_profiling:
        print(actx.tabulate_profiling_data())

    finish_tol = 1e-16
    assert np.abs(current_t - t_final) < finish_tol


if __name__ == "__main__":
    import argparse
    casename = "autoignition"
    parser = argparse.ArgumentParser(description=f"MIRGE-Com Example: {casename}")
    parser.add_argument("--lazy", action="store_true",
        help="switch to a lazy computation mode")
    parser.add_argument("--profiling", action="store_true",
        help="turn on detailed performance profiling")
    parser.add_argument("--log", action="store_true", default=True,
        help="turn on logging")
    parser.add_argument("--leap", action="store_true",
        help="use leap timestepper")
    parser.add_argument("--restart_file", help="root name of restart file")
    parser.add_argument("--casename", help="casename to use for i/o")
    args = parser.parse_args()
    log_dependent = True
    if args.profiling:
        if args.lazy:
            raise ValueError("Can't use lazy and profiling together.")
        actx_class = PyOpenCLProfilingArrayContext
    else:
        if args.lazy:
            log_dependent = False
            actx_class = PytatoPyOpenCLArrayContext
        else:
            actx_class = PyOpenCLArrayContext

    logging.basicConfig(format="%(message)s", level=logging.INFO)
    if args.casename:
        casename = args.casename
    rst_filename = None
    if args.restart_file:
        rst_filename = args.restart_file

    main(use_logmgr=args.log, use_leap=args.leap, use_profiling=args.profiling,
         casename=casename, rst_filename=rst_filename, actx_class=actx_class,
         log_dependent=log_dependent)

# vim: foldmethod=marker<|MERGE_RESOLUTION|>--- conflicted
+++ resolved
@@ -254,10 +254,6 @@
     # generates a set of methods to calculate chemothermomechanical properties and
     # states for this particular mechanism.
     from mirgecom.thermochemistry import make_pyrometheus_mechanism
-<<<<<<< HEAD
-    eos = PyrometheusMixture(make_pyrometheus_mechanism(actx, cantera_soln),
-                             temperature_guess=init_temperature)
-=======
     # import pyrometheus as pyro
     # pyro_class = pyro.get_thermochem_class(cantera_soln)
     pyro_mechanism = make_pyrometheus_mechanism(actx, cantera_soln)
@@ -275,7 +271,6 @@
 
     compute_dependent_vars = actx.compile(eos.dependent_vars)
     compute_temperature = actx.compile(get_temperature_mass_energy)
->>>>>>> 57ce3682
 
     # }}}
 
