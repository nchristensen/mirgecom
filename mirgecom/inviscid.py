r""":mod:`mirgecom.inviscid` provides helper functions for inviscid flow.

Inviscid Flux Calculation
^^^^^^^^^^^^^^^^^^^^^^^^^

.. autofunction:: inviscid_flux
.. autofunction:: inviscid_facial_flux
.. autofunction:: inviscid_flux_rusanov

Inviscid Time Step Computation
^^^^^^^^^^^^^^^^^^^^^^^^^^^^^^

.. autofunction:: get_inviscid_timestep
.. autofunction:: get_inviscid_cfl
"""

__copyright__ = """
Copyright (C) 2020 University of Illinois Board of Trustees
"""

__license__ = """
Permission is hereby granted, free of charge, to any person obtaining a copy
of this software and associated documentation files (the "Software"), to deal
in the Software without restriction, including without limitation the rights
to use, copy, modify, merge, publish, distribute, sublicense, and/or sell
copies of the Software, and to permit persons to whom the Software is
furnished to do so, subject to the following conditions:

The above copyright notice and this permission notice shall be included in
all copies or substantial portions of the Software.

THE SOFTWARE IS PROVIDED "AS IS", WITHOUT WARRANTY OF ANY KIND, EXPRESS OR
IMPLIED, INCLUDING BUT NOT LIMITED TO THE WARRANTIES OF MERCHANTABILITY,
FITNESS FOR A PARTICULAR PURPOSE AND NONINFRINGEMENT. IN NO EVENT SHALL THE
AUTHORS OR COPYRIGHT HOLDERS BE LIABLE FOR ANY CLAIM, DAMAGES OR OTHER
LIABILITY, WHETHER IN AN ACTION OF CONTRACT, TORT OR OTHERWISE, ARISING FROM,
OUT OF OR IN CONNECTION WITH THE SOFTWARE OR THE USE OR OTHER DEALINGS IN
THE SOFTWARE.
"""

import numpy as np
from mirgecom.flux import lfr_flux_driver
from mirgecom.fluid import make_conserved


<<<<<<< HEAD
def inviscid_flux(discr, pressure, cv):
=======
def inviscid_flux(state):
>>>>>>> 724fa823
    r"""Compute the inviscid flux vectors from fluid conserved vars *cv*.

    The inviscid fluxes are
    $(\rho\vec{V},(\rho{E}+p)\vec{V},\rho(\vec{V}\otimes\vec{V})
    +p\mathbf{I}, \rho{Y_s}\vec{V})$

    .. note::

        The fluxes are returned as a :class:`mirgecom.fluid.ConservedVars`
        object with a *dim-vector* for each conservation equation. See
        :class:`mirgecom.fluid.ConservedVars` for more information about
        how the fluxes are represented.
<<<<<<< HEAD
    """
    mass_flux = cv.momentum
    energy_flux = cv.velocity * (cv.energy + pressure)
    mom_flux = (
        cv.mass * np.outer(cv.velocity, cv.velocity) + np.eye(cv.dim)*pressure
    )
    species_mass_flux = (  # reshaped: (nspeceis, dim)
        cv.velocity * cv.species_mass.reshape(-1, 1)
    )
    return make_conserved(cv.dim, mass=mass_flux, energy=energy_flux,
=======

    Parameters
    ----------
    state: :class:`~mirgecom.gas_model.FluidState`

        Full fluid conserved and thermal state.

    Returns
    -------
    :class:`~mirgecom.fluid.ConservedVars`

        A CV object containing the inviscid flux vector for each
        conservation equation.
    """
    mass_flux = state.momentum_density
    energy_flux = state.velocity * (state.energy_density + state.pressure)
    mom_flux = (
        state.mass_density * np.outer(state.velocity, state.velocity)
        + np.eye(state.dim)*state.pressure
    )
    species_mass_flux = (  # reshaped: (nspecies, dim)
        state.velocity * state.species_mass_density.reshape(-1, 1)
    )
    return make_conserved(state.dim, mass=mass_flux, energy=energy_flux,
>>>>>>> 724fa823
                          momentum=mom_flux, species_mass=species_mass_flux)


def inviscid_flux_rusanov(discr, gas_model, state_pair, **kwargs):
    r"""High-level interface for inviscid facial flux using Rusanov numerical flux.

    The Rusanov inviscid numerical flux is calculated as:

    .. math::

        F^{*}_{\mathtt{LFR}} = \frac{1}{2}(\mathbf{F}(q^-)
        +\mathbf{F}(q^+)) \cdot \hat{n} + \frac{\lambda}{2}(q^{-} - q^{+}),

    where $q^-, q^+$ are the fluid solution state on the interior and the
    exterior of the face on which the flux is to be calculated, $\mathbf{F}$ is
    the inviscid fluid flux, $\hat{n}$ is the face normal, and $\lambda$ is the
    *local* maximum fluid wavespeed.
    """
    return lfr_flux_driver(discr, state_pair, inviscid_flux)


def inviscid_facial_flux(discr, gas_model, state_pair,
                         numerical_flux_func=inviscid_flux_rusanov, local=False):
    r"""Return the numerical inviscid flux for the divergence operator.

    Different numerical fluxes may be used through the specificiation of
    the *numerical_flux_func*. By default, a Rusanov-type flux is used.

    Parameters
    ----------
    discr: :class:`~grudge.eager.EagerDGDiscretization`

        The discretization collection to use

    state_pair: :class:`~grudge.trace_pair.TracePair`

        Trace pair of :class:`~mirgecom.gas_model.FluidState` for the face upon
        which the flux calculation is to be performed

    local: bool

        Indicates whether to skip projection of fluxes to "all_faces" or not. If
        set to *False* (the default), the returned fluxes are projected to
        "all_faces."  If set to *True*, the returned fluxes are not projected to
        "all_faces"; remaining instead on the boundary restriction.
<<<<<<< HEAD
    """
    actx = cv_tpair.int.array_context
    p_int = eos.pressure(cv_tpair.int)
    p_ext = eos.pressure(cv_tpair.ext)
    flux_tpair = TracePair(cv_tpair.dd,
                           interior=inviscid_flux(discr, p_int, cv_tpair.int),
                           exterior=inviscid_flux(discr, p_ext, cv_tpair.ext))
=======
>>>>>>> 724fa823

    Returns
    -------
    :class:`~mirgecom.fluid.ConservedVars`

        A CV object containing the scalar numerical fluxes at the input faces.
        The returned fluxes are scalar because they've already been dotted with
        the face normals as required by the divergence operator for which they
        are being computed.
    """
    num_flux = numerical_flux_func(discr, gas_model, state_pair)
    return num_flux if local else discr.project(state_pair.dd, "all_faces", num_flux)


def get_inviscid_timestep(discr, state):
    """Return node-local stable timestep estimate for an inviscid fluid.

    The maximum stable timestep is computed from the acoustic wavespeed.

    Parameters
    ----------
    discr: grudge.eager.EagerDGDiscretization

        the discretization to use

    state: :class:`~mirgecom.gas_model.FluidState`

        Full fluid conserved and thermal state

    Returns
    -------
    class:`~meshmode.dof_array.DOFArray`

        The maximum stable timestep at each node.
    """
    from grudge.dt_utils import characteristic_lengthscales
    return (
        characteristic_lengthscales(state.array_context, discr)
        / state.wavespeed
    )


def get_inviscid_cfl(discr, state, dt):
    """Return node-local CFL based on current state and timestep.

    Parameters
    ----------
    discr: :class:`~grudge.eager.EagerDGDiscretization`

        the discretization to use

    dt: float or :class:`~meshmode.dof_array.DOFArray`

        A constant scalar dt or node-local dt

    state: :class:`~mirgecom.gas_model.FluidState`

        The full fluid conserved and thermal state

    Returns
    -------
    :class:`~meshmode.dof_array.DOFArray`

        The CFL at each node.
    """
    return dt / get_inviscid_timestep(discr, state=state)<|MERGE_RESOLUTION|>--- conflicted
+++ resolved
@@ -43,11 +43,7 @@
 from mirgecom.fluid import make_conserved
 
 
-<<<<<<< HEAD
-def inviscid_flux(discr, pressure, cv):
-=======
 def inviscid_flux(state):
->>>>>>> 724fa823
     r"""Compute the inviscid flux vectors from fluid conserved vars *cv*.
 
     The inviscid fluxes are
@@ -60,18 +56,6 @@
         object with a *dim-vector* for each conservation equation. See
         :class:`mirgecom.fluid.ConservedVars` for more information about
         how the fluxes are represented.
-<<<<<<< HEAD
-    """
-    mass_flux = cv.momentum
-    energy_flux = cv.velocity * (cv.energy + pressure)
-    mom_flux = (
-        cv.mass * np.outer(cv.velocity, cv.velocity) + np.eye(cv.dim)*pressure
-    )
-    species_mass_flux = (  # reshaped: (nspeceis, dim)
-        cv.velocity * cv.species_mass.reshape(-1, 1)
-    )
-    return make_conserved(cv.dim, mass=mass_flux, energy=energy_flux,
-=======
 
     Parameters
     ----------
@@ -96,7 +80,6 @@
         state.velocity * state.species_mass_density.reshape(-1, 1)
     )
     return make_conserved(state.dim, mass=mass_flux, energy=energy_flux,
->>>>>>> 724fa823
                           momentum=mom_flux, species_mass=species_mass_flux)
 
 
@@ -142,16 +125,6 @@
         set to *False* (the default), the returned fluxes are projected to
         "all_faces."  If set to *True*, the returned fluxes are not projected to
         "all_faces"; remaining instead on the boundary restriction.
-<<<<<<< HEAD
-    """
-    actx = cv_tpair.int.array_context
-    p_int = eos.pressure(cv_tpair.int)
-    p_ext = eos.pressure(cv_tpair.ext)
-    flux_tpair = TracePair(cv_tpair.dd,
-                           interior=inviscid_flux(discr, p_int, cv_tpair.int),
-                           exterior=inviscid_flux(discr, p_ext, cv_tpair.ext))
-=======
->>>>>>> 724fa823
 
     Returns
     -------
