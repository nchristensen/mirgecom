--- conflicted
+++ resolved
@@ -179,13 +179,8 @@
     from mirgecom.mechanisms import get_mechanism_cti
     mech_cti = get_mechanism_cti("uiuc")
     sol = cantera.Solution(phase_id="gas", source=mech_cti)
-<<<<<<< HEAD
-    from mirgecom.thermochemistry import make_pyrometheus_mechanism
-    pyro_mechanism = make_pyrometheus_mechanism(actx, sol)
-=======
     from mirgecom.thermochemistry import make_pyrometheus_mechanism_class
-    pyrometheus_mechanism = make_pyrometheus_mechanism_class(sol)(actx.np)
->>>>>>> 9cc8d602
+    pyro_mechanism = make_pyrometheus_mechanism_class(sol)(actx.np)
 
     nspecies = pyro_mechanism.num_species
     eos = PyrometheusMixture(pyro_mechanism)
