"""
:mod:`mirgecom.initializers` helps intialize and compute flow solution fields.

Solution Initializers
^^^^^^^^^^^^^^^^^^^^^
.. autoclass:: Vortex2D
.. autoclass:: SodShock1D
.. autoclass:: Lump
.. autoclass:: MulticomponentLump
.. autoclass:: Uniform
.. autoclass:: AcousticPulse
.. automethod: make_pulse
.. autoclass:: MixtureInitializer
"""

__copyright__ = """
Copyright (C) 2021 University of Illinois Board of Trustees
"""

__license__ = """
Permission is hereby granted, free of charge, to any person obtaining a copy
of this software and associated documentation files (the "Software"), to deal
in the Software without restriction, including without limitation the rights
to use, copy, modify, merge, publish, distribute, sublicense, and/or sell
copies of the Software, and to permit persons to whom the Software is
furnished to do so, subject to the following conditions:

The above copyright notice and this permission notice shall be included in
all copies or substantial portions of the Software.

THE SOFTWARE IS PROVIDED "AS IS", WITHOUT WARRANTY OF ANY KIND, EXPRESS OR
IMPLIED, INCLUDING BUT NOT LIMITED TO THE WARRANTIES OF MERCHANTABILITY,
FITNESS FOR A PARTICULAR PURPOSE AND NONINFRINGEMENT. IN NO EVENT SHALL THE
AUTHORS OR COPYRIGHT HOLDERS BE LIABLE FOR ANY CLAIM, DAMAGES OR OTHER
LIABILITY, WHETHER IN AN ACTION OF CONTRACT, TORT OR OTHERWISE, ARISING FROM,
OUT OF OR IN CONNECTION WITH THE SOFTWARE OR THE USE OR OTHER DEALINGS IN
THE SOFTWARE.
"""

import numpy as np
from pytools.obj_array import make_obj_array
from meshmode.dof_array import thaw
from mirgecom.eos import IdealSingleGas
from mirgecom.fluid import make_conserved


def make_pulse(amp, r0, w, r):
    r"""Create a Gaussian pulse.

    The Gaussian pulse is defined by:

    .. math::

        G(\mathbf{r}) =
        a_0*\exp^{-(\frac{(\mathbf{r}-\mathbf{r}_0)}{\sqrt{2}w})^{2}},

    where $\mathbf{r}$ is the position, and the parameters are the pulse amplitude
    $a_0$, the pulse location $\mathbf{r}_0$, and the rms width of the pulse, $w$.

    Parameters
    ----------
    amp: float
        specifies the value of $a_0$, the pulse amplitude
    r0: float array
        specifies the value of $\mathbf{r}_0$, the pulse location
    w: float
        specifies the value of $w$, the rms pulse width
    r: Object array of DOFArrays
        specifies the nodal coordinates

    Returns
    -------
    G: float array
        The values of the exponential function
    """
    dim = len(r)
    r_0 = np.zeros(dim)
    r_0 = r_0 + r0
    # coordinates relative to pulse center
    rel_center = make_obj_array(
        [r[i] - r_0[i] for i in range(dim)]
    )
    actx = r[0].array_context
    rms2 = w * w
    r2 = np.dot(rel_center, rel_center) / rms2
    return amp * actx.np.exp(-.5 * r2)


class Vortex2D:
    r"""Initializer for the isentropic vortex solution.

    Implements the isentropic vortex after
        - [Zhou_2003]_
        - [Hesthaven_2008]_, Section 6.6

    The isentropic vortex is defined by:

    .. math::

         u &= u_0 - \beta\exp^{(1-r^2)}\frac{y - y_0}{2\pi}\\
         v &= v_0 + \beta\exp^{(1-r^2)}\frac{x - x_0}{2\pi}\\
         \rho &=
         ( 1 - (\frac{\gamma - 1}{16\gamma\pi^2})\beta^2
         \exp^{2(1-r^2)})^{\frac{1}{\gamma-1}}\\
         p &= \rho^{\gamma}

    A call to this object after creation/init creates the isentropic
    vortex solution at a given time (t) relative to the configured
    origin (center) and background flow velocity (velocity).

    .. automethod:: __init__
    .. automethod:: __call__
    """

    def __init__(
        self, *, beta=5, center=(0, 0), velocity=(0, 0),
    ):
        """Initialize vortex parameters.

        Parameters
        ----------
        beta: float
            vortex amplitude
        center: numpy.ndarray
            center of vortex, shape ``(2,)``
        velocity: numpy.ndarray
            fixed flow velocity used for exact solution at t != 0, shape ``(2,)``
        """
        self._beta = beta
        self._center = np.array(center)
        self._velocity = np.array(velocity)

    def __call__(self, x_vec, *, time=0, eos=None, **kwargs):
        """
        Create the isentropic vortex solution at time *t* at locations *x_vec*.

        The solution at time *t* is created by advecting the vortex under the
        assumption of user-supplied constant, uniform velocity
        (``Vortex2D._velocity``).

        Parameters
        ----------
        time: float
            Current time at which the solution is desired.
        x_vec: numpy.ndarray
            Nodal coordinates
        eos: mirgecom.eos.IdealSingleGas
            Equation of state class to supply method for gas *gamma*.
        """
        t = time
        if eos is None:
            eos = IdealSingleGas()
        vortex_loc = self._center + t * self._velocity

        # coordinates relative to vortex center
        x_rel = x_vec[0] - vortex_loc[0]
        y_rel = x_vec[1] - vortex_loc[1]
        actx = x_vec[0].array_context
        gamma = eos.gamma()
        r = actx.np.sqrt(x_rel ** 2 + y_rel ** 2)
        expterm = self._beta * actx.np.exp(1 - r ** 2)
        u = self._velocity[0] - expterm * y_rel / (2 * np.pi)
        v = self._velocity[1] + expterm * x_rel / (2 * np.pi)
        velocity = make_obj_array([u, v])
        mass = (1 - (gamma - 1) / (16 * gamma * np.pi ** 2)
                * expterm ** 2) ** (1 / (gamma - 1))
        momentum = mass * velocity
        p = mass ** gamma

        energy = p / (gamma - 1) + mass / 2 * (u ** 2 + v ** 2)

        return make_conserved(dim=2, mass=mass, energy=energy,
                              momentum=momentum)


class SodShock1D:
    r"""Solution initializer for the 1D Sod Shock.

    This is Sod's 1D shock solution as explained in [Hesthaven_2008]_, Section 5.9
    The Sod Shock setup is defined by:

    .. math::

         {\rho}(x < x_0, 0) &= \rho_l\\
         {\rho}(x > x_0, 0) &= \rho_r\\
         {\rho}{V_x}(x, 0) &= 0\\
         {\rho}E(x < x_0, 0) &= \frac{1}{\gamma - 1}\\
         {\rho}E(x > x_0, 0) &= \frac{.1}{\gamma - 1}

    A call to this object after creation/init creates Sod's shock solution at a
    given time (t) relative to the configured origin (center) and background
    flow velocity (velocity).

    .. automethod:: __init__
    .. automethod:: __call__
    """

    def __init__(
            self, *, dim=2, xdir=0, x0=0.5, rhol=1.0,
            rhor=0.125, pleft=1.0, pright=0.1,
    ):
        """Initialize shock parameters.

        Parameters
        ----------
        dim: int
           dimension of domain
        x0: float
           location of shock
        rhol: float
           density to left of shock
        rhor: float
           density to right of shock
        pleft: float
           pressure to left of shock
        pright: float
           pressure to right of shock
        """
        self._x0 = x0
        self._rhol = rhol
        self._rhor = rhor
        self._energyl = pleft
        self._energyr = pright
        self._dim = dim
        self._xdir = xdir
        if self._xdir >= self._dim:
            self._xdir = self._dim - 1

    def __call__(self, x_vec, *, eos=None, time=0, **kwargs):
        """
        Create the 1D Sod's shock solution at locations *x_vec*.

        Parameters
        ----------
        time: float
            Current time at which the solution is desired (unused)
        x_vec: numpy.ndarray
            Nodal coordinates
        eos: :class:`mirgecom.eos.IdealSingleGas`
            Equation of state class with method to supply gas *gamma*.
        """
        if eos is None:
            eos = IdealSingleGas()
        gm1 = eos.gamma() - 1.0
        gmn1 = 1.0 / gm1
        x_rel = x_vec[self._xdir]
        actx = x_rel.array_context

        zeros = 0*x_rel

        rhor = zeros + self._rhor
        rhol = zeros + self._rhol
        x0 = zeros + self._x0
        energyl = zeros + gmn1 * self._energyl
        energyr = zeros + gmn1 * self._energyr
        yesno = x_rel > x0
        mass = actx.np.where(yesno, rhor, rhol)
        energy = actx.np.where(yesno, energyr, energyl)
        mom = make_obj_array(
            [
                0*x_rel
                for i in range(self._dim)
            ]
        )

        return make_conserved(dim=self._dim, mass=mass, energy=energy,
                              momentum=mom)


class Lump:
    r"""Solution initializer for N-dimensional Gaussian lump of mass.

    The Gaussian lump is defined by:

    .. math::

         {\rho} &= {\rho}_{0} + {\rho}_{a}\exp^{(1-r^{2})}\\
         {\rho}\mathbf{V} &= {\rho}\mathbf{V}_0\\
         {\rho}E &= \frac{p_0}{(\gamma - 1)} + \frac{1}{2}\rho{|V_0|}^2,

    where $\mathbf{V}_0$ is the fixed velocity specified by the user at init
    time, and $\gamma$ is taken from the equation-of-state object (eos).

    A call to this object after creation/init creates the lump solution
    at a given time (t) relative to the configured origin (center) and
    background flow velocity (velocity).

    This object also supplies the exact expected RHS terms from the
    analytic expression through :meth:`exact_rhs`.

    .. automethod:: __init__
    .. automethod:: __call__
    .. automethod:: exact_rhs
    """

    def __init__(
            self, *, dim=1, nspecies=0,
            rho0=1.0, rhoamp=1.0, p0=1.0,
            center=None, velocity=None,
    ):
        r"""Initialize Lump parameters.

        Parameters
        ----------
        dim: int
            specify the number of dimensions for the lump
        rho0: float
            specifies the value of $\rho_0$
        rhoamp: float
            specifies the value of $\rho_a$
        p0: float
            specifies the value of $p_0$
        center: numpy.ndarray
            center of lump, shape ``(2,)``
        velocity: numpy.ndarray
            fixed flow velocity used for exact solution at t != 0,
            shape ``(2,)``
        """
        if center is None:
            center = np.zeros(shape=(dim,))
        if velocity is None:
            velocity = np.zeros(shape=(dim,))
        dimmsg = f"is expected to be {dim}-dimensional"
        if center.shape != (dim,):
            raise ValueError(f"Lump center {dimmsg}.")
        if velocity.shape != (dim,):
            raise ValueError(f"Lump velocity {dimmsg}.")

        self._dim = dim
        self._velocity = velocity
        self._center = center
        self._p0 = p0
        self._rho0 = rho0
        self._rhoamp = rhoamp

    def __call__(self, x_vec, *, eos=None, time=0, **kwargs):
        """
        Create the lump-of-mass solution at time *t* and locations *x_vec*.

        The solution at time *t* is created by advecting the mass lump under the
        assumption of constant, uniform velocity (``Lump._velocity``).

        Parameters
        ----------
        time: float
            Current time at which the solution is desired
        x_vec: numpy.ndarray
            Nodal coordinates
        eos: :class:`mirgecom.eos.IdealSingleGas`
            Equation of state class with method to supply gas *gamma*.
        """
        t = time
        if eos is None:
            eos = IdealSingleGas()
        if x_vec.shape != (self._dim,):
            raise ValueError(f"Position vector has unexpected dimensionality,"
                             f" expected {self._dim}.")

        amplitude = self._rhoamp
        lump_loc = self._center + t * self._velocity

        # coordinates relative to lump center
        rel_center = make_obj_array(
            [x_vec[i] - lump_loc[i] for i in range(self._dim)]
        )
        actx = x_vec[0].array_context
        r = actx.np.sqrt(np.dot(rel_center, rel_center))
        expterm = amplitude * actx.np.exp(1 - r ** 2)

        mass = expterm + self._rho0
        gamma = eos.gamma()
        mom = self._velocity * mass
        energy = (self._p0 / (gamma - 1.0)) + np.dot(mom, mom) / (2.0 * mass)

        return make_conserved(dim=self._dim, mass=mass, energy=energy,
                              momentum=mom)

<<<<<<< HEAD
    def exact_rhs(self, discr, q, time=0.0):
=======
    def exact_rhs(self, discr, cv, t=0.0):
>>>>>>> b6690135
        """
        Create the RHS for the lump-of-mass solution at time *t*, locations *x_vec*.

        The RHS at time *t* is created by advecting the mass lump under the
        assumption of constant, uniform velocity (``Lump._velocity``).

        Parameters
        ----------
        q
            State array which expects at least the canonical conserved quantities
            (mass, energy, momentum) for the fluid at each point.
        time: float
            Time at which RHS is desired
        """
<<<<<<< HEAD
        t = time
        actx = q[0].array_context
=======
        actx = cv.array_context
>>>>>>> b6690135
        nodes = thaw(actx, discr.nodes())
        lump_loc = self._center + t * self._velocity
        # coordinates relative to lump center
        rel_center = make_obj_array(
            [nodes[i] - lump_loc[i] for i in range(self._dim)]
        )
        r = actx.np.sqrt(np.dot(rel_center, rel_center))

        # The expected rhs is:
        # rhorhs  = -2*rho*(r.dot.v)
        # rhoerhs = -rho*v^2*(r.dot.v)
        # rhovrhs = -2*rho*(r.dot.v)*v
        expterm = self._rhoamp * actx.np.exp(1 - r ** 2)
        mass = expterm + self._rho0

        v = self._velocity / mass
        v2 = np.dot(v, v)
        rdotv = np.dot(rel_center, v)
        massrhs = -2 * rdotv * mass
        energyrhs = -v2 * rdotv * mass
        momrhs = v * (-2 * mass * rdotv)

        return make_conserved(dim=self._dim, mass=massrhs, energy=energyrhs,
                              momentum=momrhs)


class MulticomponentLump:
    r"""Solution initializer for multi-component N-dimensional Gaussian lump of mass.

    The Gaussian lump is defined by:

    .. math::

         \rho &= 1.0\\
         {\rho}\mathbf{V} &= {\rho}\mathbf{V}_0\\
         {\rho}E &= \frac{p_0}{(\gamma - 1)} + \frac{1}{2}\rho{|V_0|}^{2}\\
         {\rho~Y_\alpha} &= {\rho~Y_\alpha}_{0}
         + {a_\alpha}{e}^{({c_\alpha}-{r_\alpha})^2},

    where $\mathbf{V}_0$ is the fixed velocity specified by the user at init time,
    and $\gamma$ is taken from the equation-of-state object (eos).

    The user-specified vector of initial values (${{Y}_\alpha}_0$)
    for the mass fraction of each species, *spec_y0s*, and $a_\alpha$ is the
    user-specified vector of amplitudes for each species, *spec_amplitudes*, and
    $c_\alpha$ is the user-specified origin for each species, *spec_centers*.

    A call to this object after creation/init creates the lump solution at a given
    time (*t*) relative to the configured origin (*center*) and background flow
    velocity (*velocity*).

    This object also supplies the exact expected RHS terms from the analytic
    expression via :meth:`exact_rhs`.

    .. automethod:: __init__
    .. automethod:: __call__
    .. automethod:: exact_rhs
    """

    def __init__(
            self, *, dim=1, nspecies=0,
            rho0=1.0, p0=1.0,
            center=None, velocity=None,
            spec_y0s=None, spec_amplitudes=None,
            spec_centers=None
    ):
        r"""Initialize MulticomponentLump parameters.

        Parameters
        ----------
        dim: int
            specify the number of dimensions for the lump
        rho0: float
            specifies the value of $\rho_0$
        p0: float
            specifies the value of $p_0$
        center: numpy.ndarray
            center of lump, shape ``(dim,)``
        velocity: numpy.ndarray
            fixed flow velocity used for exact solution at t != 0,
            shape ``(dim,)``
        """
        if center is None:
            center = np.zeros(shape=(dim,))
        if velocity is None:
            velocity = np.zeros(shape=(dim,))
        if center.shape != (dim,) or velocity.shape != (dim,):
            raise ValueError(f"Expected {dim}-dimensional vector inputs.")

        if nspecies > 0:
            if spec_y0s is None:
                spec_y0s = np.ones(shape=(nspecies,))
            if spec_centers is None:
                spec_centers = make_obj_array([np.zeros(shape=dim,)
                                               for i in range(nspecies)])
            if spec_amplitudes is None:
                spec_amplitudes = np.ones(shape=(nspecies,))
            if len(spec_y0s) != nspecies or\
               len(spec_amplitudes) != nspecies or\
                   len(spec_centers) != nspecies:
                raise ValueError(f"Expected nspecies={nspecies} inputs.")
            for i in range(nspecies):
                if len(spec_centers[i]) != dim:
                    raise ValueError(f"Expected {dim}-dimensional "
                                     f"inputs for spec_centers.")

        self._nspecies = nspecies
        self._dim = dim
        self._velocity = velocity
        self._center = center
        self._p0 = p0
        self._rho0 = rho0
        self._spec_y0s = spec_y0s
        self._spec_centers = spec_centers
        self._spec_amplitudes = spec_amplitudes

    def __call__(self, x_vec, *, eos=None, time=0, **kwargs):
        """
        Create a multi-component lump solution at time *t* and locations *x_vec*.

        The solution at time *t* is created by advecting the component mass lump
        at the user-specified constant, uniform velocity
        (``MulticomponentLump._velocity``).

        Parameters
        ----------
        time: float
            Current time at which the solution is desired
        x_vec: numpy.ndarray
            Nodal coordinates
        eos: :class:`mirgecom.eos.IdealSingleGas`
            Equation of state class with method to supply gas *gamma*.
        """
        t = time
        if eos is None:
            eos = IdealSingleGas()
        if x_vec.shape != (self._dim,):
            print(f"len(x_vec) = {len(x_vec)}")
            print(f"self._dim = {self._dim}")
            raise ValueError(f"Expected {self._dim}-dimensional inputs.")

        actx = x_vec[0].array_context

        loc_update = t * self._velocity

        gamma = eos.gamma()
        mass = 0 * x_vec[0] + self._rho0
        mom = self._velocity * mass
        energy = (self._p0 / (gamma - 1.0)) + np.dot(mom, mom) / (2.0 * mass)

        # process the species components independently
        species_mass = np.empty((self._nspecies,), dtype=object)
        for i in range(self._nspecies):
            lump_loc = self._spec_centers[i] + loc_update
            rel_pos = x_vec - lump_loc
            r2 = np.dot(rel_pos, rel_pos)
            expterm = self._spec_amplitudes[i] * actx.np.exp(-r2)
            species_mass[i] = self._rho0 * (self._spec_y0s[i] + expterm)

        return make_conserved(dim=self._dim, mass=mass, energy=energy,
                              momentum=mom, species_mass=species_mass)

<<<<<<< HEAD
    def exact_rhs(self, discr, q, time=0.0):
=======
    def exact_rhs(self, discr, cv, t=0.0):
>>>>>>> b6690135
        """
        Create a RHS for multi-component lump soln at time *t*, locations *x_vec*.

        The RHS at time *t* is created by advecting the species mass lump at the
        user-specified constant, uniform velocity (``MulticomponentLump._velocity``).

        Parameters
        ----------
        q
            State array which expects at least the canonical conserved quantities
            (mass, energy, momentum) for the fluid at each point.
        time: float
            Time at which RHS is desired
        """
<<<<<<< HEAD
        t = time
        actx = q[0].array_context
=======
        actx = cv.array_context
>>>>>>> b6690135
        nodes = thaw(actx, discr.nodes())
        loc_update = t * self._velocity

        mass = 0 * nodes[0] + self._rho0
        mom = self._velocity * mass

        v = mom / mass
        massrhs = 0 * mass
        energyrhs = 0 * mass
        momrhs = 0 * mom

        # process the species components independently
        specrhs = np.empty((self._nspecies,), dtype=object)
        for i in range(self._nspecies):
            lump_loc = self._spec_centers[i] + loc_update
            rel_pos = nodes - lump_loc
            r2 = np.dot(rel_pos, rel_pos)
            expterm = self._spec_amplitudes[i] * actx.np.exp(-r2)
            specrhs[i] = 2 * self._rho0 * expterm * np.dot(rel_pos, v)

        return make_conserved(dim=self._dim, mass=massrhs, energy=energyrhs,
                              momentum=momrhs, species_mass=specrhs)


class AcousticPulse:
    r"""Solution initializer for N-dimensional Gaussian acoustic pulse.

    The Gaussian pulse is defined by:

    .. math::

        {\rho}E(\mathbf{r}) = {\rho}E + a_0 * G(\mathbf{r})\\
        G(\mathbf{r}) = \exp^{-(\frac{(\mathbf{r}-\mathbf{r}_0)}{\sqrt{2}w})^{2}},

    where $\mathbf{r}$ are the nodal coordinates, and $\mathbf{r}_0$,
    $amplitude$, and $w$, are the the user-specified pulse location,
    amplitude, and width, respectively.

    .. automethod:: __init__
    .. automethod:: __call__
    """

    def __init__(self, *, dim=1, amplitude=1,
                 center=None, width=1):
        r"""
        Initialize acoustic pulse parameters.

        Parameters
        ----------
        dim: int
            specify the number of dimensions for the pulse
        amplitude: float
            specifies the value of $amplitude$
        width: float
            specifies the rms width of the pulse
        center: numpy.ndarray
            pulse location, shape ``(dim,)``
        """
        if len(center) == dim:
            self._center = center
        elif len(center) > dim:
            dim = len(center)
            self._center = center
        else:
            self._center = np.zeros(shape=(dim,))
        if self._center.shape != (dim,):
            raise ValueError(f"Expected {dim}-dimensional inputs.")

        self._amp = amplitude
        self._width = width
        self._dim = dim

<<<<<<< HEAD
    def __call__(self, x_vec, q, eos=None, **kwargs):
=======
    def __call__(self, x_vec, cv, eos=None):
>>>>>>> b6690135
        """
        Create the acoustic pulse at locations *x_vec*.

        Parameters
        ----------
        x_vec: numpy.ndarray
            Nodal coordinates
        eos: :class:`mirgecom.eos.GasEOS`
            Equation of state class to be used in construction of soln (unused)
        """
        if eos is None:
            eos = IdealSingleGas()
        if x_vec.shape != (self._dim,):
            raise ValueError(f"Expected {self._dim}-dimensional inputs.")

        return cv.replace(
            energy=cv.energy + make_pulse(
                amp=self._amp, w=self._width, r0=self._center, r=x_vec)
        )


class Uniform:
    r"""Solution initializer for a uniform flow.

    A uniform flow is the same everywhere and should have
    a zero RHS.

    .. automethod:: __init__
    .. automethod:: __call__
    .. automethod:: exact_rhs
    """

    def __init__(
            self, *, dim=1, nspecies=0, rho=1.0, p=1.0, e=2.5,
            velocity=None, mass_fracs=None
    ):
        r"""Initialize uniform flow parameters.

        Parameters
        ----------
        dim: int
            specify the number of dimensions for the flow
        nspecies: int
            specify the number of species in the flow
        rho: float
            specifies the density
        p: float
            specifies the pressure
        e: float
            specifies the internal energy
        velocity: numpy.ndarray
            specifies the flow velocity
        """
        if velocity is not None:
            numvel = len(velocity)
            myvel = velocity
            if numvel > dim:
                dim = numvel
            elif numvel < dim:
                myvel = np.zeros(shape=(dim,))
                for i in range(numvel):
                    myvel[i] = velocity[i]
            self._velocity = myvel
        else:
            self._velocity = np.zeros(shape=(dim,))

        if mass_fracs is not None:
            self._nspecies = len(mass_fracs)
            self._mass_fracs = mass_fracs
        else:
            self._nspecies = nspecies
            self._mass_fracs = np.zeros(shape=(nspecies,))

        if self._velocity.shape != (dim,):
            raise ValueError(f"Expected {dim}-dimensional inputs.")

        self._p = p
        self._rho = rho
        self._e = e
        self._dim = dim

    def __call__(self, x_vec, *, eos=None, time=0, **kwargs):
        """
        Create a uniform flow solution at locations *x_vec*.

        Parameters
        ----------
        time: float
            Current time at which the solution is desired (unused)
        x_vec: numpy.ndarray
            Nodal coordinates
        eos: :class:`mirgecom.eos.IdealSingleGas`
            Equation of state class with method to supply gas *gamma*.
        """
        if eos is None:
            eos = IdealSingleGas()

        gamma = eos.gamma()
        mass = 0.0 * x_vec[0] + self._rho
        mom = self._velocity * mass
        energy = (self._p / (gamma - 1.0)) + np.dot(mom, mom) / (2.0 * mass)
        species_mass = self._mass_fracs * mass

        return make_conserved(dim=self._dim, mass=mass, energy=energy,
                              momentum=mom, species_mass=species_mass)

    def exact_rhs(self, discr, cv, t=0.0):
        """
        Create the RHS for the uniform solution. (Hint - it should be all zero).

        Parameters
        ----------
        q
            State array which expects at least the canonical conserved quantities
            (mass, energy, momentum) for the fluid at each point. (unused)
        t: float
            Time at which RHS is desired (unused)
        """
        actx = cv.array_context
        nodes = thaw(actx, discr.nodes())
        mass = nodes[0].copy()
        mass[:] = 1.0
        massrhs = 0.0 * mass
        energyrhs = 0.0 * mass
        momrhs = make_obj_array([0 * mass for i in range(self._dim)])
        yrhs = make_obj_array([0 * mass for i in range(self._nspecies)])

        return make_conserved(dim=self._dim, mass=massrhs, energy=energyrhs,
                              momentum=momrhs, species_mass=yrhs)


class MixtureInitializer:
    r"""Solution initializer for multi-species mixture.

    This initializer creates a physics-consistent mixture solution
    given an initial thermal state (pressure, temperature) and a
    mixture-compatible EOS.

    .. automethod:: __init__
    .. automethod:: __call__
    """

    def __init__(
            self, *, dim=3, nspecies=0,
            pressure=101500.0, temperature=300.0,
            massfractions=None, velocity=None,
    ):
        r"""Initialize mixture parameters.

        Parameters
        ----------
        dim: int
            specifies the number of dimensions for the solution
        nspeces: int
            specifies the number of mixture species
        pressure: float
            specifies the value of :math:`p_0`
        temperature: float
            specifies the  value of :math:`T_0`
        massfractions: numpy.ndarray
            specifies the mass fraction for each species
        velocity: numpy.ndarray
            fixed uniform flow velocity used for kinetic energy
        """
        if velocity is None:
            velocity = np.zeros(shape=(dim,))
        if massfractions is None:
            if nspecies > 0:
                massfractions = np.zeros(shape=(nspecies,))
        self._nspecies = nspecies
        self._dim = dim
        self._velocity = velocity
        self._pressure = pressure
        self._temperature = temperature
        self._massfracs = massfractions

    def __call__(self, x_vec, eos, *, time=0.0, **kwargs):
        """
        Create the mixture state at locations *x_vec* (t is ignored).

        Parameters
        ----------
        x_vec: numpy.ndarray
            Coordinates at which solution is desired
        eos:
            Mixture-compatible equation-of-state object must provide
            these functions:
            `eos.get_density`
            `eos.get_internal_energy`
        time: float
            Time is ignored by this solution intitializer (unused)
        """
        if x_vec.shape != (self._dim,):
            raise ValueError(f"Position vector has unexpected dimensionality,"
                             f" expected {self._dim}.")

        ones = (1.0 + x_vec[0]) - x_vec[0]
        pressure = self._pressure * ones
        temperature = self._temperature * ones
        velocity = make_obj_array([self._velocity[i] * ones
                                   for i in range(self._dim)])
        y = make_obj_array([self._massfracs[i] * ones
                            for i in range(self._nspecies)])
        mass = eos.get_density(pressure, temperature, y)
        specmass = mass * y
        mom = mass * velocity
        internal_energy = eos.get_internal_energy(temperature, y)
        kinetic_energy = 0.5 * np.dot(velocity, velocity)
        energy = mass * (internal_energy + kinetic_energy)

        return make_conserved(dim=self._dim, mass=mass, energy=energy,
                              momentum=mom, species_mass=specmass)<|MERGE_RESOLUTION|>--- conflicted
+++ resolved
@@ -375,11 +375,7 @@
         return make_conserved(dim=self._dim, mass=mass, energy=energy,
                               momentum=mom)
 
-<<<<<<< HEAD
-    def exact_rhs(self, discr, q, time=0.0):
-=======
-    def exact_rhs(self, discr, cv, t=0.0):
->>>>>>> b6690135
+    def exact_rhs(self, discr, cv, time=0.0):
         """
         Create the RHS for the lump-of-mass solution at time *t*, locations *x_vec*.
 
@@ -394,12 +390,8 @@
         time: float
             Time at which RHS is desired
         """
-<<<<<<< HEAD
         t = time
-        actx = q[0].array_context
-=======
         actx = cv.array_context
->>>>>>> b6690135
         nodes = thaw(actx, discr.nodes())
         lump_loc = self._center + t * self._velocity
         # coordinates relative to lump center
@@ -562,11 +554,7 @@
         return make_conserved(dim=self._dim, mass=mass, energy=energy,
                               momentum=mom, species_mass=species_mass)
 
-<<<<<<< HEAD
-    def exact_rhs(self, discr, q, time=0.0):
-=======
-    def exact_rhs(self, discr, cv, t=0.0):
->>>>>>> b6690135
+    def exact_rhs(self, discr, cv, time=0.0):
         """
         Create a RHS for multi-component lump soln at time *t*, locations *x_vec*.
 
@@ -581,12 +569,8 @@
         time: float
             Time at which RHS is desired
         """
-<<<<<<< HEAD
         t = time
-        actx = q[0].array_context
-=======
         actx = cv.array_context
->>>>>>> b6690135
         nodes = thaw(actx, discr.nodes())
         loc_update = t * self._velocity
 
@@ -659,11 +643,7 @@
         self._width = width
         self._dim = dim
 
-<<<<<<< HEAD
-    def __call__(self, x_vec, q, eos=None, **kwargs):
-=======
-    def __call__(self, x_vec, cv, eos=None):
->>>>>>> b6690135
+    def __call__(self, x_vec, cv, eos=None, **kwargs):
         """
         Create the acoustic pulse at locations *x_vec*.
 
@@ -770,7 +750,7 @@
         return make_conserved(dim=self._dim, mass=mass, energy=energy,
                               momentum=mom, species_mass=species_mass)
 
-    def exact_rhs(self, discr, cv, t=0.0):
+    def exact_rhs(self, discr, cv, time=0.0):
         """
         Create the RHS for the uniform solution. (Hint - it should be all zero).
 
