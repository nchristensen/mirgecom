"""Provide some utilities for building simulation applications.

General utilities
-----------------

.. autofunction:: check_step
.. autofunction:: get_sim_timestep
.. autofunction:: write_visfile
.. autofunction:: global_reduce
.. autofunction:: get_reasonable_memory_pool

Diagnostic utilities
--------------------

.. autofunction:: compare_fluid_solutions
.. autofunction:: componentwise_norms
.. autofunction:: max_component_norm
.. autofunction:: check_naninf_local
.. autofunction:: check_range_local
.. autofunction:: boundary_report

Mesh and element utilities
--------------------------

.. autofunction:: geometric_mesh_partitioner
.. autofunction:: generate_and_distribute_mesh
.. autofunction:: get_number_of_tetrahedron_nodes

Simulation support utilities
----------------------------

.. autofunction:: configurate

Lazy eval utilities
-------------------

.. autofunction:: force_evaluation

File comparison utilities
-------------------------

.. autofunction:: compare_files_vtu
.. autofunction:: compare_files_xdmf
.. autofunction:: compare_files_hdf5
"""

__copyright__ = """
Copyright (C) 2021 University of Illinois Board of Trustees
"""

__license__ = """
Permission is hereby granted, free of charge, to any person obtaining a copy
of this software and associated documentation files (the "Software"), to deal
in the Software without restriction, including without limitation the rights
to use, copy, modify, merge, publish, distribute, sublicense, and/or sell
copies of the Software, and to permit persons to whom the Software is
furnished to do so, subject to the following conditions:

The above copyright notice and this permission notice shall be included in
all copies or substantial portions of the Software.

THE SOFTWARE IS PROVIDED "AS IS", WITHOUT WARRANTY OF ANY KIND, EXPRESS OR
IMPLIED, INCLUDING BUT NOT LIMITED TO THE WARRANTIES OF MERCHANTABILITY,
FITNESS FOR A PARTICULAR PURPOSE AND NONINFRINGEMENT. IN NO EVENT SHALL THE
AUTHORS OR COPYRIGHT HOLDERS BE LIABLE FOR ANY CLAIM, DAMAGES OR OTHER
LIABILITY, WHETHER IN AN ACTION OF CONTRACT, TORT OR OTHERWISE, ARISING FROM,
OUT OF OR IN CONNECTION WITH THE SOFTWARE OR THE USE OR OTHER DEALINGS IN
THE SOFTWARE.
"""
import logging
import numpy as np
from functools import partial

import grudge.op as op
# from grudge.op import nodal_min, elementwise_min
from arraycontext import map_array_container, flatten
from meshmode.dof_array import DOFArray
from mirgecom.viscous import get_viscous_timestep

from typing import List, Dict, Optional
from grudge.discretization import DiscretizationCollection, PartID
from grudge.dof_desc import DD_VOLUME_ALL
<<<<<<< HEAD

=======
>>>>>>> 4a7846c2
from mirgecom.utils import normalize_boundaries
import pyopencl as cl

logger = logging.getLogger(__name__)


def get_number_of_tetrahedron_nodes(dim, order, include_faces=False):
    """Get number of nodes (modes) in *dim* Tetrahedron of *order*."""
    # number of {nodes, modes} see e.g.:
    # JSH/TW Nodal DG Methods, Section 10.1
    # DOI: 10.1007/978-0-387-72067-8
    nnodes = int(np.math.factorial(dim+order)
                 / (np.math.factorial(dim) * np.math.factorial(order)))
    if include_faces:
        nnodes = nnodes + (dim+1)*get_number_of_tetrahedron_nodes(dim-1, order)
    return nnodes


def check_step(step, interval):
    """
    Check step number against a user-specified interval.

    Utility is used typically for visualization.

    - Negative numbers mean 'never visualize'.
    - Zero means 'always visualize'.

    Useful for checking whether the current step is an output step,
    or anyting else that occurs on fixed intervals.
    """
    if interval == 0:
        return True
    elif interval < 0:
        return False
    elif step % interval == 0:
        return True
    return False


def get_sim_timestep(
        dcoll, state, t, dt, cfl, t_final=0.0, constant_cfl=False,
        local_dt=False, fluid_dd=DD_VOLUME_ALL):
    r"""Return the maximum stable timestep for a typical fluid simulation.

    This routine returns a constraint-limited timestep size for a fluid
    simulation.  The returned timestep will be constrained by the specified
    Courant-Friedrichs-Lewy number, *cfl*, and the simulation max simulated time
    limit, *t_final*, and subject to the user's optional settings.

    The local fluid timestep, $\delta{t}_l$, is computed by
    :func:`~mirgecom.viscous.get_viscous_timestep`.  Users are referred to that
    routine for the details of the local timestep.

    With the remaining simulation time $\Delta{t}_r =
    \left(\mathit{t\_final}-\mathit{t}\right)$, three modes are supported
    for the returned timestep, $\delta{t}$:

    - "Constant DT" mode (default): $\delta{t} = \mathbf{\text{min}}
      \left(\textit{dt},~\Delta{t}_r\right)$
    - "Constant CFL" mode (constant_cfl=True): $\delta{t} =
      \mathbf{\text{min}}\left(\mathbf{\text{global\_min}}\left(\delta{t}\_l\right)
      ,~\Delta{t}_r\right)$
    - "Local DT" mode (local_dt=True): $\delta{t} = \mathbf{\text{cell\_local\_min}}
      \left(\delta{t}_l\right)$

    Note that for "Local DT" mode, *t_final* is ignored, and a
    :class:`~meshmode.dof_array.DOFArray` containing the local *cfl*-limited
    timestep, where $\mathbf{\text{cell\_local\_min}}\left(\delta{t}\_l\right)$ is
    defined as the minimum over the cell collocation points. This mode is useful for
    stepping to convergence of steady-state solutions.

    .. important::
        For "Constant CFL" mode, this routine calls the collective
        :func:`~grudge.op.nodal_min` on the inside which involves MPI collective
        functions.  Thus all MPI ranks on the
        :class:`~grudge.discretization.DiscretizationCollection` must call this
        routine collectively when using "Constant CFL" mode.

    Parameters
    ----------
    dcoll: :class:`~grudge.discretization.DiscretizationCollection`
        The DG discretization collection to use
    state: :class:`~mirgecom.gas_model.FluidState`
        The full fluid conserved and thermal state
    t: float
        Current time
    t_final: float
        Final time
    dt: float
        The current timestep
    cfl: float
        The current CFL number
    constant_cfl: bool
        True if running constant CFL mode
    local_dt: bool
        True if running local DT mode. False by default.
    fluid_dd: grudge.dof_desc.DOFDesc
        the DOF descriptor of the discretization on which *state* lives. Must be a
        volume on the base discretization.

    Returns
    -------
    float or :class:`~meshmode.dof_array.DOFArray`
        The global maximum stable DT based on a viscous fluid.
    """
    if local_dt:
        actx = state.array_context
        data_shape = (state.cv.mass[0]).shape
        if actx.supports_nonscalar_broadcasting:
            return cfl * actx.np.broadcast_to(
                op.elementwise_min(
                    dcoll, fluid_dd,
                    get_viscous_timestep(dcoll, state, dd=fluid_dd)),
                data_shape)
        else:
            return cfl * op.elementwise_min(
                dcoll, fluid_dd, get_viscous_timestep(dcoll, state, dd=fluid_dd))

    my_dt = dt
    t_remaining = max(0, t_final - t)
    if constant_cfl:
        my_dt = state.array_context.to_numpy(
            cfl * op.nodal_min(
                dcoll, fluid_dd,
                get_viscous_timestep(dcoll=dcoll, state=state, dd=fluid_dd)))[()]

    return min(t_remaining, my_dt)


def write_visfile(dcoll, io_fields, visualizer, vizname,
                  step=0, t=0, overwrite=False, vis_timer=None,
                  comm=None):
    """Write parallel VTK output for the fields specified in *io_fields*.

    This routine writes a parallel-compatible unstructured VTK visualization
    file set in (vtu/pvtu) format. One file per MPI rank is written with the
    following naming convention: *vizname*_*step*_<mpi-rank>.vtu, and a single
    file manifest with naming convention: *vizname*_*step*.pvtu.  Users are
    advised to visualize the data using _Paraview_, _VisIt_, or other
    VTU-compatible visualization software by opening the PVTU files.

    .. note::
        This is a collective routine and must be called by all MPI ranks.

    Parameters
    ----------
    visualizer:
        A :class:`meshmode.discretization.visualization.Visualizer`
        VTK output object.
    io_fields:
        List of tuples indicating the (name, data) for each field to write.
    vizname: str
        Root part of the visualization file name to write
    step: int
        The step number to use in the file names
    t: float
        The simulation time to write into the visualization files
    overwrite: bool
        Option whether to overwrite existing files (True) or fail if files
        exist (False=default).
    comm:
        An MPI Communicator is required for parallel writes. If no
        mpi_communicator is provided, then the write is assumed to be serial.
        (deprecated behavior: pull an MPI communicator from the discretization
        collection.  This will stop working in Fall 2022.)
    """
    from contextlib import nullcontext
    from mirgecom.io import make_rank_fname, make_par_fname

    if comm is None:  # None is OK for serial writes!
        comm = dcoll.mpi_communicator
        if comm is not None:  # It's *not* OK to get comm from dcoll
            from warnings import warn
            warn("Using `write_visfile` in parallel without an MPI communicator is "
                 "deprecated and will stop working in Fall 2022. For parallel "
                 "writes, specify an MPI communicator with the `mpi_communicator` "
                 "argument.")
    rank = 0

    if comm is not None:
        rank = comm.Get_rank()

    rank_fn = make_rank_fname(basename=vizname, rank=rank, step=step, t=t)

    if rank == 0:
        import os
        viz_dir = os.path.dirname(rank_fn)
        if viz_dir and not os.path.exists(viz_dir):
            os.makedirs(viz_dir)

    if comm is not None:
        comm.barrier()

    if vis_timer:
        ctm = vis_timer.start_sub_timer()
    else:
        ctm = nullcontext()

    with ctm:
        visualizer.write_parallel_vtk_file(
            comm, rank_fn, io_fields,
            overwrite=overwrite,
            par_manifest_filename=make_par_fname(
                basename=vizname, step=step, t=t
            )
        )


def global_reduce(local_values, op, *, comm=None):
    """Perform a global reduction (allreduce if MPI comm is provided).

    This routine is a convenience wrapper for the MPI AllReduce operation
    that also works outside of an MPI context.

    .. note::
        This is a collective routine and must be called by all MPI ranks.

    Parameters
    ----------
    local_values:
        The (:mod:`mpi4py`-compatible) value or array of values on which the
        reduction operation is to be performed.

    op: str
        Reduction operation to be performed. Must be one of "min", "max", "sum",
        "prod", "lor", or "land".

    comm:
        Optional parameter specifying the MPI communicator on which the
        reduction operation (if any) is to be performed

    Returns
    -------
    Any ( like *local_values* )
        Returns the result of the reduction operation on *local_values*
    """
    if comm is not None:
        from mpi4py import MPI
        op_to_mpi_op = {
            "min": MPI.MIN,
            "max": MPI.MAX,
            "sum": MPI.SUM,
            "prod": MPI.PROD,
            "lor": MPI.LOR,
            "land": MPI.LAND,
        }
        return comm.allreduce(local_values, op=op_to_mpi_op[op])
    else:
        if np.ndim(local_values) == 0:
            return local_values
        else:
            op_to_numpy_func = {
                "min": np.minimum,
                "max": np.maximum,
                "sum": np.add,
                "prod": np.multiply,
                "lor": np.logical_or,
                "land": np.logical_and,
            }
            from functools import reduce
            return reduce(op_to_numpy_func[op], local_values)


def allsync(local_values, comm=None, op=None):
    """
    Perform allreduce if MPI comm is provided.

    Deprecated. Do not use in new code.
    """
    from warnings import warn
    warn("allsync is deprecated and will disappear in Q1 2022. "
         "Use global_reduce instead.", DeprecationWarning, stacklevel=2)

    if comm is None:
        return local_values

    from mpi4py import MPI

    if op is None:
        op = MPI.MAX

    if op == MPI.MIN:
        op_string = "min"
    elif op == MPI.MAX:
        op_string = "max"
    elif op == MPI.SUM:
        op_string = "sum"
    elif op == MPI.PROD:
        op_string = "prod"
    elif op == MPI.LOR:
        op_string = "lor"
    elif op == MPI.LAND:
        op_string = "land"
    else:
        raise ValueError(f"Unrecognized MPI reduce op {op}.")

    return global_reduce(local_values, op_string, comm=comm)


def check_range_local(dcoll: DiscretizationCollection, dd: str, field: DOFArray,
                      min_value: float, max_value: float) -> List[float]:
    """Return the values that are outside the range [min_value, max_value]."""
    actx = field.array_context
    local_min = actx.to_numpy(op.nodal_min_loc(dcoll, dd, field)).item()
    local_max = actx.to_numpy(op.nodal_max_loc(dcoll, dd, field)).item()

    failing_values = []

    if local_min < min_value:
        failing_values.append(local_min)
    if local_max > max_value:
        failing_values.append(local_max)

    return failing_values


def check_naninf_local(dcoll: DiscretizationCollection, dd: str,
                       field: DOFArray) -> bool:
    """Return True if there are any NaNs or Infs in the field."""
    actx = field.array_context
    s = actx.to_numpy(op.nodal_sum_loc(dcoll, dd, field))
    return not np.isfinite(s)


def compare_fluid_solutions(dcoll, red_state, blue_state, *, dd=DD_VOLUME_ALL):
    """Return inf norm of (*red_state* - *blue_state*) for each component.

    .. note::
        This is a collective routine and must be called by all MPI ranks.
    """
    actx = red_state.array_context
    resid = red_state - blue_state
    resid_errs = actx.to_numpy(
        flatten(componentwise_norms(dcoll, resid, order=np.inf, dd=dd), actx))

    return resid_errs.tolist()


def componentwise_norms(dcoll, fields, order=np.inf, *, dd=DD_VOLUME_ALL):
    """Return the *order*-norm for each component of *fields*.

    .. note::
        This is a collective routine and must be called by all MPI ranks.
    """
    if not isinstance(fields, DOFArray):
        return map_array_container(
            partial(componentwise_norms, dcoll, order=order, dd=dd), fields)
    if len(fields) > 0:
        return op.norm(dcoll, fields, order, dd=dd)
    else:
        # FIXME: This work-around for #575 can go away after #569
        return 0


def max_component_norm(dcoll, fields, order=np.inf, *, dd=DD_VOLUME_ALL):
    """Return the max *order*-norm over the components of *fields*.

    .. note::
        This is a collective routine and must be called by all MPI ranks.
    """
    actx = fields.array_context
    return max(actx.to_numpy(flatten(
        componentwise_norms(dcoll, fields, order, dd=dd), actx)))


<<<<<<< HEAD
def geometric_mesh_partitioner(mesh, num_ranks=1, *, nranks_per_axis=None,
=======
class PartitioningError(Exception):
    """Error tossed to indicate an error with domain decomposition."""

    pass


def geometric_mesh_partitioner(mesh, num_ranks=None, *, nranks_per_axis=None,
>>>>>>> 4a7846c2
                               auto_balance=False, imbalance_tolerance=.01,
                               debug=False):
    """Partition a mesh uniformly along the X coordinate axis.

    The intent is to partition the mesh uniformly along user-specified
    directions. In this current interation, the capability is demonstrated
    by splitting along the X axis.

    Parameters
    ----------
    mesh: :class:`meshmode.mesh.Mesh`
        The serial mesh to partition
    num_ranks: int
<<<<<<< HEAD
        The number of partitions to make
    nranks_per_axis: numpy.ndarray
        How many partitions per specified axis.  Currently unused.
=======
        The number of partitions to make (deprecated)
    nranks_per_axis: numpy.ndarray
        How many partitions per specified axis.
>>>>>>> 4a7846c2
    auto_balance: bool
        Indicates whether to perform automatic balancing.  If true, the
        partitioner will try to balance the number of elements over
        the partitions.
    imbalance_tolerance: float
        If *auto_balance* is True, this parameter indicates the acceptable
        relative difference to the average number of elements per partition.
        It defaults to balance within 1%.
    debug: bool
        En/disable debugging/diagnostic print reporting.

    Returns
    -------
    elem_to_rank: numpy.ndarray
        Array indicating the MPI rank for each element
    """
    mesh_dimension = mesh.dim
<<<<<<< HEAD
    if nranks_per_axis is None:
        nranks_per_axis = np.ones(mesh_dimension)
        nranks_per_axis[0] = num_ranks
    if len(nranks_per_axis) != mesh_dimension:
        raise ValueError("nranks_per_axis must match mesh dimension.")
    nranks_test = 1
    for i in range(mesh_dimension):
        nranks_test = nranks_test * nranks_per_axis[i]
    if nranks_test != num_ranks:
        raise ValueError("nranks_per_axis must match num_ranks.")

    mesh_groups, = mesh.groups
=======
    if nranks_per_axis is None or num_ranks is not None:
        from warnings import warn
        warn("num_ranks is deprecated, use nranks_per_axis instead.")
        num_ranks = num_ranks or 1
        nranks_per_axis = np.ones(mesh_dimension, dtype=np.int32)
        nranks_per_axis[0] = num_ranks
    if len(nranks_per_axis) != mesh_dimension:
        raise ValueError("nranks_per_axis must match mesh dimension.")
    num_ranks = np.prod(nranks_per_axis)
    if np.prod(nranks_per_axis[1:]) != 1:
        raise NotImplementedError("geometric_mesh_partitioner currently only "
                                "supports partitioning in the X-dimension."
                                "(only nranks_per_axis[0] should be > 1).")
>>>>>>> 4a7846c2
    mesh_verts = mesh.vertices
    mesh_x = mesh_verts[0]

    x_min = np.min(mesh_x)
    x_max = np.max(mesh_x)
    x_interval = x_max - x_min
    part_loc = np.linspace(x_min, x_max, num_ranks+1)

    part_interval = x_interval / nranks_per_axis[0]
<<<<<<< HEAD
    elem_x = mesh_verts[0, mesh_groups.vertex_indices]
    elem_centroids = np.sum(elem_x, axis=1)/elem_x.shape[1]
    global_nelements = len(elem_centroids)
=======

    all_elem_group_centroids = []
    for group in mesh.groups:
        elem_group_x = mesh_verts[0, group.vertex_indices]
        elem_group_centroids = np.sum(elem_group_x, axis=1)/elem_group_x.shape[1]
        all_elem_group_centroids.append(elem_group_centroids)
    elem_centroids = np.concatenate(all_elem_group_centroids)
    global_nelements = len(elem_centroids)

>>>>>>> 4a7846c2
    aver_part_nelem = global_nelements / num_ranks

    if debug:
        print(f"Partitioning {global_nelements} elements in"
              f" [{x_min},{x_max}]/{num_ranks}")
        print(f"Average nelem/part: {aver_part_nelem}")
        print(f"Initial part locs: {part_loc=}")

    # Create geometrically even partitions
    elem_to_rank = ((elem_centroids-x_min) / part_interval).astype(int)

<<<<<<< HEAD
    # map partition id to list of elements in that partition
    part_to_elements = {r: set((np.where(elem_to_rank == r))[0].flat)
=======
    print(f"{elem_to_rank=}")

    # map partition id to list of elements in that partition
    part_to_elements = {r: set(np.where(elem_to_rank == r)[0])
>>>>>>> 4a7846c2
                        for r in range(num_ranks)}
    # make an array of the geometrically even partition sizes
    # avoids calling "len" over and over on the element sets
    nelem_part = [len(part_to_elements[r]) for r in range(num_ranks)]

    if debug:
        print(f"Initial: {nelem_part=}")

    # Automatic load-balancing
    if auto_balance:

        for r in range(num_ranks-1):

            # find the element reservoir (next part with elements in it)
<<<<<<< HEAD
            adv_part = r + 1
            while nelem_part[adv_part] == 0:
                adv_part = adv_part + 1
=======
            # adv_part = r + 1
            # while nelem_part[adv_part] == 0:
            #    adv_part = adv_part + 1
>>>>>>> 4a7846c2

            num_elem_needed = aver_part_nelem - nelem_part[r]
            part_imbalance = np.abs(num_elem_needed) / float(aver_part_nelem)

            if debug:
                print(f"Processing part({r=})")
<<<<<<< HEAD
                print(f"{part_loc[r]=}, {adv_part=}")
=======
                print(f"{part_loc[r]=}")
>>>>>>> 4a7846c2
                print(f"{num_elem_needed=}, {part_imbalance=}")
                print(f"{nelem_part=}")

            niter = 0
            total_change = 0
            moved_elements = set()

<<<<<<< HEAD
            while ((part_imbalance > imbalance_tolerance)
                   and (adv_part < num_ranks)):
=======
            adv_part = r + 1
            # while ((part_imbalance > imbalance_tolerance)
            #       and (adv_part < num_ranks)):
            while part_imbalance > imbalance_tolerance:
>>>>>>> 4a7846c2
                # This partition needs to keep changing in size until it meets the
                # specified imbalance tolerance, or gives up trying

                # seek out the element reservoir
                while nelem_part[adv_part] == 0:
                    adv_part = adv_part + 1
                    if adv_part >= num_ranks:
<<<<<<< HEAD
                        raise ValueError("Ran out of elements to partition.")
=======
                        raise PartitioningError("Ran out of elements to partition.")
>>>>>>> 4a7846c2

                if debug:
                    print(f"-{nelem_part[r]=}, adv_part({adv_part}),"
                          f" {nelem_part[adv_part]=}")
                    print(f"-{part_loc[r+1]=},{part_loc[adv_part+1]=}")
                    print(f"-{num_elem_needed=},{part_imbalance=}")

                if niter > 100:
<<<<<<< HEAD
                    raise ValueError("Detected too many iterations in partitioning.")
=======
                    raise PartitioningError("Detected too many iterations in"
                                            " partitioning.")
>>>>>>> 4a7846c2

                # The purpose of the next block is to populate the "moved_elements"
                # data structure. Then those elements will be moved between the
                # current partition being processed and the "reservoir,"
                # *and* to adjust the position of the "right" side of the current
                # partition boundary.
                moved_elements = set()
                num_elements_added = 0

                if num_elem_needed > 0:

                    # Partition is SMALLER than it should be, grab elements from
                    # the reservoir
                    if debug:
                        print(f"-Grabbing elements from reservoir({adv_part})"
                              f", {nelem_part[adv_part]=}")

                    portion_needed = (float(abs(num_elem_needed))
                                      / float(nelem_part[adv_part]))
                    portion_needed = min(portion_needed, 1.0)

                    if debug:
                        print(f"--Chomping {portion_needed*100}% of"
                              f" reservoir({adv_part}) [by nelem].")

                    if portion_needed == 1.0:  # Chomp
                        new_loc = part_loc[adv_part+1]
                        moved_elements.update(part_to_elements[adv_part])

                    else:  # Bite
                        # This is the spatial size of the reservoir
                        reserv_interval = part_loc[adv_part+1] - part_loc[r+1]

                        # Find what portion of the reservoir to grab spatially
                        # This part is needed because the elements are not
                        # distributed uniformly in space.
                        fine_tuned = False
                        trial_portion_needed = portion_needed
                        while not fine_tuned:
                            pos_update = trial_portion_needed*reserv_interval
                            new_loc = part_loc[r+1] + pos_update

                            moved_elements = set()
                            num_elem_mv = 0
                            for e in part_to_elements[adv_part]:
                                if elem_centroids[e] <= new_loc:
                                    moved_elements.add(e)
                                    num_elem_mv = num_elem_mv + 1
                            if num_elem_mv < num_elem_needed:
                                fine_tuned = True
                            else:
                                ovrsht = (num_elem_mv - num_elem_needed)
                                rel_ovrsht = ovrsht/float(num_elem_needed)
                                if rel_ovrsht > 0.8:
                                    # bisect the space grabbed and try again
                                    trial_portion_needed = trial_portion_needed/2.0
                                else:
                                    fine_tuned = True

                        portion_needed = trial_portion_needed
                        new_loc = part_loc[r+1] + pos_update
                        if debug:
                            print(f"--Tuned: {portion_needed=} [by spatial volume]")
                            print(f"--Advancing part({r}) by +{pos_update}")

                    num_elements_added = len(moved_elements)
                    if debug:
                        print(f"--Adding {num_elements_added} to part({r}).")

                else:

                    # Partition is LARGER than it should be
                    # Grab the spatial size of the current partition
                    # to estimate the portion we need to shave off
                    # assuming uniform element density
                    part_interval = part_loc[r+1] - part_loc[r]
                    num_to_move = -num_elem_needed
                    portion_needed = num_to_move/float(nelem_part[r])

                    if debug:
                        print(f"--Shaving off {portion_needed*100}% of"
                              f" partition({r}) [by nelem].")

                    # Tune the shaved portion to account for
                    # non-uniform element density
                    fine_tuned = False
                    while not fine_tuned:
                        pos_update = portion_needed*part_interval
                        new_pos = part_loc[r+1] - pos_update
                        moved_elements = set()
                        num_elem_mv = 0
                        for e in part_to_elements[r]:
                            if elem_centroids[e] > new_pos:
                                moved_elements.add(e)
                                num_elem_mv = num_elem_mv + 1
                        if num_elem_mv < num_to_move:
                            fine_tuned = True
                        else:
                            ovrsht = (num_elem_mv - num_to_move)
                            rel_ovrsht = ovrsht/float(num_to_move)
                            if rel_ovrsht > 0.8:
                                # bisect and try again
                                portion_needed = portion_needed/2.0
                            else:
                                fine_tuned = True

                    # new "right" wall location of shranken part
                    # and negative num_elements_added for removal
                    new_loc = new_pos
                    num_elements_added = -len(moved_elements)
                    if debug:
                        print(f"--Reducing partition size by {portion_needed*100}%"
                              " [by nelem].")
                        print(f"--Removing {-num_elements_added} from part({r}).")

                # Now "moved_elements", "num_elements_added", and "new_loc"
                # are computed.  Update the partition, and reservoir.
                if debug:
                    print(f"--Number of elements to ADD: {num_elements_added}.")

                if num_elements_added > 0:
                    part_to_elements[r].update(moved_elements)
                    part_to_elements[adv_part].difference_update(
                        moved_elements)
                    for e in moved_elements:
                        elem_to_rank[e] = r
                else:
                    part_to_elements[r].difference_update(moved_elements)
                    part_to_elements[adv_part].update(moved_elements)
                    for e in moved_elements:
                        elem_to_rank[e] = adv_part

                total_change = total_change + num_elements_added
                part_loc[r+1] = new_loc
                if debug:
                    print(f"--Before: {nelem_part=}")
                nelem_part[r] = nelem_part[r] + num_elements_added
                nelem_part[adv_part] = nelem_part[adv_part] - num_elements_added
                if debug:
                    print(f"--After: {nelem_part=}")

                # Compute new nelem_needed and part_imbalance
                num_elem_needed = num_elem_needed - num_elements_added
                part_imbalance = \
                    np.abs(num_elem_needed) / float(aver_part_nelem)
                niter = niter + 1

            # Summarize the total change and state of the partition
            # and reservoir
            if debug:
                print(f"-Part({r}): {total_change=}")
                print(f"-Part({r=}): {nelem_part[r]=}, {part_imbalance=}")
                print(f"-Part({adv_part}): {nelem_part[adv_part]=}")

    # Validate the partitioning before returning
    total_partitioned_elements = sum([len(part_to_elements[r])
                                      for r in range(num_ranks)])
    total_nelem_part = sum([nelem_part[r] for r in range(num_ranks)])

    if debug:
        print("Validating mesh parts.")

    if total_partitioned_elements != total_nelem_part:
<<<<<<< HEAD
        raise ValueError("Validator: parted element counts dont match")
    if total_partitioned_elements != global_nelements:
        raise ValueError("Validator: global element counts dont match.")
    if len(elem_to_rank) != global_nelements:
        raise ValueError("Validator: elem-to-rank wrong size.")
    if np.any(nelem_part) <= 0:
        raise ValueError("Validator: empty partitions.")
=======
        raise PartitioningError("Validator: parted element counts dont match")
    if total_partitioned_elements != global_nelements:
        raise PartitioningError("Validator: global element counts dont match.")
    if len(elem_to_rank) != global_nelements:
        raise PartitioningError("Validator: elem-to-rank wrong size.")
    if np.any(nelem_part) <= 0:
        raise PartitioningError("Validator: empty partitions.")
>>>>>>> 4a7846c2

    for e in range(global_nelements):
        part = elem_to_rank[e]
        if e not in part_to_elements[part]:
<<<<<<< HEAD
            raise ValueError("Validator: part/element/part map mismatch.")
=======
            raise PartitioningError("Validator: part/element/part map mismatch.")
>>>>>>> 4a7846c2

    part_counts = np.zeros(global_nelements)
    for part_elements in part_to_elements.values():
        for element in part_elements:
            part_counts[element] = part_counts[element] + 1

    if np.any(part_counts > 1):
<<<<<<< HEAD
        raise ValueError("Validator: degenerate elements")
    if np.any(part_counts < 1):
        raise ValueError("Validator: orphaned elements")
=======
        raise PartitioningError("Validator: degenerate elements")
    if np.any(part_counts < 1):
        raise PartitioningError("Validator: orphaned elements")
>>>>>>> 4a7846c2

    return elem_to_rank


def generate_and_distribute_mesh(comm, generate_mesh, **kwargs):
    """Generate a mesh and distribute it among all ranks in *comm*.

    Generate the mesh with the user-supplied mesh generation function
    *generate_mesh*, partition the mesh, and distribute it to every
    rank in the provided MPI communicator *comm*.

    .. note::
        This is a collective routine and must be called by all MPI ranks.

    Parameters
    ----------
    comm:
        MPI communicator over which to partition the mesh
    generate_mesh:
        Callable of zero arguments returning a :class:`meshmode.mesh.Mesh`.
        Will only be called on one (undetermined) rank.

    Returns
    -------
    local_mesh : :class:`meshmode.mesh.Mesh`
        The local partition of the the mesh returned by *generate_mesh*.
    global_nelements : :class:`int`
        The number of elements in the serial mesh
    """
    from warnings import warn
    warn(
        "generate_and_distribute_mesh is deprecated and will go away Q4 2022. "
        "Use distribute_mesh instead.", DeprecationWarning, stacklevel=2)
    return distribute_mesh(comm, generate_mesh, **kwargs)


def distribute_mesh(comm, get_mesh_data, partition_generator_func=None):
    r"""Distribute a mesh among all ranks in *comm*.

    Retrieve the global mesh data with the user-supplied function *get_mesh_data*,
    partition the mesh, and distribute it to every rank in the provided MPI
    communicator *comm*.

    .. note::
        This is a collective routine and must be called by all MPI ranks.

    Parameters
    ----------
    comm:
        MPI communicator over which to partition the mesh
    get_mesh_data:
        Callable of zero arguments returning *mesh* or
        *(mesh, tag_to_elements, volume_to_tags)*, where *mesh* is a
        :class:`meshmode.mesh.Mesh`, *tag_to_elements* is a
        :class:`dict` mapping mesh volume tags to :class:`numpy.ndarray`\ s of
        element numbers, and *volume_to_tags* is a :class:`dict` that maps volumes
        in the resulting distributed mesh to volume tags in *tag_to_elements*.
    partition_generator_func:
        Optional callable that takes *mesh*, *tag_to_elements*, and *comm*'s size,
        and returns a :class:`numpy.ndarray` indicating to which rank each element
        belongs.

    Returns
    -------
    # FIXME: dict entries are not just the mesh, but the tag mapping too
    local_mesh_data: :class:`meshmode.mesh.Mesh` or :class:`dict`
        If the result of calling *get_mesh_data* specifies a single volume,
        *local_mesh_data* is the local mesh.  If it specifies multiple volumes,
        *local_mesh_data* will be a :class:`dict` mapping volume tags to
        corresponding local meshes.
    global_nelements: :class:`int`
        The number of elements in the global mesh
    """
    from meshmode.distributed import mpi_distribute

    num_ranks = comm.Get_size()

    if partition_generator_func is None:
        def partition_generator_func(mesh, tag_to_elements, num_ranks):
            from meshmode.distributed import get_partition_by_pymetis
            return get_partition_by_pymetis(mesh, num_ranks)

    if comm.Get_rank() == 0:
        global_data = get_mesh_data()

        from meshmode.mesh import Mesh
        if isinstance(global_data, Mesh):
            mesh = global_data
            tag_to_elements = None
            volume_to_tags = None
        elif isinstance(global_data, tuple) and len(global_data) == 3:
            mesh, tag_to_elements, volume_to_tags = global_data
        else:
            raise TypeError("Unexpected result from get_mesh_data")

        from meshmode.mesh.processing import partition_mesh

        rank_per_element = partition_generator_func(mesh, tag_to_elements, num_ranks)

        if tag_to_elements is None:
            rank_to_elements = {
                rank: np.where(rank_per_element == rank)[0]
                for rank in range(num_ranks)}

            rank_to_mesh_data = partition_mesh(mesh, rank_to_elements)

        else:
            tag_to_volume = {
                tag: vol
                for vol, tags in volume_to_tags.items()
                for tag in tags}

            volumes = list(volume_to_tags.keys())

            volume_index_per_element = np.full(mesh.nelements, -1, dtype=int)
            for tag, elements in tag_to_elements.items():
                volume_index_per_element[elements] = volumes.index(
                    tag_to_volume[tag])

            if np.any(volume_index_per_element < 0):
                raise ValueError("Missing volume specification for some elements.")

            part_id_to_elements = {
                PartID(volumes[vol_idx], rank):
                    np.where(
                        (volume_index_per_element == vol_idx)
                        & (rank_per_element == rank))[0]
                for vol_idx in range(len(volumes))
                for rank in range(num_ranks)}

            # FIXME: Find a better way to do this
            part_id_to_part_index = {
                part_id: part_index
                for part_index, part_id in enumerate(part_id_to_elements.keys())}
            from meshmode.mesh.processing import _compute_global_elem_to_part_elem
            global_elem_to_part_elem = _compute_global_elem_to_part_elem(
                mesh.nelements, part_id_to_elements, part_id_to_part_index,
                mesh.element_id_dtype)

            tag_to_global_to_part = {
                tag: global_elem_to_part_elem[elements, :]
                for tag, elements in tag_to_elements.items()}

            part_id_to_tag_to_elements = {}
            for part_id in part_id_to_elements.keys():
                part_idx = part_id_to_part_index[part_id]
                part_tag_to_elements = {}
                for tag, global_to_part in tag_to_global_to_part.items():
                    part_tag_to_elements[tag] = global_to_part[
                        global_to_part[:, 0] == part_idx, 1]
                part_id_to_tag_to_elements[part_id] = part_tag_to_elements

            part_id_to_mesh = partition_mesh(mesh, part_id_to_elements)

            rank_to_mesh_data = {
                rank: {
                    vol: (
                        part_id_to_mesh[PartID(vol, rank)],
                        part_id_to_tag_to_elements[PartID(vol, rank)])
                    for vol in volumes}
                for rank in range(num_ranks)}

        local_mesh_data = mpi_distribute(
            comm, source_rank=0, source_data=rank_to_mesh_data)

        global_nelements = comm.bcast(mesh.nelements, root=0)

    else:
        local_mesh_data = mpi_distribute(comm, source_rank=0)

        global_nelements = comm.bcast(None, root=0)

    return local_mesh_data, global_nelements


def extract_volumes(mesh, tag_to_elements, selected_tags, boundary_tag):
    r"""
    Create a mesh containing a subset of another mesh's volumes.

    Parameters
    ----------
    mesh: :class:`meshmode.mesh.Mesh`
        The original mesh.
    tag_to_elements:
        A :class:`dict` mapping mesh volume tags to :class:`numpy.ndarray`\ s
        of element numbers in *mesh*.
    selected_tags:
        A sequence of tags in *tag_to_elements* representing the subset of volumes
        to be included.
    boundary_tag:
        Tag to assign to the boundary that was previously the interface between
        included/excluded volumes.

    Returns
    -------
    in_mesh: :class:`meshmode.mesh.Mesh`
        The resulting mesh.
    tag_to_in_elements:
        A :class:`dict` mapping the tags from *selected_tags* to
        :class:`numpy.ndarray`\ s of element numbers in *in_mesh*.
    """
    is_in_element = np.full(mesh.nelements, False)
    for tag, elements in tag_to_elements.items():
        if tag in selected_tags:
            is_in_element[elements] = True

    from meshmode.mesh.processing import partition_mesh
    in_mesh = partition_mesh(mesh, {
        "_in": np.where(is_in_element)[0],
        "_out": np.where(~is_in_element)[0]})["_in"]

    # partition_mesh creates a partition boundary for "_out"; replace with a
    # normal boundary
    new_facial_adjacency_groups = []
    from meshmode.mesh import InterPartAdjacencyGroup, BoundaryAdjacencyGroup
    for grp_list in in_mesh.facial_adjacency_groups:
        new_grp_list = []
        for fagrp in grp_list:
            if (
                    isinstance(fagrp, InterPartAdjacencyGroup)
                    and fagrp.part_id == "_out"):
                new_fagrp = BoundaryAdjacencyGroup(
                    igroup=fagrp.igroup,
                    boundary_tag=boundary_tag,
                    elements=fagrp.elements,
                    element_faces=fagrp.element_faces)
            else:
                new_fagrp = fagrp
            new_grp_list.append(new_fagrp)
        new_facial_adjacency_groups.append(new_grp_list)
    in_mesh = in_mesh.copy(facial_adjacency_groups=new_facial_adjacency_groups)

    element_to_in_element = np.where(
        is_in_element,
        np.cumsum(is_in_element) - 1,
        np.full(mesh.nelements, -1))

    tag_to_in_elements = {
        tag: element_to_in_element[tag_to_elements[tag]]
        for tag in selected_tags}

    return in_mesh, tag_to_in_elements


def force_evaluation(actx, expn):
    """Wrap freeze/thaw forcing evaluation of expressions."""
    return actx.thaw(actx.freeze(expn))


def boundary_report(dcoll, boundaries, outfile_name, *, dd=DD_VOLUME_ALL,
                    mesh=None):
    """Generate a report of the grid boundaries."""
    boundaries = normalize_boundaries(boundaries)

    comm = dcoll.mpi_communicator
    nproc = 1
    rank = 0
    if comm is not None:
        nproc = comm.Get_size()
        rank = comm.Get_rank()

    if mesh is not None:
        nelem = 0
        for grp in mesh.groups:
            nelem = nelem + grp.nelements
        local_header = f"nproc: {nproc}\nrank: {rank}\nnelem: {nelem}\n"
    else:
        local_header = f"nproc: {nproc}\nrank: {rank}\n"

    from io import StringIO
    local_report = StringIO(local_header)
    local_report.seek(0, 2)

    for bdtag in boundaries:
        boundary_discr = dcoll.discr_from_dd(bdtag)
        nnodes = sum([grp.ndofs for grp in boundary_discr.groups])
        local_report.write(f"{bdtag}: {nnodes}\n")

    from meshmode.mesh import BTAG_PARTITION
    from meshmode.distributed import get_connected_parts
    connected_part_ids = get_connected_parts(dcoll.discr_from_dd(dd).mesh)
    local_report.write(f"num_nbr_parts: {len(connected_part_ids)}\n")
    local_report.write(f"connected_part_ids: {connected_part_ids}\n")
    part_nodes = []
    for connected_part_id in connected_part_ids:
        boundary_discr = dcoll.discr_from_dd(
            dd.trace(BTAG_PARTITION(connected_part_id)))
        nnodes = sum([grp.ndofs for grp in boundary_discr.groups])
        part_nodes.append(nnodes)
    if part_nodes:
        local_report.write(f"nnodes_pb: {part_nodes}\n")

    local_report.write("-----\n")
    local_report.seek(0)

    for irank in range(nproc):
        if irank == rank:
            f = open(outfile_name, "a+")
            f.write(local_report.read())
            f.close()
        if comm is not None:
            comm.barrier()


def boundary_report(dcoll, boundaries, outfile_name, *, dd=DD_VOLUME_ALL,
                    mesh=None):
    """Generate a report of the grid boundaries."""
    boundaries = normalize_boundaries(boundaries)

    comm = dcoll.mpi_communicator
    nproc = 1
    rank = 0
    if comm is not None:
        nproc = comm.Get_size()
        rank = comm.Get_rank()

    if mesh is not None:
        nelem = 0
        for grp in mesh.groups:
            nelem = nelem + grp.nelements
        local_header = f"nproc: {nproc}\nrank: {rank}\nnelem: {nelem}\n"
    else:
        local_header = f"nproc: {nproc}\nrank: {rank}\n"

    from io import StringIO
    local_report = StringIO(local_header)
    local_report.seek(0, 2)

    for bdtag in boundaries:
        boundary_discr = dcoll.discr_from_dd(bdtag)
        nnodes = sum([grp.ndofs for grp in boundary_discr.groups])
        local_report.write(f"{bdtag}: {nnodes}\n")

    from meshmode.mesh import BTAG_PARTITION
    from meshmode.distributed import get_connected_parts
    connected_part_ids = get_connected_parts(dcoll.discr_from_dd(dd).mesh)
    local_report.write(f"num_nbr_parts: {len(connected_part_ids)}\n")
    local_report.write(f"connected_part_ids: {connected_part_ids}\n")
    part_nodes = []
    for connected_part_id in connected_part_ids:
        boundary_discr = dcoll.discr_from_dd(
            dd.trace(BTAG_PARTITION(connected_part_id)))
        nnodes = sum([grp.ndofs for grp in boundary_discr.groups])
        part_nodes.append(nnodes)
    if part_nodes:
        local_report.write(f"nnodes_pb: {part_nodes}\n")

    local_report.write("-----\n")
    local_report.seek(0)

    for irank in range(nproc):
        if irank == rank:
            f = open(outfile_name, "a+")
            f.write(local_report.read())
            f.close()
        if comm is not None:
            comm.barrier()


def force_evaluation(actx, expn):
    """Wrap freeze/thaw forcing evaluation of expressions."""
    return actx.thaw(actx.freeze(expn))


def get_reasonable_memory_pool(ctx: cl.Context, queue: cl.CommandQueue,
                               force_buffer: bool = False,
                               force_non_pool: bool = False):
    """Return an SVM or buffer memory pool based on what the device supports.

    By default, it prefers SVM allocations over CL buffers, and memory
    pools over direct allocations.
    """
    from pyopencl.characterize import has_coarse_grain_buffer_svm
    import pyopencl.tools as cl_tools

    if force_buffer and force_non_pool:
        logger.info(f"Using non-pooled CL buffer allocations on {queue.device}.")
        return cl_tools.DeferredAllocator(ctx)

    if force_buffer:
        logger.info(f"Using pooled CL buffer allocations on {queue.device}.")
        return cl_tools.MemoryPool(cl_tools.ImmediateAllocator(queue))

    if force_non_pool and has_coarse_grain_buffer_svm(queue.device):
        logger.info(f"Using non-pooled SVM allocations on {queue.device}.")
        return cl_tools.SVMAllocator(  # pylint: disable=no-member
            ctx, alignment=0, queue=queue)

    if has_coarse_grain_buffer_svm(queue.device) and hasattr(cl_tools, "SVMPool"):
        logger.info(f"Using SVM-based memory pool on {queue.device}.")
        return cl_tools.SVMPool(cl_tools.SVMAllocator(  # pylint: disable=no-member
            ctx, alignment=0, queue=queue))
    else:
        from warnings import warn
        if not has_coarse_grain_buffer_svm(queue.device):
            warn(f"No SVM support on {queue.device}, returning a CL buffer-based "
                  "memory pool. If you are running with PoCL-cuda, please update "
                  "your PoCL installation.")
        else:
            warn("No SVM memory pool support with your version of PyOpenCL, "
                 f"returning a CL buffer-based memory pool on {queue.device}. "
                 "Please update your PyOpenCL version.")
        return cl_tools.MemoryPool(cl_tools.ImmediateAllocator(queue))


def configurate(config_key, config_object=None, default_value=None):
    """Return a configured item from a configuration object."""
    if config_object is not None:
        d = config_object if isinstance(config_object, dict) else\
            config_object.__dict__
        if config_key in d:
            value = d[config_key]
            if default_value is not None:
                return type(default_value)(value)
            return value
    return default_value


def compare_files_vtu(
        first_file: str,
        second_file: str,
        file_type: str,
        tolerance: float = 1e-12,
        field_tolerance: Optional[Dict[str, float]] = None
        ) -> None:
    """Compare files of vtu type.

    Parameters
    ----------
    first_file:
        First file to compare
    second_file:
        Second file to compare
    file_type:
        Vtu files
    tolerance:
        Max acceptable absolute difference
    field_tolerance:
        Dictionary of individual field tolerances

    Returns
    -------
    True:
        If it passes the files contain data within the given tolerance.
    False:
        If it fails the files contain data outside the given tolerance.
    """
    import vtk
    import xml.etree.ElementTree as Et

    # read files:
    if file_type == "vtu":
        reader1 = vtk.vtkXMLUnstructuredGridReader()  # pylint: disable=no-member
        reader2 = vtk.vtkXMLUnstructuredGridReader()  # pylint: disable=no-member
    else:
        reader1 = vtk.vtkXMLPUnstructuredGridReader()  # pylint: disable=no-member
        reader2 = vtk.vtkXMLPUnstructuredGridReader()  # pylint: disable=no-member

    reader1.SetFileName(first_file)
    reader1.Update()
    output1 = reader1.GetOutput()

    # Check rank number
    def numranks(filename: str) -> int:
        tree = Et.parse(filename)
        root = tree.getroot()
        return len(root.findall(".//Piece"))

    if file_type == "pvtu":
        rank1 = numranks(first_file)
        rank2 = numranks(second_file)
        if rank1 != rank2:
            raise ValueError(f"File '{first_file}' has {rank1} ranks, "
                f"but file '{second_file}' has {rank2} ranks.")

    reader2.SetFileName(second_file)
    reader2.Update()
    output2 = reader2.GetOutput()

    # check fidelity
    point_data1 = output1.GetPointData()
    point_data2 = output2.GetPointData()

    # verify same number of PointData arrays in both files
    if point_data1.GetNumberOfArrays() != point_data2.GetNumberOfArrays():
        print("File 1:", point_data1.GetNumberOfArrays(), "\n",
              "File 2:", point_data2.GetNumberOfArrays())
        raise ValueError("Fidelity test failed: Mismatched data array count")

    nfields = point_data1.GetNumberOfArrays()
    max_field_errors = [0 for _ in range(nfields)]

    if field_tolerance is None:
        field_tolerance = {}
    field_specific_tols = [configurate(point_data1.GetArrayName(i),
        field_tolerance, tolerance) for i in range(nfields)]

    for i in range(nfields):
        arr1 = point_data1.GetArray(i)
        arr2 = point_data2.GetArray(i)

        # verify both files contain same arrays
        if point_data1.GetArrayName(i) != point_data2.GetArrayName(i):
            print("File 1:", point_data1.GetArrayName(i), "\n",
                  "File 2:", point_data2.GetArrayName(i))
            raise ValueError("Fidelity test failed: Mismatched data array names")

        # verify arrays are same sizes in both files
        if arr1.GetSize() != arr2.GetSize():
            print("File 1, DataArray", i, ":", arr1.GetSize(), "\n",
                  "File 2, DataArray", i, ":", arr2.GetSize())
            raise ValueError("Fidelity test failed: Mismatched data array sizes")

        # verify individual values w/in given tolerance
        fieldname = point_data1.GetArrayName(i)
        print(f"Field: {fieldname}", end=" ")
        for j in range(arr1.GetSize()):
            test_err = abs(arr1.GetValue(j) - arr2.GetValue(j))
            if test_err > max_field_errors[i]:
                max_field_errors[i] = test_err
        print(f"Max Error: {max_field_errors[i]}", end=" ")
        print(f"Tolerance: {field_specific_tols[i]}")

    violated_tols = []
    for i in range(nfields):
        if max_field_errors[i] > field_specific_tols[i]:
            violated_tols.append(field_specific_tols[i])

    if violated_tols:
        raise ValueError("Fidelity test failed: Mismatched data array "
                                 f"values {violated_tols=}.")

    print("VTU Fidelity test completed successfully")


class _Hdf5Reader:
    def __init__(self, filename):
        import h5py

        self.file_obj = h5py.File(filename, "r")

    def read_specific_data(self, datapath):
        return self.file_obj[datapath]


class _XdmfReader:
    # CURRENTLY DOES NOT SUPPORT MULTIPLE Grids

    def __init__(self, filename):
        from xml.etree import ElementTree

        tree = ElementTree.parse(filename)
        root = tree.getroot()

        domains = tuple(root)
        self.domain = domains[0]
        self.grids = tuple(self.domain)
        self.uniform_grid = self.grids[0]

    def get_topology(self):
        connectivity = None

        for a in self.uniform_grid:
            if a.tag == "Topology":
                connectivity = a

        if connectivity is None:
            raise ValueError("File is missing grid connectivity data")

        return connectivity

    def get_geometry(self):
        geometry = None

        for a in self.uniform_grid:
            if a.tag == "Geometry":
                geometry = a

        if geometry is None:
            raise ValueError("File is missing grid node location data")

        return geometry

    def read_data_item(self, data_item):
        # CURRENTLY DOES NOT SUPPORT 'DataItem' THAT STORES VALUES DIRECTLY

        # check that data stored as separate hdf5 file
        if data_item.get("Format") != "HDF":
            raise TypeError("Data stored in unrecognized format")

        # get corresponding hdf5 file
        source_info = data_item.text
        split_source_info = source_info.partition(":")

        h5_filename = split_source_info[0]
        # TODO: change file name to match actual mirgecom output directory later
        h5_filename = "examples/" + h5_filename
        h5_datapath = split_source_info[2]

        # read data from corresponding hdf5 file
        h5_reader = _Hdf5Reader(h5_filename)
        return h5_reader.read_specific_data(h5_datapath)


def compare_files_xdmf(first_file: str, second_file: str, tolerance: float = 1e-12):
    """Compare files of xdmf type.

    Parameters
    ----------
    first_file:
        First file to compare
    second_file:
        Second file to compare
    file_type:
        Xdmf files
    tolerance:
        Max acceptable absolute difference

    Returns
    -------
    True:
        If it passes the file type test or contains same data.
    False:
        If it fails the file type test or contains different data.
    """
    # read files
    file_reader1 = _XdmfReader(first_file)
    file_reader2 = _XdmfReader(second_file)

    # check same number of grids
    if len(file_reader1.grids) != len(file_reader2.grids):
        print("File 1:", len(file_reader1.grids), "\n",
              "File 2:", len(file_reader2.grids))
        raise ValueError("Fidelity test failed: Mismatched grid count")

    # check same number of cells in gridTrue:
    if len(file_reader1.uniform_grid) != len(file_reader2.uniform_grid):
        print("File 1:", len(file_reader1.uniform_grid), "\n",
              "File 2:", len(file_reader2.uniform_grid))
        raise ValueError("Fidelity test failed: Mismatched cell count in "
                         "uniform grid")

    # compare Topology:
    top1 = file_reader1.get_topology()
    top2 = file_reader2.get_topology()

    # check TopologyType
    if top1.get("TopologyType") != top2.get("TopologyType"):
        print("File 1:", top1.get("TopologyType"), "\n",
              "File 2:", top2.get("TopologyType"))
        raise ValueError("Fidelity test failed: Mismatched topology type")

    # check number of connectivity values
    connectivities1 = file_reader1.read_data_item(tuple(top1)[0])
    connectivities2 = file_reader2.read_data_item(tuple(top2)[0])

    connectivities1 = np.array(connectivities1)
    connectivities2 = np.array(connectivities2)

    if connectivities1.shape != connectivities2.shape:
        print("File 1:", connectivities1.shape, "\n",
              "File 2:", connectivities2.shape)
        raise ValueError("Fidelity test failed: Mismatched connectivities count")

    if not np.allclose(connectivities1, connectivities2, atol=tolerance):
        print("Tolerance:", tolerance)
        raise ValueError("Fidelity test failed: Mismatched connectivity values "
                         "with given tolerance")

    # compare Geometry:
    geo1 = file_reader1.get_geometry()
    geo2 = file_reader2.get_geometry()

    # check GeometryType
    if geo1.get("GeometryType") != geo2.get("GeometryType"):
        print("File 1:", geo1.get("GeometryType"), "\n",
              "File 2:", geo2.get("GeometryType"))
        raise ValueError("Fidelity test failed: Mismatched geometry type")

    # check number of node values
    nodes1 = file_reader1.read_data_item(tuple(geo1)[0])
    nodes2 = file_reader2.read_data_item(tuple(geo2)[0])

    nodes1 = np.array(nodes1)
    nodes2 = np.array(nodes2)

    if nodes1.shape != nodes2.shape:
        print("File 1:", nodes1.shape, "\n", "File 2:", nodes2.shape)
        raise ValueError("Fidelity test failed: Mismatched nodes count")

    if not np.allclose(nodes1, nodes2, atol=tolerance):
        print("Tolerance:", tolerance)
        raise ValueError("Fidelity test failed: Mismatched node values with "
                         "given tolerance")

    # compare other Attributes:
    maxerrorvalue = 0
    for i in range(len(file_reader1.uniform_grid)):
        curr_cell1 = file_reader1.uniform_grid[i]
        curr_cell2 = file_reader2.uniform_grid[i]

        # skip already checked cells
        if curr_cell1.tag == "Geometry" or curr_cell1.tag == "Topology":
            continue

        # check AttributeType
        if curr_cell1.get("AttributeType") != curr_cell2.get("AttributeType"):
            print("File 1:", curr_cell1.get("AttributeType"), "\n",
                  "File 2:", curr_cell2.get("AttributeType"))
            raise ValueError("Fidelity test failed: Mismatched cell type")

        # check Attribtue name
        if curr_cell1.get("Name") != curr_cell2.get("Name"):
            print("File 1:", curr_cell1.get("Name"), "\n",
                  "File 2:", curr_cell2.get("Name"))
            raise ValueError("Fidelity test failed: Mismatched cell name")

        # check number of Attribute values
        values1 = file_reader1.read_data_item(tuple(curr_cell1)[0])
        values2 = file_reader2.read_data_item(tuple(curr_cell2)[0])

        if len(values1) != len(values2):
            print("File 1,", curr_cell1.get("Name"), ":", len(values1), "\n",
                  "File 2,", curr_cell2.get("Name"), ":", len(values2))
            raise ValueError("Fidelity test failed: Mismatched data values count")

        # check values w/in tolerance
        for i in range(len(values1)):
            if abs(values1[i] - values2[i]) > tolerance:
                print("Tolerance:", tolerance, "\n", "Cell:", curr_cell1.get("Name"))
                if maxerrorvalue < abs(values1[i] - values2[i]):
                    maxerrorvalue = abs(values1[i] - values2[i])

    if not maxerrorvalue == 0:
        raise ValueError("Fidelity test failed: Mismatched data array "
                                 "values with given tolerance. "
                                 "Max Error Value:", maxerrorvalue)

    print("XDMF Fidelity test completed successfully with tolerance", tolerance)


def compare_files_hdf5(first_file: str, second_file: str, tolerance: float = 1e-12):
    """Compare files of hdf5 type.

    Parameters
    ----------
    first_file:
        First file to compare
    second_file:
        Second file to compare
    file_type:
        Hdf5 files
    tolerance:
        Max acceptable absolute difference

    Returns
    -------
    True:
        If it passes the file type test or contains same data.
    False:
        If it fails the file type test or contains different data.
    """
    file_reader1 = _Hdf5Reader(first_file)
    file_reader2 = _Hdf5Reader(second_file)
    f1 = file_reader1.file_obj
    f2 = file_reader2.file_obj

    objects1 = list(f1.keys())
    objects2 = list(f2.keys())

    # check number of Grids
    if len(objects1) != len(objects2):
        print("File 1:", len(objects1), "\n", "File 2:", len(objects2))
        raise ValueError("Fidelity test failed: Mismatched grid count")

    # loop through Grids
    maxvalueerror = 0
    for i in range(len(objects1)):
        obj_name1 = objects1[i]
        obj_name2 = objects2[i]

        if obj_name1 != obj_name2:
            print("File 1:", obj_name1, "\n", "File 2:", obj_name2)
            raise ValueError("Fidelity test failed: Mismatched grid names")

        curr_o1 = list(f1[obj_name1])
        curr_o2 = list(f2[obj_name2])

        if len(curr_o1) != len(curr_o2):
            print("File 1,", obj_name1, ":", len(curr_o1), "\n",
                  "File 2,", obj_name2, ":", len(curr_o2))
            raise ValueError("Fidelity test failed: Mismatched group count")

        # loop through Groups
        for j in range(len(curr_o1)):
            subobj_name1 = curr_o1[j]
            subobj_name2 = curr_o2[j]

            if subobj_name1 != subobj_name2:
                print("File 1:", subobj_name1, "\n", "File 2:", subobj_name2)
                raise ValueError("Fidelity test failed: Mismatched group names")

            subpath1 = obj_name1 + "/" + subobj_name1
            subpath2 = obj_name2 + "/" + subobj_name2

            data_arrays_list1 = list(f1[subpath1])
            data_arrays_list2 = list(f2[subpath2])

            if len(data_arrays_list1) != len(data_arrays_list2):
                print("File 1,", subobj_name1, ":", len(data_arrays_list1), "\n",
                      "File 2,", subobj_name2, ":", len(data_arrays_list2))
                raise ValueError("Fidelity test failed: Mismatched data list count")

            # loop through data arrays
            for k in range(len(data_arrays_list1)):
                curr_listname1 = data_arrays_list1[k]
                curr_listname2 = data_arrays_list2[k]

                if curr_listname1 != curr_listname2:
                    print("File 1:", curr_listname1, "\n", "File 2:", curr_listname2)
                    raise ValueError("Fidelity test failed: Mismatched data "
                                     "list names")

                curr_listname1 = subpath1 + "/" + curr_listname1
                curr_listname2 = subpath2 + "/" + curr_listname2

                curr_datalist1 = np.array(list(f1[curr_listname1]))
                curr_datalist2 = np.array(list(f2[curr_listname2]))

                if curr_datalist1.shape != curr_datalist2.shape:
                    print("File 1,", curr_listname1, ":", curr_datalist1.shape, "\n",
                          "File 2,", curr_listname2, ":", curr_datalist2.shape)
                    raise ValueError("Fidelity test failed: Mismatched data "
                                     "list size")

                if not np.allclose(curr_datalist1, curr_datalist2, atol=tolerance):
                    print("Tolerance:", tolerance, "\n",
                          "Data List:", curr_listname1)
                    if maxvalueerror < abs(curr_datalist1 - curr_datalist2):
                        maxvalueerror = abs(curr_datalist1 - curr_datalist2)

    if not maxvalueerror == 0:
        raise ValueError("Fidelity test failed: Mismatched data "
                             "values with given tolerance. "
                             "Max Value Error: ", maxvalueerror)

    print("HDF5 Fidelity test completed successfully with tolerance", tolerance)<|MERGE_RESOLUTION|>--- conflicted
+++ resolved
@@ -80,10 +80,7 @@
 from typing import List, Dict, Optional
 from grudge.discretization import DiscretizationCollection, PartID
 from grudge.dof_desc import DD_VOLUME_ALL
-<<<<<<< HEAD
-
-=======
->>>>>>> 4a7846c2
+
 from mirgecom.utils import normalize_boundaries
 import pyopencl as cl
 
@@ -449,9 +446,6 @@
         componentwise_norms(dcoll, fields, order, dd=dd), actx)))
 
 
-<<<<<<< HEAD
-def geometric_mesh_partitioner(mesh, num_ranks=1, *, nranks_per_axis=None,
-=======
 class PartitioningError(Exception):
     """Error tossed to indicate an error with domain decomposition."""
 
@@ -459,7 +453,6 @@
 
 
 def geometric_mesh_partitioner(mesh, num_ranks=None, *, nranks_per_axis=None,
->>>>>>> 4a7846c2
                                auto_balance=False, imbalance_tolerance=.01,
                                debug=False):
     """Partition a mesh uniformly along the X coordinate axis.
@@ -473,15 +466,9 @@
     mesh: :class:`meshmode.mesh.Mesh`
         The serial mesh to partition
     num_ranks: int
-<<<<<<< HEAD
-        The number of partitions to make
-    nranks_per_axis: numpy.ndarray
-        How many partitions per specified axis.  Currently unused.
-=======
         The number of partitions to make (deprecated)
     nranks_per_axis: numpy.ndarray
         How many partitions per specified axis.
->>>>>>> 4a7846c2
     auto_balance: bool
         Indicates whether to perform automatic balancing.  If true, the
         partitioner will try to balance the number of elements over
@@ -499,20 +486,6 @@
         Array indicating the MPI rank for each element
     """
     mesh_dimension = mesh.dim
-<<<<<<< HEAD
-    if nranks_per_axis is None:
-        nranks_per_axis = np.ones(mesh_dimension)
-        nranks_per_axis[0] = num_ranks
-    if len(nranks_per_axis) != mesh_dimension:
-        raise ValueError("nranks_per_axis must match mesh dimension.")
-    nranks_test = 1
-    for i in range(mesh_dimension):
-        nranks_test = nranks_test * nranks_per_axis[i]
-    if nranks_test != num_ranks:
-        raise ValueError("nranks_per_axis must match num_ranks.")
-
-    mesh_groups, = mesh.groups
-=======
     if nranks_per_axis is None or num_ranks is not None:
         from warnings import warn
         warn("num_ranks is deprecated, use nranks_per_axis instead.")
@@ -526,7 +499,6 @@
         raise NotImplementedError("geometric_mesh_partitioner currently only "
                                 "supports partitioning in the X-dimension."
                                 "(only nranks_per_axis[0] should be > 1).")
->>>>>>> 4a7846c2
     mesh_verts = mesh.vertices
     mesh_x = mesh_verts[0]
 
@@ -536,11 +508,6 @@
     part_loc = np.linspace(x_min, x_max, num_ranks+1)
 
     part_interval = x_interval / nranks_per_axis[0]
-<<<<<<< HEAD
-    elem_x = mesh_verts[0, mesh_groups.vertex_indices]
-    elem_centroids = np.sum(elem_x, axis=1)/elem_x.shape[1]
-    global_nelements = len(elem_centroids)
-=======
 
     all_elem_group_centroids = []
     for group in mesh.groups:
@@ -550,7 +517,6 @@
     elem_centroids = np.concatenate(all_elem_group_centroids)
     global_nelements = len(elem_centroids)
 
->>>>>>> 4a7846c2
     aver_part_nelem = global_nelements / num_ranks
 
     if debug:
@@ -562,15 +528,8 @@
     # Create geometrically even partitions
     elem_to_rank = ((elem_centroids-x_min) / part_interval).astype(int)
 
-<<<<<<< HEAD
-    # map partition id to list of elements in that partition
-    part_to_elements = {r: set((np.where(elem_to_rank == r))[0].flat)
-=======
-    print(f"{elem_to_rank=}")
-
     # map partition id to list of elements in that partition
     part_to_elements = {r: set(np.where(elem_to_rank == r)[0])
->>>>>>> 4a7846c2
                         for r in range(num_ranks)}
     # make an array of the geometrically even partition sizes
     # avoids calling "len" over and over on the element sets
@@ -584,27 +543,12 @@
 
         for r in range(num_ranks-1):
 
-            # find the element reservoir (next part with elements in it)
-<<<<<<< HEAD
-            adv_part = r + 1
-            while nelem_part[adv_part] == 0:
-                adv_part = adv_part + 1
-=======
-            # adv_part = r + 1
-            # while nelem_part[adv_part] == 0:
-            #    adv_part = adv_part + 1
->>>>>>> 4a7846c2
-
             num_elem_needed = aver_part_nelem - nelem_part[r]
             part_imbalance = np.abs(num_elem_needed) / float(aver_part_nelem)
 
             if debug:
                 print(f"Processing part({r=})")
-<<<<<<< HEAD
-                print(f"{part_loc[r]=}, {adv_part=}")
-=======
                 print(f"{part_loc[r]=}")
->>>>>>> 4a7846c2
                 print(f"{num_elem_needed=}, {part_imbalance=}")
                 print(f"{nelem_part=}")
 
@@ -612,15 +556,8 @@
             total_change = 0
             moved_elements = set()
 
-<<<<<<< HEAD
-            while ((part_imbalance > imbalance_tolerance)
-                   and (adv_part < num_ranks)):
-=======
             adv_part = r + 1
-            # while ((part_imbalance > imbalance_tolerance)
-            #       and (adv_part < num_ranks)):
             while part_imbalance > imbalance_tolerance:
->>>>>>> 4a7846c2
                 # This partition needs to keep changing in size until it meets the
                 # specified imbalance tolerance, or gives up trying
 
@@ -628,11 +565,7 @@
                 while nelem_part[adv_part] == 0:
                     adv_part = adv_part + 1
                     if adv_part >= num_ranks:
-<<<<<<< HEAD
-                        raise ValueError("Ran out of elements to partition.")
-=======
                         raise PartitioningError("Ran out of elements to partition.")
->>>>>>> 4a7846c2
 
                 if debug:
                     print(f"-{nelem_part[r]=}, adv_part({adv_part}),"
@@ -641,12 +574,8 @@
                     print(f"-{num_elem_needed=},{part_imbalance=}")
 
                 if niter > 100:
-<<<<<<< HEAD
-                    raise ValueError("Detected too many iterations in partitioning.")
-=======
                     raise PartitioningError("Detected too many iterations in"
                                             " partitioning.")
->>>>>>> 4a7846c2
 
                 # The purpose of the next block is to populate the "moved_elements"
                 # data structure. Then those elements will be moved between the
@@ -810,15 +739,6 @@
         print("Validating mesh parts.")
 
     if total_partitioned_elements != total_nelem_part:
-<<<<<<< HEAD
-        raise ValueError("Validator: parted element counts dont match")
-    if total_partitioned_elements != global_nelements:
-        raise ValueError("Validator: global element counts dont match.")
-    if len(elem_to_rank) != global_nelements:
-        raise ValueError("Validator: elem-to-rank wrong size.")
-    if np.any(nelem_part) <= 0:
-        raise ValueError("Validator: empty partitions.")
-=======
         raise PartitioningError("Validator: parted element counts dont match")
     if total_partitioned_elements != global_nelements:
         raise PartitioningError("Validator: global element counts dont match.")
@@ -826,16 +746,11 @@
         raise PartitioningError("Validator: elem-to-rank wrong size.")
     if np.any(nelem_part) <= 0:
         raise PartitioningError("Validator: empty partitions.")
->>>>>>> 4a7846c2
 
     for e in range(global_nelements):
         part = elem_to_rank[e]
         if e not in part_to_elements[part]:
-<<<<<<< HEAD
-            raise ValueError("Validator: part/element/part map mismatch.")
-=======
             raise PartitioningError("Validator: part/element/part map mismatch.")
->>>>>>> 4a7846c2
 
     part_counts = np.zeros(global_nelements)
     for part_elements in part_to_elements.values():
@@ -843,15 +758,9 @@
             part_counts[element] = part_counts[element] + 1
 
     if np.any(part_counts > 1):
-<<<<<<< HEAD
-        raise ValueError("Validator: degenerate elements")
-    if np.any(part_counts < 1):
-        raise ValueError("Validator: orphaned elements")
-=======
         raise PartitioningError("Validator: degenerate elements")
     if np.any(part_counts < 1):
         raise PartitioningError("Validator: orphaned elements")
->>>>>>> 4a7846c2
 
     return elem_to_rank
 
@@ -1156,66 +1065,6 @@
             comm.barrier()
 
 
-def boundary_report(dcoll, boundaries, outfile_name, *, dd=DD_VOLUME_ALL,
-                    mesh=None):
-    """Generate a report of the grid boundaries."""
-    boundaries = normalize_boundaries(boundaries)
-
-    comm = dcoll.mpi_communicator
-    nproc = 1
-    rank = 0
-    if comm is not None:
-        nproc = comm.Get_size()
-        rank = comm.Get_rank()
-
-    if mesh is not None:
-        nelem = 0
-        for grp in mesh.groups:
-            nelem = nelem + grp.nelements
-        local_header = f"nproc: {nproc}\nrank: {rank}\nnelem: {nelem}\n"
-    else:
-        local_header = f"nproc: {nproc}\nrank: {rank}\n"
-
-    from io import StringIO
-    local_report = StringIO(local_header)
-    local_report.seek(0, 2)
-
-    for bdtag in boundaries:
-        boundary_discr = dcoll.discr_from_dd(bdtag)
-        nnodes = sum([grp.ndofs for grp in boundary_discr.groups])
-        local_report.write(f"{bdtag}: {nnodes}\n")
-
-    from meshmode.mesh import BTAG_PARTITION
-    from meshmode.distributed import get_connected_parts
-    connected_part_ids = get_connected_parts(dcoll.discr_from_dd(dd).mesh)
-    local_report.write(f"num_nbr_parts: {len(connected_part_ids)}\n")
-    local_report.write(f"connected_part_ids: {connected_part_ids}\n")
-    part_nodes = []
-    for connected_part_id in connected_part_ids:
-        boundary_discr = dcoll.discr_from_dd(
-            dd.trace(BTAG_PARTITION(connected_part_id)))
-        nnodes = sum([grp.ndofs for grp in boundary_discr.groups])
-        part_nodes.append(nnodes)
-    if part_nodes:
-        local_report.write(f"nnodes_pb: {part_nodes}\n")
-
-    local_report.write("-----\n")
-    local_report.seek(0)
-
-    for irank in range(nproc):
-        if irank == rank:
-            f = open(outfile_name, "a+")
-            f.write(local_report.read())
-            f.close()
-        if comm is not None:
-            comm.barrier()
-
-
-def force_evaluation(actx, expn):
-    """Wrap freeze/thaw forcing evaluation of expressions."""
-    return actx.thaw(actx.freeze(expn))
-
-
 def get_reasonable_memory_pool(ctx: cl.Context, queue: cl.CommandQueue,
                                force_buffer: bool = False,
                                force_non_pool: bool = False):
