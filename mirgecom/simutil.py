--- conflicted
+++ resolved
@@ -825,19 +825,11 @@
 
     Returns
     -------
-<<<<<<< HEAD
-    # FIXME: dict entries are not just the mesh, but the tag mapping too
-=======
->>>>>>> 942e07f5
     local_mesh_data: :class:`meshmode.mesh.Mesh` or :class:`dict`
         If the result of calling *get_mesh_data* specifies a single volume,
         *local_mesh_data* is the local mesh.  If it specifies multiple volumes,
         *local_mesh_data* will be a :class:`dict` mapping volume tags to
-<<<<<<< HEAD
-        corresponding local meshes.
-=======
         tuples of the form *(local_mesh, local_tag_to_elements)*.
->>>>>>> 942e07f5
     global_nelements: :class:`int`
         The number of elements in the global mesh
     """
@@ -898,12 +890,8 @@
                 for vol_idx in range(len(volumes))
                 for rank in range(num_ranks)}
 
-<<<<<<< HEAD
-            # FIXME: Find a better way to do this
-=======
             # TODO: Add a public function to meshmode to accomplish this? So we're
             # not depending on meshmode internals
->>>>>>> 942e07f5
             part_id_to_part_index = {
                 part_id: part_index
                 for part_index, part_id in enumerate(part_id_to_elements.keys())}
