__copyright__ = """Copyright (C) 2022 University of Illinois Board of Trustees"""

__license__ = """
Permission is hereby granted, free of charge, to any person obtaining a copy
of this software and associated documentation files (the "Software"), to deal
in the Software without restriction, including without limitation the rights
to use, copy, modify, merge, publish, distribute, sublicense, and/or sell
copies of the Software, and to permit persons to whom the Software is
furnished to do so, subject to the following conditions:

The above copyright notice and this permission notice shall be included in
all copies or substantial portions of the Software.

THE SOFTWARE IS PROVIDED "AS IS", WITHOUT WARRANTY OF ANY KIND, EXPRESS OR
IMPLIED, INCLUDING BUT NOT LIMITED TO THE WARRANTIES OF MERCHANTABILITY,
FITNESS FOR A PARTICULAR PURPOSE AND NONINFRINGEMENT. IN NO EVENT SHALL THE
AUTHORS OR COPYRIGHT HOLDERS BE LIABLE FOR ANY CLAIM, DAMAGES OR OTHER
LIABILITY, WHETHER IN AN ACTION OF CONTRACT, TORT OR OTHERWISE, ARISING FROM,
OUT OF OR IN CONNECTION WITH THE SOFTWARE OR THE USE OR OTHER DEALINGS IN
THE SOFTWARE.
"""

import numpy as np
from dataclasses import replace
from functools import partial
import pyopencl.array as cla  # noqa
import pyopencl.clmath as clmath # noqa
from pytools.obj_array import make_obj_array
import pymbolic as pmbl
import grudge.op as op
from mirgecom.symbolic import (
    grad as sym_grad,
    evaluate)
from mirgecom.simutil import max_component_norm
import mirgecom.math as mm
from mirgecom.diffusion import (
    diffusion_operator,
    DirichletDiffusionBoundary,
    NeumannDiffusionBoundary)
from grudge.dof_desc import DOFDesc, VolumeDomainTag, DISCR_TAG_BASE, DISCR_TAG_QUAD
from mirgecom.discretization import create_discretization_collection
from mirgecom.eos import IdealSingleGas
from mirgecom.transport import SimpleTransport
from mirgecom.fluid import make_conserved
from mirgecom.gas_model import (
    GasModel,
    make_fluid_state
)
from mirgecom.boundary import (
<<<<<<< HEAD
    AdiabaticNoslipMovingBoundary,
    IsothermalNoSlipBoundary,
=======
    AdiabaticNoslipWallBoundary,
    IsothermalWallBoundary,
>>>>>>> 5c5709c0
)
from mirgecom.multiphysics.thermally_coupled_fluid_wall import (
    coupled_ns_heat_operator
)
from meshmode.array_context import (  # noqa
    pytest_generate_tests_for_pyopencl_array_context
    as pytest_generate_tests)
import pytest

import logging
logger = logging.getLogger(__name__)


def get_box_mesh(dim, a, b, n):
    dim_names = ["x", "y", "z"]
    boundary_tag_to_face = {}
    for i in range(dim):
        boundary_tag_to_face["-"+str(i)] = ["-"+dim_names[i]]
        boundary_tag_to_face["+"+str(i)] = ["+"+dim_names[i]]
    from meshmode.mesh.generation import generate_regular_rect_mesh
    return generate_regular_rect_mesh(a=(a,)*dim, b=(b,)*dim,
        nelements_per_axis=(n,)*dim, boundary_tag_to_face=boundary_tag_to_face)


@pytest.mark.parametrize("order", [1, 2, 3])
def test_independent_volumes(actx_factory, order, visualize=False):
    """Check multi-volume machinery by setting up two independent volumes."""
    actx = actx_factory()

    n = 8

    dim = 2

    dim_names = ["x", "y", "z"]
    boundary_tag_to_face = {}
    for i in range(dim):
        boundary_tag_to_face["-"+str(i)] = ["-"+dim_names[i]]
        boundary_tag_to_face["+"+str(i)] = ["+"+dim_names[i]]

    from meshmode.mesh.generation import generate_regular_rect_mesh

    mesh = generate_regular_rect_mesh(
        a=(-1,)*dim, b=(1,)*dim,
        nelements_per_axis=(n,)*dim, boundary_tag_to_face=boundary_tag_to_face)

    volume_meshes = {
        "vol1": mesh,
        "vol2": mesh,
    }

    dcoll = create_discretization_collection(actx, volume_meshes, order)

    dd_vol1 = DOFDesc(VolumeDomainTag("vol1"), DISCR_TAG_BASE)
    dd_vol2 = DOFDesc(VolumeDomainTag("vol2"), DISCR_TAG_BASE)

    nodes1 = actx.thaw(dcoll.nodes(dd=dd_vol1))
    nodes2 = actx.thaw(dcoll.nodes(dd=dd_vol2))

    # Set solution to x for volume 1
    # Set solution to y for volume 2

    boundaries1 = {
        dd_vol1.trace("-0").domain_tag: DirichletDiffusionBoundary(-1.),
        dd_vol1.trace("+0").domain_tag: DirichletDiffusionBoundary(1.),
        dd_vol1.trace("-1").domain_tag: NeumannDiffusionBoundary(0.),
        dd_vol1.trace("+1").domain_tag: NeumannDiffusionBoundary(0.),
    }

    boundaries2 = {
        dd_vol2.trace("-0").domain_tag: NeumannDiffusionBoundary(0.),
        dd_vol2.trace("+0").domain_tag: NeumannDiffusionBoundary(0.),
        dd_vol2.trace("-1").domain_tag: DirichletDiffusionBoundary(-1.),
        dd_vol2.trace("+1").domain_tag: DirichletDiffusionBoundary(1.),
    }

    u1 = nodes1[0]
    u2 = nodes2[1]

    u = make_obj_array([u1, u2])

    def get_rhs(t, u):
        return make_obj_array([
            diffusion_operator(
                dcoll, kappa=1, boundaries=boundaries1, u=u[0], dd=dd_vol1),
            diffusion_operator(
                dcoll, kappa=1, boundaries=boundaries2, u=u[1], dd=dd_vol2)])

    rhs = get_rhs(0, u)

    if visualize:
        from grudge.shortcuts import make_visualizer
        viz1 = make_visualizer(dcoll, order+3, volume_dd=dd_vol1)
        viz2 = make_visualizer(dcoll, order+3, volume_dd=dd_vol2)
        viz1.write_vtk_file(
            f"multiphysics_independent_volumes_{order}_1.vtu", [
                ("u", u[0]),
                ("rhs", rhs[0]),
                ])
        viz2.write_vtk_file(
            f"multiphysics_independent_volumes_{order}_2.vtu", [
                ("u", u[1]),
                ("rhs", rhs[1]),
                ])

    linf_err1 = actx.to_numpy(op.norm(dcoll, rhs[0], np.inf, dd=dd_vol1))
    linf_err2 = actx.to_numpy(op.norm(dcoll, rhs[1], np.inf, dd=dd_vol2))

    assert linf_err1 < 1e-9
    assert linf_err2 < 1e-9


@pytest.mark.parametrize("order", [2, 3])
@pytest.mark.parametrize("use_overintegration", [False, True])
def test_thermally_coupled_fluid_wall(
        actx_factory, order, use_overintegration, visualize=False):
    """Check the thermally-coupled fluid/wall interface."""
    actx = actx_factory()

    from pytools.convergence import EOCRecorder
    eoc_rec_fluid = EOCRecorder()
    eoc_rec_wall = EOCRecorder()

    scales = [6, 8, 12]

    for n in scales:
        global_mesh = get_box_mesh(2, -1, 1, n)

        mgrp, = global_mesh.groups
        y = global_mesh.vertices[1, mgrp.vertex_indices]
        y_elem_avg = np.sum(y, axis=1)/y.shape[1]
        volume_to_elements = {
            "Fluid": np.where(y_elem_avg > 0)[0],
            "Wall": np.where(y_elem_avg < 0)[0]}

        from meshmode.mesh.processing import partition_mesh
        volume_meshes = partition_mesh(global_mesh, volume_to_elements)

        dcoll = create_discretization_collection(
            actx, volume_meshes, order=order, quadrature_order=2*order+1)

        if use_overintegration:
            quadrature_tag = DISCR_TAG_QUAD
        else:
            quadrature_tag = None

        dd_vol_fluid = DOFDesc(VolumeDomainTag("Fluid"), DISCR_TAG_BASE)
        dd_vol_wall = DOFDesc(VolumeDomainTag("Wall"), DISCR_TAG_BASE)

        if visualize:
            from grudge.shortcuts import make_visualizer
            viz_fluid = make_visualizer(dcoll, order+3, volume_dd=dd_vol_fluid)
            viz_wall = make_visualizer(dcoll, order+3, volume_dd=dd_vol_wall)
            if use_overintegration:
                viz_suffix = f"over_{order}_{n}"
            else:
                viz_suffix = f"{order}_{n}"

        fluid_nodes = actx.thaw(dcoll.nodes(dd=dd_vol_fluid))
        wall_nodes = actx.thaw(dcoll.nodes(dd=dd_vol_wall))

        # Crank up the heat conduction so it's fast as possible within NS
        # timestep restriction
        heat_amplification_factor = 10000

        gamma = 1.4
        r = 285.71300152552493
        mu = 4.216360056e-05
        eos = IdealSingleGas(gamma=gamma, gas_const=r)
        base_fluid_pressure = 4935.22
        base_fluid_temp = 300
        fluid_density = base_fluid_pressure/base_fluid_temp/r
        fluid_heat_capacity = eos.heat_capacity_cv()
        fluid_kappa = heat_amplification_factor * 0.05621788139856423
        transport = SimpleTransport(
            viscosity=mu,
            thermal_conductivity=fluid_kappa)
        gas_model = GasModel(eos=eos, transport=transport)

        # Made-up wall material
        wall_density = 10*fluid_density
        wall_heat_capacity = fluid_heat_capacity
        wall_kappa = 10*fluid_kappa

        base_wall_temp = 600

        fluid_boundaries = {
<<<<<<< HEAD
            dd_vol_fluid.trace("-0").domain_tag: AdiabaticNoslipMovingBoundary(),
            dd_vol_fluid.trace("+0").domain_tag: AdiabaticNoslipMovingBoundary(),
            dd_vol_fluid.trace("+1").domain_tag:
                IsothermalNoSlipBoundary(wall_temperature=base_fluid_temp),
=======
            dd_vol_fluid.trace("-0").domain_tag: AdiabaticNoslipWallBoundary(),
            dd_vol_fluid.trace("+0").domain_tag: AdiabaticNoslipWallBoundary(),
            dd_vol_fluid.trace("+1").domain_tag:
                IsothermalWallBoundary(wall_temperature=base_fluid_temp),
>>>>>>> 5c5709c0
        }

        wall_boundaries = {
            dd_vol_wall.trace("-0").domain_tag: NeumannDiffusionBoundary(0.),
            dd_vol_wall.trace("+0").domain_tag: NeumannDiffusionBoundary(0.),
            dd_vol_wall.trace("-1").domain_tag:
                DirichletDiffusionBoundary(base_wall_temp),
        }

        interface_temp = (
            (fluid_kappa * base_fluid_temp + wall_kappa * base_wall_temp)
            / (fluid_kappa + wall_kappa))
        interface_flux = (
            -fluid_kappa * wall_kappa / (fluid_kappa + wall_kappa)
            * (base_fluid_temp - base_wall_temp))
        fluid_alpha = fluid_kappa/(fluid_density * fluid_heat_capacity)
        wall_alpha = wall_kappa/(wall_density * wall_heat_capacity)

        def steady_func(kappa, x, t):
            return interface_temp - interface_flux/kappa * x[1]

        fluid_steady_func = partial(steady_func, fluid_kappa)
        wall_steady_func = partial(steady_func, wall_kappa)

        def perturb_func(alpha, x, t):
            w = 1.5 * np.pi
            return 50 * mm.cos(w * x[1]) * mm.exp(-w**2 * alpha * t)

        # This perturbation function is nonzero at the interface, so the two alphas
        # need to be the same (otherwise the perturbations will decay at different
        # rates and a discontinuity will form)
        assert abs(fluid_alpha - wall_alpha) < 1e-12

        fluid_perturb_func = partial(perturb_func, fluid_alpha)
        wall_perturb_func = partial(perturb_func, wall_alpha)

        def fluid_func(x, t):
            return fluid_steady_func(x, t) + fluid_perturb_func(x, t)

        def wall_func(x, t):
            return wall_steady_func(x, t) + wall_perturb_func(x, t)

        if visualize:
            fluid_temp_steady = fluid_steady_func(fluid_nodes, 0)
            fluid_temp_perturb = fluid_perturb_func(fluid_nodes, 0)
            fluid_temp_perturb_later = fluid_perturb_func(fluid_nodes, 5)
            fluid_temp = fluid_func(fluid_nodes, 0)
            wall_temp_steady = wall_steady_func(wall_nodes, 0)
            wall_temp_perturb = wall_perturb_func(wall_nodes, 0)
            wall_temp_perturb_later = wall_perturb_func(wall_nodes, 5)
            wall_temp = wall_func(wall_nodes, 0)
            viz_fluid.write_vtk_file(
                f"multiphysics_thermally_coupled_init_{viz_suffix}_fluid.vtu", [
                    ("temp_steady", fluid_temp_steady),
                    ("temp_perturb", fluid_temp_perturb),
                    ("temp_perturb_later", fluid_temp_perturb_later),
                    ("temp", fluid_temp),
                    ])
            viz_wall.write_vtk_file(
                f"multiphysics_thermally_coupled_init_{viz_suffix}_wall.vtu", [
                    ("temp_steady", wall_temp_steady),
                    ("temp_perturb", wall_temp_perturb),
                    ("temp_perturb_later", wall_temp_perturb_later),
                    ("temp", wall_temp),
                    ])

        # Add a source term to the momentum equations to cancel out the pressure term
        sym_fluid_temp = fluid_func(pmbl.var("x"), pmbl.var("t"))
        sym_fluid_pressure = fluid_density * r * sym_fluid_temp
        sym_momentum_source = sym_grad(2, sym_fluid_pressure)

        def momentum_source_func(x, t):
            return evaluate(sym_momentum_source, x=x, t=t)

        def get_rhs(t, state):
            fluid_state = make_fluid_state(cv=state[0], gas_model=gas_model)
            wall_temperature = state[1]
            fluid_rhs, wall_energy_rhs = coupled_ns_heat_operator(
                dcoll,
                gas_model,
                dd_vol_fluid, dd_vol_wall,
                fluid_boundaries, wall_boundaries,
                fluid_state, wall_kappa, wall_temperature,
                time=t,
                quadrature_tag=quadrature_tag)
            fluid_rhs = replace(
                fluid_rhs,
                momentum=fluid_rhs.momentum + momentum_source_func(fluid_nodes, t))
            wall_rhs = wall_energy_rhs / (wall_density * wall_heat_capacity)
            return make_obj_array([fluid_rhs, wall_rhs])

        def cv_from_temp(temp):
            rho = fluid_density * (0*temp + 1)
            mom = make_obj_array([0*temp]*2)
            energy = (
                (rho * r * temp)/(gamma - 1.0)
                + np.dot(mom, mom)/(2.0*rho))
            return make_conserved(
                dim=2,
                mass=rho,
                momentum=mom,
                energy=energy)

        # Check that steady-state solution has 0 RHS

        t_large = 1e6
        fluid_temp = fluid_func(fluid_nodes, t_large)
        wall_temp = wall_func(wall_nodes, t_large)

        state = make_obj_array([cv_from_temp(fluid_temp), wall_temp])

        rhs = get_rhs(t_large, state)

        if visualize:
            fluid_state = make_fluid_state(state[0], gas_model)
            viz_fluid.write_vtk_file(
                f"multiphysics_thermally_coupled_steady_{viz_suffix}_fluid.vtu", [
                    ("cv", fluid_state.cv),
                    ("dv", fluid_state.dv),
                    ("rhs", rhs[0]),
                    ])
            viz_wall.write_vtk_file(
                f"multiphysics_thermally_coupled_steady_{viz_suffix}_wall.vtu", [
                    ("temp", state[1]),
                    ("rhs", rhs[1]),
                    ])

        fluid_cv = cv_from_temp(fluid_temp)
        linf_err_fluid = max_component_norm(
            dcoll,
            rhs[0]/replace(fluid_cv, momentum=0*fluid_cv.momentum+1),
            np.inf,
            dd=dd_vol_fluid)
        linf_err_wall = actx.to_numpy(
            op.norm(dcoll, rhs[1], np.inf, dd=dd_vol_wall)
            / op.norm(dcoll, wall_temp, np.inf, dd=dd_vol_wall))

        assert linf_err_fluid < 1e-6
        assert linf_err_wall < 1e-6

        # Now check accuracy/stability

        fluid_temp = fluid_func(fluid_nodes, 0)
        wall_temp = wall_func(wall_nodes, 0)

        state = make_obj_array([cv_from_temp(fluid_temp), wall_temp])

        from grudge.dt_utils import characteristic_lengthscales
        h_min_fluid = actx.to_numpy(
            op.nodal_min(
                dcoll, dd_vol_fluid,
                characteristic_lengthscales(actx, dcoll, dd=dd_vol_fluid)))[()]
        h_min_wall = actx.to_numpy(
            op.nodal_min(
                dcoll, dd_vol_wall,
                characteristic_lengthscales(actx, dcoll, dd=dd_vol_wall)))[()]

        # Set dt once for all scales
        if n == scales[0]:
            dt = 0.00025 * min(h_min_fluid**2, h_min_wall**2)

        heat_cfl_fluid = fluid_alpha * dt/h_min_fluid**2
        heat_cfl_wall = wall_alpha * dt/h_min_wall**2

        print(f"{heat_cfl_fluid=}, {heat_cfl_wall=}")
        assert heat_cfl_fluid < 0.05
        assert heat_cfl_wall < 0.05

        from mirgecom.integrators import rk4_step

        t = 0
        for step in range(50):
            state = rk4_step(state, t, dt, get_rhs)
            t += dt
            if step % 5 == 0 and visualize:
                fluid_state = make_fluid_state(state[0], gas_model)
                expected_fluid_temp = fluid_func(fluid_nodes, t)
                expected_wall_temp = wall_func(wall_nodes, t)
                rhs = get_rhs(t, state)
                momentum_source = momentum_source_func(fluid_nodes, t)
                viz_fluid.write_vtk_file(
                    "multiphysics_thermally_coupled_accuracy_"
                    f"{viz_suffix}_fluid_{step}.vtu", [
                        ("cv", fluid_state.cv),
                        ("dv", fluid_state.dv),
                        ("expected_temp", expected_fluid_temp),
                        ("rhs", rhs[0]),
                        ("momentum_source", momentum_source),
                        ])
                viz_wall.write_vtk_file(
                    "multiphysics_thermally_coupled_accuracy_"
                    f"{viz_suffix}_wall_{step}.vtu", [
                        ("temp", state[1]),
                        ("expected_temp", expected_wall_temp),
                        ("rhs", rhs[1]),
                        ])

        fluid_state = make_fluid_state(state[0], gas_model)
        fluid_temp = fluid_state.dv.temperature
        wall_temp = state[1]
        expected_fluid_temp = fluid_func(fluid_nodes, t)
        expected_wall_temp = wall_func(wall_nodes, t)

        assert np.isfinite(
            actx.to_numpy(op.norm(dcoll, fluid_temp, 2, dd=dd_vol_fluid)))
        assert np.isfinite(
            actx.to_numpy(op.norm(dcoll, wall_temp, 2, dd=dd_vol_wall)))

        linf_err_fluid = actx.to_numpy(
            op.norm(dcoll, fluid_temp - expected_fluid_temp, np.inf, dd=dd_vol_fluid)
            / op.norm(dcoll, expected_fluid_temp, np.inf, dd=dd_vol_fluid))
        linf_err_wall = actx.to_numpy(
            op.norm(dcoll, wall_temp - expected_wall_temp, np.inf, dd=dd_vol_wall)
            / op.norm(dcoll, expected_wall_temp, np.inf, dd=dd_vol_wall))
        eoc_rec_fluid.add_data_point(1/n, linf_err_fluid)
        eoc_rec_wall.add_data_point(1/n, linf_err_wall)

    print("L^inf error (fluid):")
    print(eoc_rec_fluid)
    print("L^inf error (wall):")
    print(eoc_rec_wall)

    assert (
        eoc_rec_fluid.order_estimate() >= order - 0.5
        or eoc_rec_fluid.max_error() < 1e-11)
    assert (
        eoc_rec_wall.order_estimate() >= order - 0.5
        or eoc_rec_wall.max_error() < 1e-11)


if __name__ == "__main__":
    import sys
    if len(sys.argv) > 1:
        exec(sys.argv[1])
    else:
        from pytest import main
        main([__file__])<|MERGE_RESOLUTION|>--- conflicted
+++ resolved
@@ -47,13 +47,8 @@
     make_fluid_state
 )
 from mirgecom.boundary import (
-<<<<<<< HEAD
-    AdiabaticNoslipMovingBoundary,
-    IsothermalNoSlipBoundary,
-=======
     AdiabaticNoslipWallBoundary,
     IsothermalWallBoundary,
->>>>>>> 5c5709c0
 )
 from mirgecom.multiphysics.thermally_coupled_fluid_wall import (
     coupled_ns_heat_operator
@@ -240,17 +235,10 @@
         base_wall_temp = 600
 
         fluid_boundaries = {
-<<<<<<< HEAD
-            dd_vol_fluid.trace("-0").domain_tag: AdiabaticNoslipMovingBoundary(),
-            dd_vol_fluid.trace("+0").domain_tag: AdiabaticNoslipMovingBoundary(),
-            dd_vol_fluid.trace("+1").domain_tag:
-                IsothermalNoSlipBoundary(wall_temperature=base_fluid_temp),
-=======
             dd_vol_fluid.trace("-0").domain_tag: AdiabaticNoslipWallBoundary(),
             dd_vol_fluid.trace("+0").domain_tag: AdiabaticNoslipWallBoundary(),
             dd_vol_fluid.trace("+1").domain_tag:
                 IsothermalWallBoundary(wall_temperature=base_fluid_temp),
->>>>>>> 5c5709c0
         }
 
         wall_boundaries = {
