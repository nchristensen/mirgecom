--- conflicted
+++ resolved
@@ -543,10 +543,7 @@
         """Initialize AdiabaticSlipBoundary."""
         PrescribedFluidBoundary.__init__(
             self, boundary_state_func=self.adiabatic_slip_state,
-<<<<<<< HEAD
-=======
             boundary_temperature_func=self._temperature_for_interior_state,
->>>>>>> a00eb375
             boundary_grad_av_func=self.adiabatic_slip_grad_av
         )
 
@@ -601,25 +598,6 @@
                               momentum=-s_mom_flux,
                               species_mass=-grad_av_minus.species_mass)
 
-    def adiabatic_slip_grad_av(self, discr, btag, grad_av_minus, **kwargs):
-        """Get the exterior grad(Q) on the boundary."""
-        # Grab some boundary-relevant data
-        dim, = grad_av_minus.mass.shape
-        actx = grad_av_minus.mass[0].array_context
-        nhat = thaw(discr.norm(btag), actx)
-
-        # Subtract 2*wall-normal component of q
-        # to enforce q=0 on the wall
-        s_mom_normcomp = np.outer(nhat,
-                                  np.dot(grad_av_minus.momentum, nhat))
-        s_mom_flux = grad_av_minus.momentum - 2*s_mom_normcomp
-
-        # flip components to set a neumann condition
-        return make_conserved(dim, mass=-grad_av_minus.mass,
-                              energy=-grad_av_minus.energy,
-                              momentum=-s_mom_flux,
-                              species_mass=-grad_av_minus.species_mass)
-
 
 class AdiabaticNoslipMovingBoundary(PrescribedFluidBoundary):
     r"""Boundary condition implementing a noslip moving boundary.
@@ -632,10 +610,7 @@
         """Initialize boundary device."""
         PrescribedFluidBoundary.__init__(
             self, boundary_state_func=self.adiabatic_noslip_state,
-<<<<<<< HEAD
-=======
             boundary_temperature_func=self._temperature_for_interior_state,
->>>>>>> a00eb375
             boundary_grad_av_func=self.adiabatic_noslip_grad_av,
         )
         # Check wall_velocity (assumes dim is correct)
@@ -661,10 +636,6 @@
                             species_mass=state_minus.species_mass_density)
         return make_fluid_state(cv=cv, gas_model=gas_model,
                                 temperature_seed=state_minus.temperature)
-
-    def adiabatic_noslip_grad_av(self, grad_av_minus, **kwargs):
-        """Get the exterior solution on the boundary."""
-        return(-grad_av_minus)
 
     def adiabatic_noslip_grad_av(self, grad_av_minus, **kwargs):
         """Get the exterior solution on the boundary."""
