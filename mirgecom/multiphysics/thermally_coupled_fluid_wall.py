--- conflicted
+++ resolved
@@ -1235,21 +1235,15 @@
         fluid_state, wall_kappa, wall_temperature,
         *,
         time=0.,
-<<<<<<< HEAD
-        use_kappa_weighted_grad_flux_in_fluid=False,
-=======
         interface_noslip=True,
         interface_radiation=False,
         use_kappa_weighted_grad_flux_in_fluid=False,
         wall_emissivity=None,
         sigma=None,
         ambient_temperature=None,
-        wall_penalty_amount=None,
->>>>>>> 41db2105
         quadrature_tag=DISCR_TAG_BASE,
         limiter_func=None,
         fluid_gradient_numerical_flux_func=num_flux_central,
-        interface_noslip=True,
         return_gradients=False,
         wall_penalty_amount=None,
         ns_operator=ns_operator):
