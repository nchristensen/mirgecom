--- conflicted
+++ resolved
@@ -53,7 +53,6 @@
 import numpy as np
 from pytools.obj_array import make_obj_array
 from mirgecom.eos import IdealSingleGas
-from numbers import Number
 from mirgecom.fluid import make_conserved
 
 
@@ -1203,23 +1202,15 @@
     given an initial thermal state (pressure, temperature) and an EOS.
 
     The solution varies across a planar interface defined by a tanh function
-<<<<<<< HEAD
-    located at disc_location for pressure, temperature, velocity, and mass fraction
-=======
     located at disc_location with normal normal_dir
     for pressure, temperature, velocity, and mass fraction
->>>>>>> 5b8cac41
 
     .. automethod:: __init__
     .. automethod:: __call__
     """
 
     def __init__(
-<<<<<<< HEAD
-            self, *, dim=3, normal_dir=0, disc_location=0, nspecies=0,
-=======
             self, *, dim=3, normal_dir, disc_location, nspecies=0,
->>>>>>> 5b8cac41
             temperature_left, temperature_right,
             pressure_left, pressure_right,
             velocity_left=None, velocity_right=None,
@@ -1232,15 +1223,9 @@
         ----------
         dim: int
             specifies the number of dimensions for the solution
-<<<<<<< HEAD
-        normal_dir: int
-            specifies the direction (plane) the discontinuity is applied in
-        disc_location: float or Callable
-=======
         normal_dir: numpy.ndarray
             specifies the direction (plane) the discontinuity is applied in
         disc_location: numpy.ndarray or Callable
->>>>>>> 5b8cac41
             fixed location of discontinuity or optionally a function that
             returns the time-dependent location.
         nspecies: int
@@ -1274,8 +1259,6 @@
         if species_mass_right is None:
             species_mass_right = np.zeros(shape=(nspecies,))
 
-<<<<<<< HEAD
-=======
         if normal_dir is None:
             normal_dir = np.zeros(shape=(dim,))
             normal_dir[0] = 1.
@@ -1283,7 +1266,6 @@
         if disc_location is None:
             disc_location = np.zeros(shape=(dim,))
 
->>>>>>> 5b8cac41
         self._nspecies = nspecies
         self._dim = dim
         self._disc_location = disc_location
@@ -1297,13 +1279,7 @@
         self._tr = temperature_right
         self._yl = species_mass_left
         self._yr = species_mass_right
-<<<<<<< HEAD
-        self._xdir = normal_dir
-        if self._xdir >= self._dim:
-            self._xdir = self._dim - 1
-=======
         self._normal = normal_dir
->>>>>>> 5b8cac41
 
     def __call__(self, x_vec, eos, *, time=0.0):
         """Create the mixture state at locations *x_vec*.
@@ -1325,16 +1301,6 @@
             raise ValueError(f"Position vector has unexpected dimensionality,"
                              f" expected {self._dim}.")
 
-<<<<<<< HEAD
-        x = x_vec[self._xdir]
-        actx = x.array_context
-        if isinstance(self._disc_location, Number):
-            x0 = self._disc_location
-        else:
-            x0 = self._disc_location(time)
-
-        xtanh = 1.0/self._sigma*(x0 - x)
-=======
         x = x_vec[0]
         actx = x.array_context
         if callable(self._disc_location):
@@ -1344,7 +1310,6 @@
 
         dist = np.dot(x0 - x_vec, self._normal)
         xtanh = 1.0/self._sigma*dist
->>>>>>> 5b8cac41
         weight = 0.5*(1.0 - actx.np.tanh(xtanh))
         pressure = self._pl + (self._pr - self._pl)*weight
         temperature = self._tl + (self._tr - self._tl)*weight
