"""Provide some utilities for building simulation applications.

General utilities
-----------------

.. autofunction:: check_step
.. autofunction:: get_sim_timestep
.. autofunction:: write_visfile
.. autofunction:: allsync

Diagnostic utilities
--------------------

.. autofunction:: compare_fluid_solutions
.. autofunction:: check_naninf_local
.. autofunction:: check_range_local

Mesh utilities
--------------

.. autofunction:: generate_and_distribute_mesh
"""

__copyright__ = """
Copyright (C) 2021 University of Illinois Board of Trustees
"""

__license__ = """
Permission is hereby granted, free of charge, to any person obtaining a copy
of this software and associated documentation files (the "Software"), to deal
in the Software without restriction, including without limitation the rights
to use, copy, modify, merge, publish, distribute, sublicense, and/or sell
copies of the Software, and to permit persons to whom the Software is
furnished to do so, subject to the following conditions:

The above copyright notice and this permission notice shall be included in
all copies or substantial portions of the Software.

THE SOFTWARE IS PROVIDED "AS IS", WITHOUT WARRANTY OF ANY KIND, EXPRESS OR
IMPLIED, INCLUDING BUT NOT LIMITED TO THE WARRANTIES OF MERCHANTABILITY,
FITNESS FOR A PARTICULAR PURPOSE AND NONINFRINGEMENT. IN NO EVENT SHALL THE
AUTHORS OR COPYRIGHT HOLDERS BE LIABLE FOR ANY CLAIM, DAMAGES OR OTHER
LIABILITY, WHETHER IN AN ACTION OF CONTRACT, TORT OR OTHERWISE, ARISING FROM,
OUT OF OR IN CONNECTION WITH THE SOFTWARE OR THE USE OR OTHER DEALINGS IN
THE SOFTWARE.
"""
import logging
import numpy as np
import grudge.op as op

logger = logging.getLogger(__name__)


def check_step(step, interval):
    """
    Check step number against a user-specified interval.

    Utility is used typically for visualization.

    - Negative numbers mean 'never visualize'.
    - Zero means 'always visualize'.

    Useful for checking whether the current step is an output step,
    or anyting else that occurs on fixed intervals.
    """
    if interval == 0:
        return True
    elif interval < 0:
        return False
    elif step % interval == 0:
        return True
    return False


def get_sim_timestep(discr, state, t, dt, cfl, eos,
                     t_final, constant_cfl=False):
    """Return the maximum stable timestep for a typical fluid simulation.

    This routine returns *dt*, the users defined constant timestep, or *max_dt*, the
    maximum domain-wide stability-limited timestep for a fluid simulation.

    .. important::
        This routine calls the collective: :func:`~grudge.op.nodal_min` on the inside
        which makes it domain-wide regardless of parallel domain decomposition. Thus
        this routine must be called *collectively* (i.e. by all ranks).

    Two modes are supported:
        - Constant DT mode: returns the minimum of (t_final-t, dt)
        - Constant CFL mode: returns (cfl * max_dt)

    Parameters
    ----------
    discr
        Grudge discretization or discretization collection?
    state: :class:`~mirgecom.fluid.ConservedVars`
        The fluid state.
    t: float
        Current time
    t_final: float
        Final time
    dt: float
        The current timestep
    cfl: float
        The current CFL number
    eos: :class:`~mirgecom.eos.GasEOS`
        Gas equation-of-state supporting speed_of_sound, and, optionally for viscous
        fluids, a non-empty :class:`~mirgecom.transport.TransportModel` for viscous
        transport properties.
    constant_cfl: bool
        True if running constant CFL mode

    Returns
    -------
    float
        The maximum stable DT based on a viscous fluid.
    """
    t_remaining = max(0, t_final - t)
    mydt = dt
    if constant_cfl:
        from mirgecom.viscous import get_viscous_timestep
        from grudge.op import nodal_min
<<<<<<< HEAD
        mydt = cfl * nodal_min(discr, "vol",
                               get_viscous_timestep(discr, eos, state))
=======
        mydt = cfl * nodal_min(
            discr, "vol",
            get_viscous_timestep(discr=discr, eos=eos, cv=state)
        )
>>>>>>> ce27f971
    return min(t_remaining, mydt)


def write_visfile(discr, io_fields, visualizer, vizname,
                  step=0, t=0, overwrite=False, vis_timer=None):
    """Write VTK output for the fields specified in *io_fields*.

    .. note::
        This is a collective routine and must be called by all MPI ranks.

    Parameters
    ----------
    visualizer:
        A :class:`meshmode.discretization.visualization.Visualizer`
        VTK output object.
    io_fields:
        List of tuples indicating the (name, data) for each field to write.
    """
    from contextlib import nullcontext
    from mirgecom.io import make_rank_fname, make_par_fname

    comm = discr.mpi_communicator
    rank = 0

    if comm:
        rank = comm.Get_rank()

    rank_fn = make_rank_fname(basename=vizname, rank=rank, step=step, t=t)

    if rank == 0:
        import os
        viz_dir = os.path.dirname(rank_fn)
        if viz_dir and not os.path.exists(viz_dir):
            os.makedirs(viz_dir)

    if comm:
        comm.barrier()

    if vis_timer:
        ctm = vis_timer.start_sub_timer()
    else:
        ctm = nullcontext()

    with ctm:
        visualizer.write_parallel_vtk_file(
            comm, rank_fn, io_fields,
            overwrite=overwrite,
            par_manifest_filename=make_par_fname(
                basename=vizname, step=step, t=t
            )
        )


def allsync(local_values, comm=None, op=None):
    """Perform allreduce if MPI comm is provided.

    .. note::
        This is a collective routine and must be called by all MPI ranks.
    """
    if comm is None:
        return local_values
    if op is None:
        from mpi4py import MPI
        op = MPI.MAX
    return comm.allreduce(local_values, op=op)


def check_range_local(discr, dd, field, min_value, max_value):
    """Check for any negative values."""
    return (
        op.nodal_min_loc(discr, dd, field) < min_value
        or op.nodal_max_loc(discr, dd, field) > max_value
    )


def check_naninf_local(discr, dd, field):
    """Check for any NANs or Infs in the field."""
    actx = field.array_context
    s = actx.to_numpy(op.nodal_sum_loc(discr, dd, field))
    return np.isnan(s) or (s == np.inf)


def compare_fluid_solutions(discr, red_state, blue_state):
    """Return inf norm of (*red_state* - *blue_state*) for each component.

    .. note::
        This is a collective routine and must be called by all MPI ranks.
    """
    resid = red_state - blue_state
    return [discr.norm(v, np.inf) for v in resid.join()]


def generate_and_distribute_mesh(comm, generate_mesh):
    """Generate a mesh and distribute it among all ranks in *comm*.

    Generate the mesh with the user-supplied mesh generation function
    *generate_mesh*, partition the mesh, and distribute it to every
    rank in the provided MPI communicator *comm*.

    .. note::
        This is a collective routine and must be called by all MPI ranks.

    Parameters
    ----------
    comm:
        MPI communicator over which to partition the mesh
    generate_mesh:
        Callable of zero arguments returning a :class:`meshmode.mesh.Mesh`.
        Will only be called on one (undetermined) rank.

    Returns
    -------
    local_mesh : :class:`meshmode.mesh.Mesh`
        The local partition of the the mesh returned by *generate_mesh*.
    global_nelements : :class:`int`
        The number of elements in the serial mesh
    """
    from meshmode.distributed import (
        MPIMeshDistributor,
        get_partition_by_pymetis,
    )
    num_parts = comm.Get_size()
    mesh_dist = MPIMeshDistributor(comm)
    global_nelements = 0

    if mesh_dist.is_mananger_rank():

        mesh = generate_mesh()

        global_nelements = mesh.nelements

        part_per_element = get_partition_by_pymetis(mesh, num_parts)
        local_mesh = mesh_dist.send_mesh_parts(mesh, part_per_element, num_parts)
        del mesh

    else:
        local_mesh = mesh_dist.receive_mesh_part()

    return local_mesh, global_nelements


def create_parallel_grid(comm, generate_grid):
    """Generate and distribute mesh compatibility interface."""
    from warnings import warn
    warn("Do not call create_parallel_grid; use generate_and_distribute_mesh "
         "instead. This function will disappear August 1, 2021",
         DeprecationWarning, stacklevel=2)
    return generate_and_distribute_mesh(comm=comm, generate_mesh=generate_grid)<|MERGE_RESOLUTION|>--- conflicted
+++ resolved
@@ -119,15 +119,10 @@
     if constant_cfl:
         from mirgecom.viscous import get_viscous_timestep
         from grudge.op import nodal_min
-<<<<<<< HEAD
-        mydt = cfl * nodal_min(discr, "vol",
-                               get_viscous_timestep(discr, eos, state))
-=======
         mydt = cfl * nodal_min(
             discr, "vol",
             get_viscous_timestep(discr=discr, eos=eos, cv=state)
         )
->>>>>>> ce27f971
     return min(t_remaining, mydt)
 
 
