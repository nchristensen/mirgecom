__copyright__ = """
Copyright (C) 2020 University of Illinois Board of Trustees
"""

__license__ = """
Permission is hereby granted, free of charge, to any person obtaining a copy
of this software and associated documentation files (the "Software"), to deal
in the Software without restriction, including without limitation the rights
to use, copy, modify, merge, publish, distribute, sublicense, and/or sell
copies of the Software, and to permit persons to whom the Software is
furnished to do so, subject to the following conditions:

The above copyright notice and this permission notice shall be included in
all copies or substantial portions of the Software.

THE SOFTWARE IS PROVIDED "AS IS", WITHOUT WARRANTY OF ANY KIND, EXPRESS OR
IMPLIED, INCLUDING BUT NOT LIMITED TO THE WARRANTIES OF MERCHANTABILITY,
FITNESS FOR A PARTICULAR PURPOSE AND NONINFRINGEMENT. IN NO EVENT SHALL THE
AUTHORS OR COPYRIGHT HOLDERS BE LIABLE FOR ANY CLAIM, DAMAGES OR OTHER
LIABILITY, WHETHER IN AN ACTION OF CONTRACT, TORT OR OTHERWISE, ARISING FROM,
OUT OF OR IN CONNECTION WITH THE SOFTWARE OR THE USE OR OTHER DEALINGS IN
THE SOFTWARE.
"""

import numpy as np
import numpy.linalg as la  # noqa
import pyopencl as cl
import pyopencl.clrandom
import pyopencl.clmath
import logging
import pytest

from pytools.obj_array import (
    flat_obj_array,
    make_obj_array,
)

# from meshmode.dof_array import thaw, unflatten
from meshmode.dof_array import thaw
from meshmode.mesh import BTAG_ALL, BTAG_NONE  # noqa
from grudge.eager import interior_trace_pair
from grudge.symbolic.primitives import TracePair
from mirgecom.euler import inviscid_operator, split_conserved, join_conserved
from mirgecom.initializers import Vortex2D, Lump
from mirgecom.boundary import PrescribedBoundary, DummyBoundary
from mirgecom.eos import IdealSingleGas
from grudge.eager import EagerDGDiscretization
from meshmode.array_context import (  # noqa
    pytest_generate_tests_for_pyopencl_array_context
    as pytest_generate_tests)


from grudge.shortcuts import make_visualizer
from mirgecom.euler import get_inviscid_timestep
from mirgecom.integrators import rk4_step

logger = logging.getLogger(__name__)


@pytest.mark.parametrize("dim", [1, 2, 3])
def test_inviscid_flux(actx_factory, dim):
    """Identity test - directly check inviscid flux
    routine :func:`mirgecom.euler.inviscid_flux` against the exact
    expected result. This test is designed to fail
    if the flux routine is broken.
    The expected inviscid flux is:
      F(q) = <rhoV, (E+p)V, rho(V.x.V) + pI>
    """
    actx = actx_factory()

    nel_1d = 16

    from meshmode.mesh.generation import generate_regular_rect_mesh

    #    for dim in [1, 2, 3]:
    mesh = generate_regular_rect_mesh(
        a=(-0.5,) * dim, b=(0.5,) * dim, n=(nel_1d,) * dim
    )

    order = 3
    discr = EagerDGDiscretization(actx, mesh, order=order)
    eos = IdealSingleGas()

    logger.info(f"Number of {dim}d elems: {mesh.nelements}")

    mass = cl.clrandom.rand(
        actx.queue, (mesh.nelements,), dtype=np.float64
    )
    energy = cl.clrandom.rand(
        actx.queue, (mesh.nelements,), dtype=np.float64
    )
    mom = make_obj_array(
        [
            cl.clrandom.rand(
                actx.queue, (mesh.nelements,), dtype=np.float64
            )
            for i in range(dim)
        ]
    )

    q = join_conserved(dim, mass=mass, energy=energy, momentum=mom)
    cv = split_conserved(dim, q)

    # {{{ create the expected result

    p = eos.pressure(cv)
    escale = (energy + p) / mass

    expected_flux = np.zeros((dim + 2, dim), dtype=object)
    expected_flux[0] = mom
    expected_flux[1] = mom * make_obj_array([escale])

    for i in range(dim):
        for j in range(dim):
            expected_flux[2+i, j] = (mom[i] * mom[j] / mass + (p if i == j else 0))

    # }}}

    from mirgecom.euler import inviscid_flux

    flux = inviscid_flux(discr, eos, q)
    flux_resid = flux - expected_flux

    for i in range(dim + 2, dim):
        for j in range(dim):
            assert (la.norm(flux_resid[i, j].get())) == 0.0


@pytest.mark.parametrize("dim", [1, 2, 3])
def test_inviscid_flux_components(actx_factory, dim):
    """Uniform pressure test

    Checks that the Euler-internal inviscid flux
    routine :func:`mirgecom.euler.inviscid_flux` returns exactly the
    expected result with a constant pressure and
    no flow.
    Expected inviscid flux is:
      F(q) = <rhoV, (E+p)V, rho(V.x.V) + pI>

    Checks that only diagonal terms of the momentum flux:
      [ rho(V.x.V) + pI ]
    are non-zero and return the correctly calculated p.
    """

    queue = actx_factory().queue

    eos = IdealSingleGas()

    class MyDiscr:
        def __init__(self, dim=1):
            self.dim = dim

    from mirgecom.euler import inviscid_flux

    p0 = 1.0

    # === this next block tests 1,2,3 dimensions,
    # with single and multiple nodes/states. The
    # purpose of this block is to ensure that when
    # all components of V = 0, the flux recovers
    # the expected values (and p0 within tolerance)
    # === with V = 0, fixed P = p0
    tolerance = 1e-15
    for ntestnodes in [1, 10]:
        fake_dis = MyDiscr(dim)
        mass = cl.clrandom.rand(
            queue, (ntestnodes,), dtype=np.float64
        )
        energy = cl.clrandom.rand(
            queue, (ntestnodes,), dtype=np.float64
        )
        mom = make_obj_array(
            [
                cl.clrandom.rand(
                    queue, (ntestnodes,), dtype=np.float64
                )
                for i in range(dim)
            ]
        )
        p = cl.clrandom.rand(queue, (ntestnodes,), dtype=np.float64)

        for i in range(ntestnodes):
            mass[i] = 1.0 + i
            p[i] = p0
            for j in range(dim):
                mom[j][i] = 0.0 * mass[i]
        energy = p / 0.4 + 0.5 * np.dot(mom, mom) / mass
        q = join_conserved(dim, mass=mass, energy=energy, momentum=mom)
        cv = split_conserved(dim, q)
        p = eos.pressure(cv)
        flux = inviscid_flux(fake_dis, eos, q)

        logger.info(f"{dim}d flux = {flux}")

        # for velocity zero, these components should be == zero
        for i in range(2):
            for j in range(dim):
                assert (flux[i, j].get() == 0.0).all()

        # The momentum diagonal should be p
        # Off-diagonal should be identically 0
        for i in range(dim):
            for j in range(dim):
                print(f"(i,j) = ({i},{j})")
                if i != j:
                    assert (flux[2 + i, j].get() == 0.0).all()
                else:
                    assert (flux[2 + i, j] == p).get().all()
                    assert (np.abs(flux[2 + i, j] - p0) < tolerance).all()


@pytest.mark.parametrize(("dim", "livedim"), [
    (1, 0),
    (2, 0),
    (2, 1),
    (3, 0),
    (3, 1),
    (3, 2),
    ])
def test_inviscid_mom_flux_components(actx_factory, dim, livedim):
    r"""Constant pressure, V != 0:
    Checks that the flux terms are returned in the proper
    order by running only 1 non-zero velocity component at-a-time.
    """

    queue = actx_factory().queue

    eos = IdealSingleGas()

    class MyDiscr:
        def __init__(self, dim=1):
            self.dim = dim

    p0 = 1.0

    from mirgecom.euler import inviscid_flux

    tolerance = 1e-15
    for livedim in range(dim):
        for ntestnodes in [1, 10]:
            fake_dis = MyDiscr(dim)
            mass = cl.clrandom.rand(
                queue, (ntestnodes,), dtype=np.float64
            )
            energy = cl.clrandom.rand(
                queue, (ntestnodes,), dtype=np.float64
            )
            mom = make_obj_array(
                [
                    cl.clrandom.rand(
                        queue, (ntestnodes,), dtype=np.float64
                    )
                    for i in range(dim)
                ]
            )
            p = cl.clrandom.rand(
                queue, (ntestnodes,), dtype=np.float64
            )

            for i in range(ntestnodes):
                mass[i] = 1.0 + i
                p[i] = p0
                for j in range(dim):
                    mom[j][i] = 0.0 * mass[i]
                    mom[livedim][i] = mass[i]
            energy = (
                p / (eos.gamma() - 1.0)
                + 0.5 * np.dot(mom, mom) / mass
            )
            q = join_conserved(dim, mass=mass, energy=energy, momentum=mom)
            cv = split_conserved(dim, q)
            p = eos.pressure(cv)

            flux = inviscid_flux(fake_dis, eos, q)

            logger.info(f"{dim}d flux = {flux}")

            # first two components should be nonzero in livedim only
            expected_flux = mom
            logger.info("Testing continuity")
            for i in range(dim):
                assert la.norm((flux[0, i] - expected_flux[i]).get()) == 0.0
                if i != livedim:
                    assert la.norm(flux[0, i].get()) == 0.0
                else:
                    assert la.norm(flux[0, i].get()) > 0.0

            logger.info("Testing energy")
            expected_flux = mom * make_obj_array(
                [(energy + p) / mass]
            )
            for i in range(dim):
                assert la.norm((flux[1, i] - expected_flux[i]).get()) == 0.0
                if i != livedim:
                    assert la.norm(flux[1, i].get()) == 0.0
                else:
                    assert la.norm(flux[1, i].get()) > 0.0

            logger.info("Testing momentum")
            xpmomflux = make_obj_array(
                [
                    (mom[i] * mom[j] / mass + (p if i == j else 0))
                    for i in range(dim)
                    for j in range(dim)
                ]
            )

            for i in range(dim):
                expected_flux = xpmomflux[i * dim: (i + 1) * dim]
                for j in range(dim):
                    assert la.norm((flux[2+i, j] - expected_flux[j]).get()) == 0
                    if i == j:
                        if i == livedim:
                            assert (
                                la.norm(flux[2+i, j].get())
                                > 0.0
                            )
                        else:
                            # just for sanity - make sure the flux recovered the
                            # prescribed value of p0 (within fp tol)
                            for k in range(ntestnodes):
                                assert np.abs(flux[2+i, j][k] - p0) < tolerance
                    else:
                        assert la.norm(flux[2+i, j].get()) == 0.0


@pytest.mark.parametrize("order", [1, 2, 3])
@pytest.mark.parametrize("dim", [1, 2, 3])
def test_facial_flux(actx_factory, order, dim):
    """Check the flux across element faces by
    prescribing states (q) with known fluxes. Only
    uniform states are tested currently - ensuring
    that the Lax-Friedrichs flux terms which are
    proportional to jumps in state data vanish.

    Since the returned fluxes use state data which
    has been interpolated to-and-from the element
    faces, this test is grid-dependent.
    """
    actx = actx_factory()

    tolerance = 1e-14
    p0 = 1.0

    from meshmode.mesh.generation import generate_regular_rect_mesh
    from pytools.convergence import EOCRecorder

    eoc_rec0 = EOCRecorder()
    eoc_rec1 = EOCRecorder()
    for nel_1d in [4, 8, 12]:

        mesh = generate_regular_rect_mesh(
            a=(-0.5,) * dim, b=(0.5,) * dim, n=(nel_1d,) * dim
        )

        logger.info(f"Number of elements: {mesh.nelements}")

        discr = EagerDGDiscretization(actx, mesh, order=order)

        mass_input = discr.zeros(actx) + 1.0
        energy_input = discr.zeros(actx) + 2.5
        mom_input = flat_obj_array(
            [discr.zeros(actx) for i in range(discr.dim)]
        )

<<<<<<< HEAD
        fields = join_conserved(dim, mass=mass_input, energy=energy_input,
                                momentum=mom_input)
=======
        fields = join_conserved(
            dim, mass=mass_input, energy=energy_input, momentum=mom_input)
>>>>>>> 984d2e84

        from mirgecom.euler import _facial_flux

        interior_face_flux = _facial_flux(
            discr, eos=IdealSingleGas(), q_tpair=interior_trace_pair(discr, fields))

        from functools import partial
        fnorm = partial(discr.norm, p=np.inf, dd="all_faces")

        iff_split = split_conserved(dim, interior_face_flux)
        assert fnorm(iff_split.mass) < tolerance
        assert fnorm(iff_split.energy) < tolerance

        # The expected pressure 1.0 (by design). And the flux diagonal is
        # [rhov_x*v_x + p] (etc) since we have zero velocities it's just p.
        #
        # The off-diagonals are zero. We get a {ndim}-vector for each
        # dimension, the flux for the x-component of momentum (for example) is:
        # f_momx = < 1.0, 0 , 0> , then we return f_momx .dot. normal, which
        # can introduce negative values.
        #
        # (Explanation courtesy of Mike Campbell,
        # https://github.com/illinois-ceesd/mirgecom/pull/44#discussion_r463304292)

        momerr = fnorm(iff_split.momentum) - p0
        assert momerr < tolerance

        eoc_rec0.add_data_point(1.0 / nel_1d, momerr)

        # Check the boundary facial fluxes as called on a boundary
        dir_mass = discr.interp("vol", BTAG_ALL, mass_input)
        dir_e = discr.interp("vol", BTAG_ALL, energy_input)
        dir_mom = discr.interp("vol", BTAG_ALL, mom_input)

        dir_bval = join_conserved(dim, mass=dir_mass, energy=dir_e, momentum=dir_mom)
        dir_bc = join_conserved(dim, mass=dir_mass, energy=dir_e, momentum=dir_mom)

        boundary_flux = _facial_flux(
            discr, eos=IdealSingleGas(),
            q_tpair=TracePair(BTAG_ALL, interior=dir_bval, exterior=dir_bc)
        )

        bf_split = split_conserved(dim, boundary_flux)
        assert fnorm(bf_split.mass) < tolerance
        assert fnorm(bf_split.energy) < tolerance

        momerr = fnorm(bf_split.momentum) - p0
        assert momerr < tolerance

        eoc_rec1.add_data_point(1.0 / nel_1d, momerr)

    message = (
        f"standalone Errors:\n{eoc_rec0}"
        f"boundary Errors:\n{eoc_rec1}"
    )
    logger.info(message)
    assert (
        eoc_rec0.order_estimate() >= order - 0.5
        or eoc_rec0.max_error() < 1e-9
    )
    assert (
        eoc_rec1.order_estimate() >= order - 0.5
        or eoc_rec1.max_error() < 1e-9
    )


@pytest.mark.parametrize("dim", [1, 2, 3])
@pytest.mark.parametrize("order", [1, 2, 3])
def test_uniform_rhs(actx_factory, dim, order):
    """Tests the inviscid rhs using a trivial
    constant/uniform state which should
    yield rhs = 0 to FP.  The test is performed
    for 1, 2, and 3 dimensions.
    """
    actx = actx_factory()

    tolerance = 1e-9
    maxxerr = 0.0

    from pytools.convergence import EOCRecorder
    eoc_rec0 = EOCRecorder()
    eoc_rec1 = EOCRecorder()
    # for nel_1d in [4, 8, 12]:
    for nel_1d in [4, 8]:
        from meshmode.mesh.generation import generate_regular_rect_mesh
        mesh = generate_regular_rect_mesh(
            a=(-0.5,) * dim, b=(0.5,) * dim, n=(nel_1d,) * dim
        )

        logger.info(
            f"Number of {dim}d elements: {mesh.nelements}"
        )

        discr = EagerDGDiscretization(actx, mesh, order=order)

        mass_input = discr.zeros(actx) + 1
        energy_input = discr.zeros(actx) + 2.5

        mom_input = make_obj_array(
            [discr.zeros(actx) for i in range(discr.dim)]
        )
<<<<<<< HEAD
        fields = join_conserved(dim, mass=mass_input, energy=energy_input,
                                momentum=mom_input)
=======
        fields = join_conserved(
            dim, mass=mass_input, energy=energy_input, momentum=mom_input)
>>>>>>> 984d2e84

        expected_rhs = make_obj_array(
            [discr.zeros(actx) for i in range(len(fields))]
        )

        boundaries = {BTAG_ALL: DummyBoundary()}
        inviscid_rhs = inviscid_operator(discr, eos=IdealSingleGas(),
                                         boundaries=boundaries, q=fields, t=0.0)
        rhs_resid = inviscid_rhs - expected_rhs

        resid_split = split_conserved(dim, rhs_resid)
        rho_resid = resid_split.mass
        rhoe_resid = resid_split.energy
        mom_resid = resid_split.momentum

        rhs_split = split_conserved(dim, inviscid_rhs)
        rho_rhs = rhs_split.mass
        rhoe_rhs = rhs_split.energy
        rhov_rhs = rhs_split.momentum

        message = (
            f"rho_rhs  = {rho_rhs}\n"
            f"rhoe_rhs = {rhoe_rhs}\n"
            f"rhov_rhs = {rhov_rhs}"
        )
        logger.info(message)

        assert discr.norm(rho_resid, np.inf) < tolerance
        assert discr.norm(rhoe_resid, np.inf) < tolerance
        for i in range(dim):
            assert discr.norm(mom_resid[i], np.inf) < tolerance

            err_max = discr.norm(rhs_resid[i], np.inf)
            eoc_rec0.add_data_point(1.0 / nel_1d, err_max)
            assert(err_max < tolerance)
            if err_max > maxxerr:
                maxxerr = err_max
        # set a non-zero, but uniform velocity component

        for i in range(len(mom_input)):
            mom_input[i] = discr.zeros(actx) + (-1.0) ** i

        boundaries = {BTAG_ALL: DummyBoundary()}
        inviscid_rhs = inviscid_operator(discr, eos=IdealSingleGas(),
                                         boundaries=boundaries, q=fields, t=0.0)
        rhs_resid = inviscid_rhs - expected_rhs

        resid_split = split_conserved(dim, rhs_resid)
        rho_resid = resid_split.mass
        rhoe_resid = resid_split.energy
        mom_resid = resid_split.momentum

        assert discr.norm(rho_resid, np.inf) < tolerance
        assert discr.norm(rhoe_resid, np.inf) < tolerance

        for i in range(dim):
            assert discr.norm(mom_resid[i], np.inf) < tolerance
            err_max = discr.norm(rhs_resid[i], np.inf)
            eoc_rec1.add_data_point(1.0 / nel_1d, err_max)
            assert(err_max < tolerance)
            if err_max > maxxerr:
                maxxerr = err_max

    message = (
        f"V == 0 Errors:\n{eoc_rec0}"
        f"V != 0 Errors:\n{eoc_rec1}"
    )
    print(message)

    assert (
        eoc_rec0.order_estimate() >= order - 0.5
        or eoc_rec0.max_error() < 1e-9
    )
    assert (
        eoc_rec1.order_estimate() >= order - 0.5
        or eoc_rec1.max_error() < 1e-9
    )


@pytest.mark.parametrize("order", [1, 2, 3])
def test_vortex_rhs(actx_factory, order):
    """Tests the inviscid rhs using the non-trivial
    2D isentropic vortex case configured to yield
    rhs = 0. Checks several different orders
    and refinement levels to check error
    behavior.
    """
    actx = actx_factory()

    dim = 2

    from pytools.convergence import EOCRecorder
    eoc_rec = EOCRecorder()

    from meshmode.mesh.generation import generate_regular_rect_mesh

    for nel_1d in [16, 32, 64]:

        mesh = generate_regular_rect_mesh(
            a=(-5,) * dim, b=(5,) * dim, n=(nel_1d,) * dim,
        )

        logger.info(
            f"Number of {dim}d elements:  {mesh.nelements}"
        )

        discr = EagerDGDiscretization(actx, mesh, order=order)
        nodes = thaw(actx, discr.nodes())

        # Init soln with Vortex and expected RHS = 0
        vortex = Vortex2D(center=[0, 0], velocity=[0, 0])
        vortex_soln = vortex(0, nodes)
        boundaries = {BTAG_ALL: PrescribedBoundary(vortex)}

        inviscid_rhs = inviscid_operator(
            discr, eos=IdealSingleGas(), boundaries=boundaries,
            q=vortex_soln, t=0.0)

        err_max = discr.norm(inviscid_rhs, np.inf)
        eoc_rec.add_data_point(1.0 / nel_1d, err_max)

    message = (
        f"Error for (dim,order) = ({dim},{order}):\n"
        f"{eoc_rec}"
    )
    logger.info(message)

    assert (
        eoc_rec.order_estimate() >= order - 0.5
        or eoc_rec.max_error() < 1e-11
    )


@pytest.mark.parametrize("dim", [1, 2, 3])
@pytest.mark.parametrize("order", [1, 2, 3])
def test_lump_rhs(actx_factory, dim, order):
    """Tests the inviscid rhs using the non-trivial
    1, 2, and 3D mass lump case against the analytic
    expressions of the RHS. Checks several different
    orders and refinement levels to check error behavior.
    """
    actx = actx_factory()

    tolerance = 1e-10
    maxxerr = 0.0

    from pytools.convergence import EOCRecorder

    eoc_rec = EOCRecorder()

    for nel_1d in [4, 8, 12]:
        from meshmode.mesh.generation import (
            generate_regular_rect_mesh,
        )

        mesh = generate_regular_rect_mesh(
            a=(-5,) * dim, b=(5,) * dim, n=(nel_1d,) * dim,
        )

        logger.info(f"Number of elements: {mesh.nelements}")

        discr = EagerDGDiscretization(actx, mesh, order=order)
        nodes = thaw(actx, discr.nodes())

        # Init soln with Lump and expected RHS = 0
        center = np.zeros(shape=(dim,))
        velocity = np.zeros(shape=(dim,))
        lump = Lump(center=center, velocity=velocity)
        lump_soln = lump(0, nodes)
        boundaries = {BTAG_ALL: PrescribedBoundary(lump)}
        inviscid_rhs = inviscid_operator(
            discr, eos=IdealSingleGas(), boundaries=boundaries, q=lump_soln, t=0.0)
        expected_rhs = lump.exact_rhs(discr, lump_soln, 0)

        err_max = discr.norm(inviscid_rhs-expected_rhs, np.inf)
        if err_max > maxxerr:
            maxxerr = err_max

        eoc_rec.add_data_point(1.0 / nel_1d, err_max)
    logger.info(f"Max error: {maxxerr}")

    message = (
        f"Error for (dim,order) = ({dim},{order}):\n"
        f"{eoc_rec}"
    )
    logger.info(message)
    assert (
        eoc_rec.order_estimate() >= order - 0.5
        or eoc_rec.max_error() < tolerance
    )


def _euler_flow_stepper(actx, parameters):
    """
    Implements a generic time stepping loop for testing an inviscid flow.
    """
    logging.basicConfig(format="%(message)s", level=logging.INFO)

    mesh = parameters['mesh']
    t = parameters['time']
    order = parameters['order']
    t_final = parameters['tfinal']
    initializer = parameters['initializer']
    exittol = parameters['exittol']
    casename = parameters['casename']
    boundaries = parameters['boundaries']
    eos = parameters['eos']
    cfl = parameters['cfl']
    dt = parameters['dt']
    constantcfl = parameters['constantcfl']
    nstepstatus = parameters['nstatus']

    if t_final <= t:
        return(0.0)

    rank = 0
    dim = mesh.dim
    istep = 0

    discr = EagerDGDiscretization(actx, mesh, order=order)
    nodes = thaw(actx, discr.nodes())
    fields = initializer(0, nodes)
    sdt = get_inviscid_timestep(discr, eos=eos, cfl=cfl, q=fields)

    initname = initializer.__class__.__name__
    eosname = eos.__class__.__name__
    message = (
        f"Num {dim}d order-{order} elements: {mesh.nelements}\n"
        f"Timestep:        {dt}\n"
        f"Final time:      {t_final}\n"
        f"Status freq:     {nstepstatus}\n"
        f"Initialization:  {initname}\n"
        f"EOS:             {eosname}"
    )
    logger.info(message)

    vis = make_visualizer(discr, discr.order + 3 if dim == 2 else discr.order)

    def write_soln(write_status=True):
        cv = split_conserved(dim, fields)
        dv = eos.dependent_vars(cv)
        expected_result = initializer(t, nodes)
        result_resid = fields - expected_result
        maxerr = [np.max(np.abs(result_resid[i].get())) for i in range(dim + 2)]
        mindv = [np.min(dvfld.get()) for dvfld in dv]
        maxdv = [np.max(dvfld.get()) for dvfld in dv]

        if write_status is True:
            statusmsg = (
                f"Status: Step({istep}) Time({t})\n"
                f"------   P({mindv[0]},{maxdv[0]})\n"
                f"------   T({mindv[1]},{maxdv[1]})\n"
                f"------   dt,cfl = ({dt},{cfl})\n"
                f"------   Err({maxerr})"
            )
            logger.info(statusmsg)

        io_fields = ["cv", split_conserved(dim, fields)]
        io_fields += eos.split_fields(dim, dv)
        io_fields.append(("exact_soln", expected_result))
        io_fields.append(("residual", result_resid))
        nameform = casename + "-{iorank:04d}-{iostep:06d}.vtu"
        visfilename = nameform.format(iorank=rank, iostep=istep)
        vis.write_vtk_file(visfilename, io_fields)

        return maxerr

    def rhs(t, q):
        return inviscid_operator(discr, eos=eos, boundaries=boundaries, q=q, t=t)

    while t < t_final:

        if constantcfl is True:
            dt = sdt
        else:
            cfl = dt / sdt

        if nstepstatus > 0:
            if istep % nstepstatus == 0:
                write_soln()

        fields = rk4_step(fields, t, dt, rhs)
        t += dt
        istep += 1

        sdt = get_inviscid_timestep(discr, eos=eos, cfl=cfl, q=fields)

    if nstepstatus > 0:
        logger.info("Writing final dump.")
        maxerr = max(write_soln(False))
    else:
        expected_result = initializer(t, nodes)
        maxerr = discr.norm(fields - expected_result, np.inf)

    logger.info(f"Max Error: {maxerr}")
    if maxerr > exittol:
        raise ValueError("Solution failed to follow expected result.")

    return(maxerr)


@pytest.mark.parametrize("order", [1, 2, 3])
def test_isentropic_vortex(actx_factory, order):
    """Advance the 2D isentropic vortex case in
    time with non-zero velocities using an RK4
    timestepping scheme. Check the advanced field
    values against the exact/analytic expressions.

    This tests all parts of the Euler module working
    together, with results converging at the expected
    rates vs. the order.
    """
    actx = actx_factory()

    dim = 2

    from pytools.convergence import EOCRecorder

    eoc_rec = EOCRecorder()

    for nel_1d in [16, 32, 64]:
        from meshmode.mesh.generation import (
            generate_regular_rect_mesh,
        )

        mesh = generate_regular_rect_mesh(
            a=(-5.0,) * dim, b=(5.0,) * dim, n=(nel_1d,) * dim
        )

        exittol = 1.0
        t_final = 0.001
        cfl = 1.0
        vel = np.zeros(shape=(dim,))
        orig = np.zeros(shape=(dim,))
        vel[:dim] = 1.0
        dt = .0001
        initializer = Vortex2D(center=orig, velocity=vel)
        casename = 'Vortex'
        boundaries = {BTAG_ALL: PrescribedBoundary(initializer)}
        eos = IdealSingleGas()
        t = 0
        flowparams = {'dim': dim, 'dt': dt, 'order': order, 'time': t,
                      'boundaries': boundaries, 'initializer': initializer,
                      'eos': eos, 'casename': casename, 'mesh': mesh,
                      'tfinal': t_final, 'exittol': exittol, 'cfl': cfl,
                      'constantcfl': False, 'nstatus': 0}
        maxerr = _euler_flow_stepper(actx, flowparams)
        eoc_rec.add_data_point(1.0 / nel_1d, maxerr)

    message = (
        f"Error for (dim,order) = ({dim},{order}):\n"
        f"{eoc_rec}"
    )
    logger.info(message)
    assert (
        eoc_rec.order_estimate() >= order - 0.5
        or eoc_rec.max_error() < 1e-11
    )<|MERGE_RESOLUTION|>--- conflicted
+++ resolved
@@ -363,13 +363,9 @@
             [discr.zeros(actx) for i in range(discr.dim)]
         )
 
-<<<<<<< HEAD
-        fields = join_conserved(dim, mass=mass_input, energy=energy_input,
-                                momentum=mom_input)
-=======
+
         fields = join_conserved(
             dim, mass=mass_input, energy=energy_input, momentum=mom_input)
->>>>>>> 984d2e84
 
         from mirgecom.euler import _facial_flux
 
@@ -471,13 +467,8 @@
         mom_input = make_obj_array(
             [discr.zeros(actx) for i in range(discr.dim)]
         )
-<<<<<<< HEAD
-        fields = join_conserved(dim, mass=mass_input, energy=energy_input,
-                                momentum=mom_input)
-=======
         fields = join_conserved(
             dim, mass=mass_input, energy=energy_input, momentum=mom_input)
->>>>>>> 984d2e84
 
         expected_rhs = make_obj_array(
             [discr.zeros(actx) for i in range(len(fields))]
