""":mod:`mirgecom.boundary` provides methods and constructs for boundary treatments.

Boundary Treatment Interface
^^^^^^^^^^^^^^^^^^^^^^^^^^^^

.. autoclass FluidBoundary
.. autoclass FluidBC

Inviscid Boundary Conditions
^^^^^^^^^^^^^^^^^^^^^^^^^^^^

.. autoclass:: PrescribedInviscidBoundary
.. autoclass:: DummyBoundary
.. autoclass:: AdiabaticSlipBoundary
.. autoclass:: AdiabaticNoslipMovingBoundary

Viscous Boundary Conditions
^^^^^^^^^^^^^^^^^^^^^^^^^^^

.. autoclass:: IsothermalNoSlipBoundary
.. autoclass:: PrescribedViscousBoundary
"""

__copyright__ = """
Copyright (C) 2021 University of Illinois Board of Trustees
"""

__license__ = """
Permission is hereby granted, free of charge, to any person obtaining a copy
of this software and associated documentation files (the "Software"), to deal
in the Software without restriction, including without limitation the rights
to use, copy, modify, merge, publish, distribute, sublicense, and/or sell
copies of the Software, and to permit persons to whom the Software is
furnished to do so, subject to the following conditions:

The above copyright notice and this permission notice shall be included in
all copies or substantial portions of the Software.

THE SOFTWARE IS PROVIDED "AS IS", WITHOUT WARRANTY OF ANY KIND, EXPRESS OR
IMPLIED, INCLUDING BUT NOT LIMITED TO THE WARRANTIES OF MERCHANTABILITY,
FITNESS FOR A PARTICULAR PURPOSE AND NONINFRINGEMENT. IN NO EVENT SHALL THE
AUTHORS OR COPYRIGHT HOLDERS BE LIABLE FOR ANY CLAIM, DAMAGES OR OTHER
LIABILITY, WHETHER IN AN ACTION OF CONTRACT, TORT OR OTHERWISE, ARISING FROM,
OUT OF OR IN CONNECTION WITH THE SOFTWARE OR THE USE OR OTHER DEALINGS IN
THE SOFTWARE.
"""

import numpy as np
from meshmode.dof_array import thaw
from meshmode.mesh import BTAG_ALL, BTAG_NONE  # noqa
<<<<<<< HEAD
from grudge.symbolic.primitives import TracePair
from mirgecom.fluid import make_conserved
=======
from grudge.dof_desc import as_dofdesc
from grudge.trace_pair import TracePair
from mirgecom.fluid import split_conserved, join_conserved
>>>>>>> af6e48c2
from mirgecom.inviscid import inviscid_facial_flux

from abc import ABCMeta, abstractmethod


class FluidBoundary(metaclass=ABCMeta):
    r"""Abstract interface to fluid boundary treatment.

    .. automethod:: inviscid_boundary_flux
    .. automethod:: viscous_boundary_flux
    .. automethod:: q_boundary_flux
    .. automethod:: s_boundary_flux
    .. automethod:: t_boundary_flux
    """

    @abstractmethod
    def inviscid_boundary_flux(self, discr, btag, cv, eos, **kwargs):
        """Get the inviscid flux across the boundary faces."""

    @abstractmethod
    def viscous_boundary_flux(self, discr, btag, cv, grad_cv, grad_t,
                              eos, **kwargs):
        """Get the viscous flux across the boundary faces."""

    @abstractmethod
    def q_boundary_flux(self, discr, btag, cv, eos, **kwargs):
        """Get the scalar conserved quantity flux across the boundary faces."""

    @abstractmethod
    def s_boundary_flux(self, discr, btag, grad_cv, eos, **kwargs):
        r"""Get $\nabla\mathbf{Q}$ flux across the boundary faces."""

    @abstractmethod
    def t_boundary_flux(self, discr, btag, cv, eos, **kwargs):
        r"""Get temperature flux across the boundary faces."""


class FluidBC(FluidBoundary):
    r"""Abstract interface to viscous boundary conditions.

    .. automethod:: q_boundary_flux
    .. automethod:: t_boundary_flux
    .. automethod:: s_boundary_flux
    .. automethod:: inviscid_boundary_flux
    .. automethod:: viscous_boundary_flux
    .. automethod:: boundary_pair
    """

    def q_boundary_flux(self, discr, btag, cv, eos, **kwargs):
        """Get the flux through boundary *btag* for each scalar in *q*."""
        raise NotImplementedError()

    def s_boundary_flux(self, discr, btag, grad_cv, eos, **kwargs):
        r"""Get $\nabla\mathbf{Q}$ flux across the boundary faces."""
        raise NotImplementedError()

    def t_boundary_flux(self, discr, btag, cv, eos, **kwargs):
        """Get the "temperature flux" through boundary *btag*."""
        raise NotImplementedError()

    def inviscid_boundary_flux(self, discr, btag, cv, eos, **kwargs):
        """Get the inviscid part of the physical flux across the boundary *btag*."""
        raise NotImplementedError()

    def viscous_boundary_flux(self, discr, btag, cv, grad_cv, grad_t, eos, **kwargs):
        """Get the viscous part of the physical flux across the boundary *btag*."""
        raise NotImplementedError()

    def boundary_pair(self, discr, btag, cv, eos, **kwargs):
        """Get the interior and exterior solution (*u*) on the boundary."""
        raise NotImplementedError()


class PrescribedInviscidBoundary(FluidBC):
    r"""Abstract interface to a prescribed fluid boundary treatment.

    .. automethod:: __init__
    .. automethod:: boundary_pair
    .. automethod:: inviscid_boundary_flux
    """

    def __init__(self, inviscid_boundary_flux_func=None, boundary_pair_func=None,
                 inviscid_facial_flux_func=None, fluid_solution_func=None,
                 fluid_solution_flux_func=None, scalar_numerical_flux_func=None,
                 fluid_solution_gradient_func=None,
                 fluid_solution_gradient_flux_func=None,
                 fluid_temperature_func=None):
        """Initialize the PrescribedInviscidBoundary and methods."""
        self._bnd_pair_func = boundary_pair_func
        self._inviscid_bnd_flux_func = inviscid_boundary_flux_func
        self._inviscid_facial_flux_func = inviscid_facial_flux_func
        if not self._inviscid_facial_flux_func:
            self._inviscid_facial_flux_func = inviscid_facial_flux
        self._fluid_soln_func = fluid_solution_func
        self._fluid_soln_flux_func = fluid_solution_flux_func
        self._scalar_num_flux_func = scalar_numerical_flux_func
        from mirgecom.flux import central_scalar_flux
        if not self._scalar_num_flux_func:
            self._scalar_num_flux_func = central_scalar_flux
        self._fluid_soln_grad_func = fluid_solution_gradient_func
        self._fluid_soln_grad_flux_func = fluid_solution_gradient_flux_func
        from mirgecom.flux import central_vector_flux
        if not self._fluid_soln_grad_flux_func:
            self._fluid_soln_grad_flux_func = central_vector_flux
        self._fluid_temperature_func = fluid_temperature_func

    def _boundary_quantity(self, discr, btag, quantity, **kwargs):
        """Get a boundary quantity on local boundary, or projected to "all_faces"."""
        if "local" in kwargs:
            if kwargs["local"]:
                return quantity
        return discr.project(btag, "all_faces", quantity)

    def boundary_pair(self, discr, btag, cv, **kwargs):
        """Get the interior and exterior solution on the boundary."""
        if self._bnd_pair_func:
            return self._bnd_pair_func(discr, cv=cv, btag=btag, **kwargs)
        if not self._fluid_soln_func:
            raise NotImplementedError()
        actx = cv.array_context
        boundary_discr = discr.discr_from_dd(btag)
        nodes = thaw(actx, boundary_discr.nodes())
        nhat = thaw(actx, discr.normal(btag))
        int_soln = discr.project("vol", btag, cv)
        ext_soln = self._fluid_soln_func(nodes, cv=int_soln, normal=nhat, **kwargs)
        return TracePair(btag, interior=int_soln, exterior=ext_soln)

    def inviscid_boundary_flux(self, discr, btag, cv, eos, **kwargs):
        """Get the inviscid flux across the boundary faces."""
        if self._inviscid_bnd_flux_func:
            actx = cv.array_context
            boundary_discr = discr.discr_from_dd(btag)
            nodes = thaw(actx, boundary_discr.nodes())
            nhat = thaw(actx, discr.normal(btag))
            int_soln = discr.project("vol", btag, cv)
            return self._inviscid_bnd_flux_func(nodes, normal=nhat,
                                                cv=int_soln, eos=eos, **kwargs)
        bnd_tpair = self.boundary_pair(discr, btag=btag, cv=cv, eos=eos, **kwargs)
        return self._inviscid_facial_flux_func(discr, eos=eos, cv_tpair=bnd_tpair)

    def q_boundary_flux(self, discr, btag, cv, **kwargs):
        """Get the flux through boundary *btag* for each scalar in *q*."""
        actx = cv.array_context
        boundary_discr = discr.discr_from_dd(btag)
        nodes = thaw(actx, boundary_discr.nodes())
        nhat = thaw(actx, discr.normal(btag))
        if self._fluid_soln_flux_func:
            cv_minus = discr.project("vol", btag, cv)
            flux_weak = self._fluid_soln_flux_func(nodes, cv=cv_minus, nhat=nhat,
                                                   **kwargs)
        else:
            bnd_pair = self.boundary_pair(discr, btag=btag, cv=cv, **kwargs)
            flux_weak = self._scalar_num_flux_func(bnd_pair, normal=nhat)

        return self._boundary_quantity(discr, btag=btag, quantity=flux_weak,
                                       **kwargs)

    def s_boundary_flux(self, discr, btag, grad_cv, **kwargs):
        r"""Get $\nabla\mathbf{Q}$ flux across the boundary faces."""
        actx = grad_cv.array_context
        boundary_discr = discr.discr_from_dd(btag)
        nodes = thaw(actx, boundary_discr.nodes())
        nhat = thaw(actx, discr.normal(btag))
        grad_cv_minus = discr.project("vol", btag, grad_cv)
        if self._fluid_soln_grad_func:
            grad_cv_plus = self._fluid_soln_grad_func(nodes, nhat=nhat,
                                                     grad_cv=grad_cv_minus, **kwargs)
        else:
            grad_cv_plus = grad_cv_minus
        bnd_grad_pair = TracePair(btag, interior=grad_cv_minus,
                                  exterior=grad_cv_plus)

        return self._boundary_quantity(
            discr, btag, self._fluid_soln_grad_flux_func(bnd_grad_pair, nhat),
            **kwargs
        )

    def t_boundary_flux(self, discr, btag, cv, eos, **kwargs):
        """Get the "temperature flux" through boundary *btag*."""
        cv_minus = discr.project("vol", btag, cv)
        t_minus = eos.temperature(cv_minus)
        actx = cv.array_context
        if self._fluid_temperature_func:
            boundary_discr = discr.discr_from_dd(btag)
            nodes = thaw(actx, boundary_discr.nodes())
            t_plus = self._fluid_temperature_func(nodes, cv=cv_minus,
                                                  temperature=t_minus, eos=eos,
                                                  **kwargs)
        else:
            t_plus = -t_minus
        nhat = thaw(actx, discr.normal(btag))
        bnd_tpair = TracePair(btag, interior=t_minus, exterior=t_plus)

        return self._boundary_quantity(discr, btag,
                                       self._scalar_num_flux_func(bnd_tpair, nhat),
                                       **kwargs)

    def viscous_boundary_flux(self, discr, btag, eos, cv, grad_cv, grad_t, **kwargs):
        """Get the viscous part of the physical flux across the boundary *btag*."""
        actx = cv.array_context
        cv_tpair = self.boundary_pair(discr, btag=btag, cv=cv, eos=eos, **kwargs)
        cv_minus = cv_tpair.int

        grad_cv_minus = discr.project("vol", btag, grad_cv)
        grad_cv_tpair = TracePair(btag, interior=grad_cv_minus,
                                  exterior=grad_cv_minus)

        t_minus = eos.temperature(cv_minus)
        if self._fluid_temperature_func:
            boundary_discr = discr.discr_from_dd(btag)
            nodes = thaw(actx, boundary_discr.nodes())
            t_plus = self._fluid_temperature_func(nodes, cv=cv_tpair.exterior,
                                                  temperature=t_minus, eos=eos,
                                                  **kwargs)
        else:
            t_plus = -t_minus

        t_tpair = TracePair(btag, interior=t_minus, exterior=t_plus)

        grad_t_minus = discr.project("vol", btag, grad_t)
        grad_t_tpair = TracePair(btag, interior=grad_t_minus, exterior=grad_t_minus)

        from mirgecom.viscous import viscous_facial_flux
        return viscous_facial_flux(discr, eos, cv_tpair, grad_cv_tpair,
                                   t_tpair, grad_t_tpair)


class PrescribedBoundary(PrescribedInviscidBoundary):
    """Boundary condition prescribes boundary soln with user-specified function.

    .. automethod:: __init__
    """

    def __init__(self, userfunc):
        """Set the boundary function.

        Parameters
        ----------
        userfunc
            User function that prescribes the solution values on the exterior
            of the boundary. The given user function (*userfunc*) must take at
            least one parameter that specifies the coordinates at which to prescribe
            the solution.
        """
        from warnings import warn
        warn("Do not use PrescribedBoundary; use PrescribedInvscidBoundary. This"
             "boundary type  will disappear soon.", DeprecationWarning, stacklevel=2)
        PrescribedInviscidBoundary.__init__(self, fluid_solution_func=userfunc)


class DummyBoundary(PrescribedInviscidBoundary):
    """Boundary condition that assigns boundary-adjacent soln as the boundary solution.

    .. automethod:: dummy_pair
    """

    def __init__(self):
        """Initialize the DummyBoundary boundary type."""
        PrescribedInviscidBoundary.__init__(self, boundary_pair_func=self.dummy_pair)

    def dummy_pair(self, discr, cv, btag, **kwargs):
        """Get the interior and exterior solution on the boundary."""
        dir_soln = self.exterior_q(discr, cv, btag, **kwargs)
        return TracePair(btag, interior=dir_soln, exterior=dir_soln)

    def exterior_q(self, discr, cv, btag, **kwargs):
        """Get the exterior solution on the boundary."""
        return discr.project("vol", btag, cv)


class AdiabaticSlipBoundary(PrescribedInviscidBoundary):
    r"""Boundary condition implementing inviscid slip boundary.

    a.k.a. Reflective inviscid wall boundary

    This class implements an adiabatic reflective slip boundary given
    by
    $\mathbf{q^{+}} = [\rho^{-}, (\rho{E})^{-}, (\rho\vec{V})^{-}
    - 2((\rho\vec{V})^{-}\cdot\hat{\mathbf{n}}) \hat{\mathbf{n}}]$
    wherein the normal component of velocity at the wall is 0, and
    tangential components are preserved. These perfectly reflecting
    conditions are used by the forward-facing step case in
    [Hesthaven_2008]_, Section 6.6, and correspond to the characteristic
    boundary conditions described in detail in [Poinsot_1992]_.

    .. automethod:: adiabatic_slip_pair
    """

    def __init__(self):
        """Initialize AdiabaticSlipBoundary."""
        PrescribedInviscidBoundary.__init__(
            self, boundary_pair_func=self.adiabatic_slip_pair
        )

    def adiabatic_slip_pair(self, discr, cv, btag, **kwargs):
        """Get the interior and exterior solution on the boundary.

        The exterior solution is set such that there will be vanishing
        flux through the boundary, preserving mass, momentum (magnitude) and
        energy.
        rho_plus = rho_minus
        v_plus = v_minus - 2 * (v_minus . n_hat) * n_hat
        mom_plus = rho_plus * v_plus
        E_plus = E_minus
        """
        # Grab some boundary-relevant data
        dim = discr.dim
        actx = cv.mass.array_context

        # Grab a unit normal to the boundary
        nhat = thaw(actx, discr.normal(btag))

        # Get the interior/exterior solns
        int_cv = discr.project("vol", btag, cv)

        # Subtract out the 2*wall-normal component
        # of velocity from the velocity at the wall to
        # induce an equal but opposite wall-normal (reflected) wave
        # preserving the tangential component
        mom_normcomp = np.dot(int_cv.momentum, nhat)  # wall-normal component
        wnorm_mom = nhat * mom_normcomp  # wall-normal mom vec
        ext_mom = int_cv.momentum - 2.0 * wnorm_mom  # prescribed ext momentum

        # Form the external boundary solution with the new momentum
        ext_cv = make_conserved(dim=dim, mass=int_cv.mass, energy=int_cv.energy,
                                momentum=ext_mom, species_mass=int_cv.species_mass)
        return TracePair(btag, interior=int_cv, exterior=ext_cv)


class AdiabaticNoslipMovingBoundary(PrescribedInviscidBoundary):
    r"""Boundary condition implementing a noslip moving boundary.

    .. automethod:: adiabatic_noslip_pair
    .. automethod:: exterior_soln
    """

    def __init__(self, wall_velocity=None, dim=2):
        """Initialize boundary device."""
        PrescribedInviscidBoundary.__init__(
            self, boundary_pair_func=self.adiabatic_noslip_pair
        )
        # Check wall_velocity (assumes dim is correct)
        if wall_velocity is None:
            wall_velocity = np.zeros(shape=(dim,))
        if len(wall_velocity) != dim:
            raise ValueError(f"Specified wall velocity must be {dim}-vector.")
        self._wall_velocity = wall_velocity

    def adiabatic_noslip_pair(self, discr, cv, btag, **kwargs):
        """Get the interior and exterior solution on the boundary."""
        bndry_soln = self.exterior_soln(discr, cv, btag, **kwargs)
        int_soln = discr.project("vol", btag, cv)

        return TracePair(btag, interior=int_soln, exterior=bndry_soln)

    def exterior_soln(self, discr, cv, btag, **kwargs):
        """Get the exterior solution on the boundary."""
        dim = discr.dim

        # Get the interior/exterior solns
        int_cv = discr.project("vol", btag, cv)

        # Compute momentum solution
        wall_pen = 2.0 * self._wall_velocity * int_cv.mass
        ext_mom = wall_pen - int_cv.momentum  # no-slip

        # Form the external boundary solution with the new momentum
        return make_conserved(dim=dim, mass=int_cv.mass, energy=int_cv.energy,
                              momentum=ext_mom)


class IsothermalNoSlipBoundary(PrescribedInviscidBoundary):
    r"""Isothermal no-slip viscous wall boundary.

    This class implements an isothermal no-slip wall by:
    (TBD)
    [Hesthaven_2008]_, Section 6.6, and correspond to the characteristic
    boundary conditions described in detail in [Poinsot_1992]_.
    """

    def __init__(self, wall_temperature=300):
        """Initialize the boundary condition object."""
        self._wall_temp = wall_temperature
        PrescribedInviscidBoundary.__init__(
            self, boundary_pair_func=self.isothermal_noslip_pair,
            fluid_temperature_func=self.temperature_bc
        )

    def isothermal_noslip_pair(self, discr, btag, eos, cv, **kwargs):
        """Get the interior and exterior solution (*cv*) on the boundary."""
        cv_minus = discr.project("vol", btag, cv)

        # t_plus = self._wall_temp + 0*cv_minus.mass
        t_plus = eos.temperature(cv_minus)
        velocity_plus = -cv_minus.momentum / cv_minus.mass
        mass_frac_plus = cv_minus.species_mass / cv_minus.mass

        internal_energy_plus = eos.get_internal_energy(
            temperature=t_plus, species_fractions=mass_frac_plus,
            mass=cv_minus.mass
        )
        total_energy_plus = (internal_energy_plus
                             + .5*cv_minus.mass*np.dot(velocity_plus, velocity_plus))

        cv_plus = make_conserved(
            discr.dim, mass=cv_minus.mass, energy=total_energy_plus,
            momentum=-cv_minus.momentum, species_mass=cv_minus.species_mass
        )

        return TracePair(btag, interior=cv_minus, exterior=cv_plus)

    def temperature_bc(self, nodes, cv, temperature, eos, **kwargs):
        """Get temperature value to weakly prescribe wall bc."""
        return 2*self._wall_temp - temperature


class PrescribedViscousBoundary(FluidBC):
    r"""Fully prescribed boundary for viscous flows.

    This class implements an inflow/outflow by:
    (TBD)
    [Hesthaven_2008]_, Section 6.6, and correspond to the characteristic
    boundary conditions described in detail in [Poinsot_1992]_.
    """

    def __init__(self, q_func=None, grad_q_func=None, t_func=None,
                 grad_t_func=None, inviscid_flux_func=None,
                 viscous_flux_func=None, t_flux_func=None,
                 q_flux_func=None):
        """Initialize the boundary condition object."""
        self._q_func = q_func
        self._q_flux_func = q_flux_func
        self._grad_q_func = grad_q_func
        self._t_func = t_func
        self._t_flux_func = t_flux_func
        self._grad_t_func = grad_t_func
        self._inviscid_flux_func = inviscid_flux_func
        self._viscous_flux_func = viscous_flux_func

    def _boundary_quantity(self, discr, btag, quantity, **kwargs):
        """Get a boundary quantity on local boundary, or projected to "all_faces"."""
        if "local" in kwargs:
            if kwargs["local"]:
                return quantity
        return discr.project(btag, "all_faces", quantity)

    def q_boundary_flux(self, discr, btag, eos, cv, **kwargs):
        """Get the flux through boundary *btag* for each scalar in *q*."""
        actx = cv.array_context
        boundary_discr = discr.discr_from_dd(btag)
        cv_minus = discr.project("vol", btag, cv)
        nodes = thaw(actx, boundary_discr.nodes())
        nhat = thaw(actx, discr.normal(btag))

        flux_weak = 0
        if self._q_flux_func:
            flux_weak = self._q_flux_func(nodes, eos, cv_minus, nhat, **kwargs)
        elif self._q_func:
            cv_plus = self._q_func(nodes, eos=eos, cv=cv_minus, **kwargs)
        else:
            cv_plus = cv_minus

        cv_tpair = TracePair(btag, interior=cv_minus, exterior=cv_plus)

        from mirgecom.flux import central_scalar_flux
        flux_func = central_scalar_flux
        if "numerical_flux_func" in kwargs:
            flux_func = kwargs["numerical_flux_func"]

        flux_weak = flux_func(cv_tpair, nhat)

        return self._boundary_quantity(discr, btag, flux_weak, **kwargs)

    def t_boundary_flux(self, discr, btag, eos, cv, **kwargs):
        """Get the "temperature flux" through boundary *btag*."""
        actx = cv.array_context
        boundary_discr = discr.discr_from_dd(btag)
        cv_minus = discr.project("vol", btag, cv)
        nodes = thaw(actx, boundary_discr.nodes())
        nhat = thaw(actx, discr.normal(btag))

        if self._t_flux_func:
            flux_weak = self._t_flux_func(nodes, eos, cv=cv_minus, nhat=nhat,
                                          **kwargs)
        else:
            t_minus = eos.temperature(cv_minus)
            if self._t_func:
                t_plus = self._t_func(nodes, eos, cv=cv_minus, **kwargs)
            elif self._q_func:
                cv_plus = self._q_func(nodes, eos=eos, cv=cv_minus, **kwargs)
                t_plus = eos.temperature(cv_plus)
            else:
                t_plus = t_minus

            bnd_tpair = TracePair(btag, interior=t_minus, exterior=t_plus)

            from mirgecom.flux import central_scalar_flux
            flux_func = central_scalar_flux
            if "numerical_flux_func" in kwargs:
                flux_func = kwargs["numerical_flux_func"]

            flux_weak = flux_func(bnd_tpair, nhat)

        return self._boundary_quantity(discr, btag, flux_weak, **kwargs)

    def inviscid_boundary_flux(self, discr, btag, eos, cv, **kwargs):
        """Get the inviscid part of the physical flux across the boundary *btag*."""
        actx = cv.array_context
        boundary_discr = discr.discr_from_dd(btag)
        cv_minus = discr.project("vol", btag, cv)
        nodes = thaw(actx, boundary_discr.nodes())
        nhat = thaw(actx, discr.normal(btag))

        flux_weak = 0
        if self._inviscid_flux_func:
            flux_weak = self._inviscid_flux_func(nodes, eos, cv=cv_minus,
                                                 nhat=nhat, **kwargs)
        else:
            if self._q_func:
                cv_plus = self._q_func(nodes, eos=eos, cv=cv_minus, **kwargs)
            else:
                cv_plus = cv_minus

            bnd_tpair = TracePair(btag, interior=cv_minus, exterior=cv_plus)
            from mirgecom.inviscid import inviscid_facial_flux
            return inviscid_facial_flux(discr, eos, bnd_tpair)

        return self._boundary_quantity(discr, btag, flux_weak, **kwargs)

    def viscous_boundary_flux(self, discr, btag, eos, cv, grad_cv, grad_t, **kwargs):
        """Get the viscous part of the physical flux across the boundary *btag*."""
        actx = cv.array_context
        boundary_discr = discr.discr_from_dd(btag)
        cv_minus = discr.project("vol", btag, cv)
        s_minus = discr.project("vol", btag, grad_cv)
        grad_t_minus = discr.project("vol", btag, grad_t)
        nodes = thaw(actx, boundary_discr.nodes())
        nhat = thaw(actx, discr.normal(btag))
        t_minus = eos.temperature(cv_minus)

        flux_weak = 0
        if self._viscous_flux_func:
            flux_weak = self._viscous_flux_func(nodes, eos, cv=cv_minus,
                                                grad_cv=s_minus, temperature=t_minus,
                                                grad_temperature=grad_t_minus,
                                                nhat=nhat, **kwargs)
            return self._boundary_quantity(discr, btag, flux_weak, **kwargs)
        else:
            if self._q_func:
                cv_plus = self._q_func(nodes, eos=eos, cv=cv_minus, **kwargs)
            else:
                cv_plus = cv_minus

            if self._grad_q_func:
                s_plus = self._grad_q_func(nodes, eos, cv=cv_minus,
                                           grad_cv=s_minus, **kwargs)
            else:
                s_plus = s_minus

            if self._grad_t_func:
                grad_t_plus = self._grad_t_func(nodes, eos, cv=cv_minus,
                                                grad_temperature=grad_t_minus,
                                                **kwargs)
            else:
                grad_t_plus = grad_t_minus

            if self._t_func:
                t_plus = self._t_func(nodes, eos, cv_minus, **kwargs)
            else:
                t_plus = eos.temperature(cv_plus)

            cv_tpair = TracePair(btag, interior=cv_minus, exterior=cv_plus)
            s_tpair = TracePair(btag, interior=s_minus, exterior=s_plus)
            t_tpair = TracePair(btag, interior=t_minus, exterior=t_plus)
            grad_t_tpair = TracePair(btag, interior=grad_t_minus,
                                     exterior=grad_t_plus)

            from mirgecom.viscous import viscous_facial_flux
            return viscous_facial_flux(discr, eos, cv_tpair=cv_tpair,
                                       grad_cv_tpair=s_tpair, t_tpair=t_tpair,
                                       grad_t_tpair=grad_t_tpair)<|MERGE_RESOLUTION|>--- conflicted
+++ resolved
@@ -48,14 +48,8 @@
 import numpy as np
 from meshmode.dof_array import thaw
 from meshmode.mesh import BTAG_ALL, BTAG_NONE  # noqa
-<<<<<<< HEAD
-from grudge.symbolic.primitives import TracePair
 from mirgecom.fluid import make_conserved
-=======
-from grudge.dof_desc import as_dofdesc
 from grudge.trace_pair import TracePair
-from mirgecom.fluid import split_conserved, join_conserved
->>>>>>> af6e48c2
 from mirgecom.inviscid import inviscid_facial_flux
 
 from abc import ABCMeta, abstractmethod
