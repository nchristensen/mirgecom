"""Test the operator module for sanity."""

__copyright__ = """
Copyright (C) 2021 University of Illinois Board of Trustees
"""

__license__ = """
Permission is hereby granted, free of charge, to any person obtaining a copy
of this software and associated documentation files (the "Software"), to deal
in the Software without restriction, including without limitation the rights
to use, copy, modify, merge, publish, distribute, sublicense, and/or sell
copies of the Software, and to permit persons to whom the Software is
furnished to do so, subject to the following conditions:

The above copyright notice and this permission notice shall be included in
all copies or substantial portions of the Software.

THE SOFTWARE IS PROVIDED "AS IS", WITHOUT WARRANTY OF ANY KIND, EXPRESS OR
IMPLIED, INCLUDING BUT NOT LIMITED TO THE WARRANTIES OF MERCHANTABILITY,
FITNESS FOR A PARTICULAR PURPOSE AND NONINFRINGEMENT. IN NO EVENT SHALL THE
AUTHORS OR COPYRIGHT HOLDERS BE LIABLE FOR ANY CLAIM, DAMAGES OR OTHER
LIABILITY, WHETHER IN AN ACTION OF CONTRACT, TORT OR OTHERWISE, ARISING FROM,
OUT OF OR IN CONNECTION WITH THE SOFTWARE OR THE USE OR OTHER DEALINGS IN
THE SOFTWARE.
"""

import numpy as np  # noqa
import pytest  # noqa
import logging
from meshmode.array_context import (  # noqa
    pytest_generate_tests_for_pyopencl_array_context
    as pytest_generate_tests
)
from pytools.obj_array import make_obj_array
import pymbolic as pmbl  # noqa
import pymbolic.primitives as prim
from meshmode.mesh import BTAG_ALL
from grudge.dof_desc import as_dofdesc
from mirgecom.flux import num_flux_central
from mirgecom.fluid import (
    make_conserved
)
import mirgecom.symbolic as sym
import grudge.op as op
from grudge.trace_pair import interior_trace_pair
from mirgecom.discretization import create_discretization_collection
from functools import partial

logger = logging.getLogger(__name__)


def _elbnd_flux(discr, compute_interior_flux, compute_boundary_flux,
                int_tpair, boundaries):
    return (
        compute_interior_flux(int_tpair)
        + sum(compute_boundary_flux(as_dofdesc(bdtag)) for bdtag in boundaries))


# Box grid generator widget lifted from @majosm and slightly bent
def _get_box_mesh(dim, a, b, n, t=None):
    dim_names = ["x", "y", "z"]
    bttf = {}
    for i in range(dim):
        bttf["-"+str(i+1)] = ["-"+dim_names[i]]
        bttf["+"+str(i+1)] = ["+"+dim_names[i]]
    from meshmode.mesh.generation import generate_regular_rect_mesh as gen
    return gen(a=a, b=b, npoints_per_axis=n, boundary_tag_to_face=bttf, mesh_type=t)


def _coord_test_func(dim, order=1):
    """Make a coordinate-based test function.

    1d: x^order
    2d: x^order * y^order
    3d: x^order * y^order * z^order
    """
    sym_coords = prim.make_sym_vector("x", dim)

    sym_result = 1
    for i in range(dim):
        sym_result *= sym_coords[i]**order

    return sym_result


def _trig_test_func(dim):
    """Make trig test function.

    1d: cos(2pi x)
    2d: sin(2pi x)cos(2pi y)
    3d: sin(2pi x)sin(2pi y)cos(2pi z)
    """
    sym_coords = prim.make_sym_vector("x", dim)

    sym_cos = pmbl.var("cos")
    sym_sin = pmbl.var("sin")
    sym_result = sym_cos(2*np.pi*sym_coords[dim-1])
    for i in range(dim-1):
        sym_result = sym_result * sym_sin(2*np.pi*sym_coords[i])

    return sym_result


def _cv_test_func(dim):
    """Make a CV array container for testing.

    There is no need for this CV to be physical, we are just testing whether the
    operator machinery still gets the right answers when operating on a CV array
    container.

    mass = constant
    energy = _trig_test_func
    momentum = <(dim_index+1)*_coord_test_func(order=2)>
    """
    sym_mass = 1
    sym_energy = _trig_test_func(dim)
    sym_momentum = make_obj_array([
        (i+1)*_coord_test_func(dim, order=2)
        for i in range(dim)])
    return make_conserved(
        dim=dim, mass=sym_mass, energy=sym_energy, momentum=sym_momentum)


def central_flux_interior(actx, discr, int_tpair):
    """Compute a central flux for interior faces."""
    normal = actx.thaw(discr.normal(int_tpair.dd))
    from arraycontext import outer
    flux_weak = outer(num_flux_central(int_tpair.int, int_tpair.ext), normal)
    dd_all_faces = int_tpair.dd.with_dtag("all_faces")
    return op.project(discr, int_tpair.dd, dd_all_faces, flux_weak)


def central_flux_boundary(actx, discr, soln_func, dd_bdry):
    """Compute a central flux for boundary faces."""
<<<<<<< HEAD
    boundary_discr = discr.discr_from_dd(dd_bdry)
    bnd_nodes = thaw(boundary_discr.nodes(), actx)
    soln_bnd = soln_func(x_vec=bnd_nodes)
    bnd_nhat = thaw(discr.normal(dd_bdry), actx)
=======
    boundary_discr = discr.discr_from_dd(btag)
    bnd_nodes = actx.thaw(boundary_discr.nodes())
    soln_bnd = soln_func(x_vec=bnd_nodes)
    bnd_nhat = actx.thaw(discr.normal(btag))
>>>>>>> a3af3cc2
    from grudge.trace_pair import TracePair
    bnd_tpair = TracePair(dd_bdry, interior=soln_bnd, exterior=soln_bnd)
    from arraycontext import outer
    flux_weak = outer(num_flux_central(bnd_tpair.int, bnd_tpair.ext), bnd_nhat)
    dd_all_faces = bnd_tpair.dd.with_dtag("all_faces")
    return op.project(discr, bnd_tpair.dd, dd_all_faces, flux_weak)


@pytest.mark.parametrize("dim", [1, 2, 3])
@pytest.mark.parametrize("order", [1, 2, 3])
@pytest.mark.parametrize("sym_test_func_factory", [
    partial(_coord_test_func, order=0),
    partial(_coord_test_func, order=1),
    lambda dim: 2*_coord_test_func(dim, order=1),
    partial(_coord_test_func, order=2),
    _trig_test_func,
    _cv_test_func
])
def test_grad_operator(actx_factory, dim, order, sym_test_func_factory):
    """Test the gradient operator for sanity.

    Check whether we get the right answers for gradients of analytic functions with
    some simple input fields and states:
    - constant
    - multilinear funcs
    - quadratic funcs
    - trig funcs
    - :class:`~mirgecom.fluid.ConservedVars` composed of funcs from above
    """
    actx = actx_factory()

    sym_test_func = sym_test_func_factory(dim)

    tol = 1e-10 if dim < 3 else 1e-9
    from pytools.convergence import EOCRecorder
    eoc = EOCRecorder()

    for nfac in [1, 2, 4]:

        npts_axis = (nfac*4,)*dim
        box_ll = (0,)*dim
        box_ur = (1,)*dim
        mesh = _get_box_mesh(dim, a=box_ll, b=box_ur, n=npts_axis)

        logger.info(
            f"Number of {dim}d elements: {mesh.nelements}"
        )

        discr = create_discretization_collection(actx, mesh, order=order)

        # compute max element size
        from grudge.dt_utils import h_max_from_volume
        h_max = h_max_from_volume(discr)

        def sym_eval(expr, x_vec):
            mapper = sym.EvaluationMapper({"x": x_vec})
            from arraycontext import rec_map_array_container
            return rec_map_array_container(
                # If expressions don't depend on coords (e.g., order 0), evaluated
                # result will be scalar-valued, so promote to DOFArray
                lambda comp_expr: mapper(comp_expr) + 0*x_vec[0],
                expr)

        test_func = partial(sym_eval, sym_test_func)
        grad_test_func = partial(sym_eval, sym.grad(dim, sym_test_func))

        nodes = actx.thaw(discr.nodes())
        int_flux = partial(central_flux_interior, actx, discr)
        bnd_flux = partial(central_flux_boundary, actx, discr, test_func)

        test_data = test_func(nodes)
        exact_grad = grad_test_func(nodes)

        from mirgecom.simutil import componentwise_norms

        from arraycontext import flatten
        err_scale = max(flatten(componentwise_norms(discr, exact_grad, np.inf),
                                actx))

        if err_scale <= 1e-16:
            err_scale = 1

        print(f"{test_data=}")
        print(f"{exact_grad=}")

        test_data_int_tpair = interior_trace_pair(discr, test_data)
        boundaries = [BTAG_ALL]
        test_data_flux_bnd = _elbnd_flux(discr, int_flux, bnd_flux,
                                         test_data_int_tpair, boundaries)

        from mirgecom.operators import grad_operator
        dd_vol = as_dofdesc("vol")
        dd_faces = as_dofdesc("all_faces")
        test_grad = grad_operator(discr, dd_vol, dd_faces,
                                  test_data, test_data_flux_bnd)

        print(f"{test_grad=}")
        grad_err = \
            max(flatten(
                componentwise_norms(discr, test_grad - exact_grad, np.inf),
                actx) / err_scale)

        eoc.add_data_point(actx.to_numpy(h_max), actx.to_numpy(grad_err))

    assert (
        eoc.order_estimate() >= order - 0.5
        or eoc.max_error() < tol
    )<|MERGE_RESOLUTION|>--- conflicted
+++ resolved
@@ -132,17 +132,10 @@
 
 def central_flux_boundary(actx, discr, soln_func, dd_bdry):
     """Compute a central flux for boundary faces."""
-<<<<<<< HEAD
     boundary_discr = discr.discr_from_dd(dd_bdry)
-    bnd_nodes = thaw(boundary_discr.nodes(), actx)
-    soln_bnd = soln_func(x_vec=bnd_nodes)
-    bnd_nhat = thaw(discr.normal(dd_bdry), actx)
-=======
-    boundary_discr = discr.discr_from_dd(btag)
     bnd_nodes = actx.thaw(boundary_discr.nodes())
     soln_bnd = soln_func(x_vec=bnd_nodes)
-    bnd_nhat = actx.thaw(discr.normal(btag))
->>>>>>> a3af3cc2
+    bnd_nhat = actx.thaw(discr.normal(dd_bdry))
     from grudge.trace_pair import TracePair
     bnd_tpair = TracePair(dd_bdry, interior=soln_bnd, exterior=soln_bnd)
     from arraycontext import outer
