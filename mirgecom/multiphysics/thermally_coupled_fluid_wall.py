--- conflicted
+++ resolved
@@ -1238,13 +1238,9 @@
         interface_noslip=True,
         interface_radiation=False,
         use_kappa_weighted_grad_flux_in_fluid=False,
-<<<<<<< HEAD
         wall_emissivity=None,
         sigma=None,
         ambient_temperature=None,
-        wall_penalty_amount=None,
-=======
->>>>>>> 29c752fd
         quadrature_tag=DISCR_TAG_BASE,
         limiter_func=None,
         fluid_gradient_numerical_flux_func=num_flux_central,
