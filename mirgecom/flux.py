--- conflicted
+++ resolved
@@ -45,29 +45,18 @@
     return (f_plus + f_minus)/2
 
 
-<<<<<<< HEAD
-def lfr_flux_driver(normal, state_pair, physical_flux_func):
-    """State-to-flux driver for Rusanov numerical fluxes."""
-    actx = state_pair.int.array_context
-    lam = actx.np.maximum(state_pair.int.wavespeed, state_pair.ext.wavespeed)
-
-    return num_flux_lfr(f_minus=physical_flux_func(state_pair.int)@normal,
-                        f_plus=physical_flux_func(state_pair.ext)@normal,
-                        q_minus=state_pair.int.cv,
-                        q_plus=state_pair.ext.cv, lam=lam)
-
-def hll_flux_driver(normal, state_pair, physical_flux_func, wavespeed_int, wavespeed_ext):
+def hll_flux_driver(state_pair, physical_flux_func,
+                    s_minus, s_plus, normal):
     """State-to-flux driver for hll numerical fluxes."""
     actx = state_pair.int.array_context
     zeros = 0.*state_pair.int.mass_density
 
     f_minus = physical_flux_func(state_pair.int)@normal
     f_plus = physical_flux_func(state_pair.ext)@normal
-    q_minus=state_pair.int.cv
-    q_plus=state_pair.ext.cv
-    s_minus=wavespeed_int
-    s_plus=wavespeed_ext
-    f_star = (s_plus*f_minus - s_minus*f_plus + s_plus*s_minus*(q_plus - q_minus))/(s_plus - s_minus)
+    q_minus = state_pair.int.cv
+    q_plus = state_pair.ext.cv
+    f_star = (s_plus*f_minus - s_minus*f_plus +
+              s_plus*s_minus*(q_plus - q_minus))/(s_plus - s_minus)
 
     # choose the correct f contribution based on the wave speeds
     f_check_minus = actx.np.greater_equal(s_minus, zeros)*(0*f_minus + 1.0)
@@ -80,8 +69,6 @@
     return f
 
 
-=======
->>>>>>> eddf5dee
 def gradient_flux_central(u_tpair, normal):
     r"""Compute a central flux for the gradient operator.
 
