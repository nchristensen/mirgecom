"""Demonstrate simple scalar lump advection."""

__copyright__ = """
Copyright (C) 2020 University of Illinois Board of Trustees
"""

__license__ = """
Permission is hereby granted, free of charge, to any person obtaining a copy
of this software and associated documentation files (the "Software"), to deal
in the Software without restriction, including without limitation the rights
to use, copy, modify, merge, publish, distribute, sublicense, and/or sell
copies of the Software, and to permit persons to whom the Software is
furnished to do so, subject to the following conditions:

The above copyright notice and this permission notice shall be included in
all copies or substantial portions of the Software.

THE SOFTWARE IS PROVIDED "AS IS", WITHOUT WARRANTY OF ANY KIND, EXPRESS OR
IMPLIED, INCLUDING BUT NOT LIMITED TO THE WARRANTIES OF MERCHANTABILITY,
FITNESS FOR A PARTICULAR PURPOSE AND NONINFRINGEMENT. IN NO EVENT SHALL THE
AUTHORS OR COPYRIGHT HOLDERS BE LIABLE FOR ANY CLAIM, DAMAGES OR OTHER
LIABILITY, WHETHER IN AN ACTION OF CONTRACT, TORT OR OTHERWISE, ARISING FROM,
OUT OF OR IN CONNECTION WITH THE SOFTWARE OR THE USE OR OTHER DEALINGS IN
THE SOFTWARE.
"""
import logging
import numpy as np
import pyopencl as cl
import pyopencl.tools as cl_tools
from functools import partial
from pytools.obj_array import make_obj_array

from meshmode.array_context import PyOpenCLArrayContext
from meshmode.dof_array import thaw
from meshmode.mesh import BTAG_ALL, BTAG_NONE  # noqa
from grudge.eager import EagerDGDiscretization
from grudge.shortcuts import make_visualizer


from mirgecom.euler import euler_operator
from mirgecom.simutil import (
    get_sim_timestep,
    generate_and_distribute_mesh
)
from mirgecom.io import make_init_message
from mirgecom.mpi import mpi_entry_point

from mirgecom.integrators import rk4_step
from mirgecom.steppers import advance_state
from mirgecom.boundary import PrescribedInviscidBoundary
from mirgecom.initializers import MulticomponentLump
from mirgecom.eos import IdealSingleGas

from logpyle import IntervalTimer, set_dt
from mirgecom.euler import extract_vars_for_logging, units_for_logging
from mirgecom.profiling import PyOpenCLProfilingArrayContext
from mirgecom.logging_quantities import (
    initialize_logmgr,
    logmgr_add_many_discretization_quantities,
    logmgr_add_device_name,
    logmgr_add_device_memory_usage,
    set_sim_state
)

logger = logging.getLogger(__name__)


class MyRuntimeError(RuntimeError):
    """Simple exception to kill the simulation."""

    pass


@mpi_entry_point
def main(ctx_factory=cl.create_some_context, use_leap=False,
         use_profiling=False, rst_filename=None,
         casename="lumpy-scalars", use_logmgr=True):
    """Drive example."""
    cl_ctx = ctx_factory()

    if casename is None:
        casename = "mirgecom"

    from mpi4py import MPI
    comm = MPI.COMM_WORLD
    rank = comm.Get_rank()
    nparts = comm.Get_size()

    logmgr = initialize_logmgr(use_logmgr,
        filename=f"{casename}.sqlite", mode="wu", mpi_comm=comm)

    if use_profiling:
        queue = cl.CommandQueue(cl_ctx,
            properties=cl.command_queue_properties.PROFILING_ENABLE)
        actx = PyOpenCLProfilingArrayContext(queue,
            allocator=cl_tools.MemoryPool(cl_tools.ImmediateAllocator(queue)),
            logmgr=logmgr)
    else:
        queue = cl.CommandQueue(cl_ctx)
        actx = PyOpenCLArrayContext(queue,
            allocator=cl_tools.MemoryPool(cl_tools.ImmediateAllocator(queue)))

    # timestepping control
    current_step = 0
    if use_leap:
        from leap.rk import RK4MethodBuilder
        timestepper = RK4MethodBuilder("state")
    else:
        timestepper = rk4_step
    t_final = 0.005
    current_cfl = 1.0
    current_dt = .001
    current_t = 0
    constant_cfl = False

    # some i/o frequencies
    nstatus = 1
    nrestart = 5
    nviz = 1
    nhealth = 1
<<<<<<< HEAD
    current_step = 0
    if use_leap:
        from leap.rk import RK4MethodBuilder
        timestepper = RK4MethodBuilder("state")
    else:
        timestepper = rk4_step
    box_ll = -5.0
    box_ur = 5.0

    nspecies = 4
    centers = make_obj_array([np.zeros(shape=(dim,)) for i in range(nspecies)])
    spec_y0s = np.ones(shape=(nspecies,))
    spec_amplitudes = np.ones(shape=(nspecies,))
    eos = IdealSingleGas()

    velocity = np.ones(shape=(dim,))

    initializer = MulticomponentLump(dim=dim, nspecies=nspecies,
                                     spec_centers=centers, velocity=velocity,
                                     spec_y0s=spec_y0s,
                                     spec_amplitudes=spec_amplitudes)
    boundaries = {
        BTAG_ALL: PrescribedInviscidBoundary(fluid_solution_func=initializer)
    }
=======
>>>>>>> 7ec27d45

    dim = 3
    rst_path = "restart_data/"
    rst_pattern = (
        rst_path + "{cname}-{step:04d}-{rank:04d}.pkl"
    )
    if rst_filename:  # read the grid from restart data
        rst_filename = f"{rst_filename}-{rank:04d}.pkl"
        from mirgecom.restart import read_restart_data
        restart_data = read_restart_data(actx, rst_filename)
        local_mesh = restart_data["local_mesh"]
        local_nelements = local_mesh.nelements
        global_nelements = restart_data["global_nelements"]
        assert restart_data["nparts"] == nparts
    else:  # generate the grid from scratch
        box_ll = -5.0
        box_ur = 5.0
        nel_1d = 16
        from meshmode.mesh.generation import generate_regular_rect_mesh
        generate_mesh = partial(generate_regular_rect_mesh, a=(box_ll,)*dim,
                                b=(box_ur,) * dim, nelements_per_axis=(nel_1d,)*dim)
        local_mesh, global_nelements = generate_and_distribute_mesh(comm,
                                                                    generate_mesh)
        local_nelements = local_mesh.nelements

    order = 3
    discr = EagerDGDiscretization(
        actx, local_mesh, order=order, mpi_communicator=comm
    )
    nodes = thaw(actx, discr.nodes())

    if logmgr:
        logmgr_add_device_name(logmgr, queue)
        logmgr_add_device_memory_usage(logmgr, queue)
        logmgr_add_many_discretization_quantities(logmgr, discr, dim,
                             extract_vars_for_logging, units_for_logging)

        logmgr.add_watches([
            ("step.max", "step = {value}, "),
            ("t_sim.max", "sim time: {value:1.6e} s\n"),
            ("min_pressure", "------- P (min, max) (Pa) = ({value:1.9e}, "),
            ("max_pressure",    "{value:1.9e})\n"),
            ("t_step.max", "------- step walltime: {value:6g} s, "),
            ("t_log.max", "log walltime: {value:6g} s")
        ])

        vis_timer = IntervalTimer("t_vis", "Time spent visualizing")
        logmgr.add_quantity(vis_timer)

    # soln setup and init
    nspecies = 4
    centers = make_obj_array([np.zeros(shape=(dim,)) for i in range(nspecies)])
    spec_y0s = np.ones(shape=(nspecies,))
    spec_amplitudes = np.ones(shape=(nspecies,))
    eos = IdealSingleGas()
    velocity = np.ones(shape=(dim,))

    initializer = MulticomponentLump(dim=dim, nspecies=nspecies,
                                     spec_centers=centers, velocity=velocity,
                                     spec_y0s=spec_y0s,
                                     spec_amplitudes=spec_amplitudes)
    boundaries = {BTAG_ALL: PrescribedBoundary(initializer)}
    if rst_filename:
        current_t = restart_data["t"]
        current_step = restart_data["step"]
        current_state = restart_data["state"]
        if logmgr:
            from mirgecom.logging_quantities import logmgr_set_time
            logmgr_set_time(logmgr, current_step, current_t)
    else:
        # Set the current state from time 0
        current_state = initializer(nodes)

    visualizer = make_visualizer(discr)
    initname = initializer.__class__.__name__
    eosname = eos.__class__.__name__
    init_message = make_init_message(dim=dim, order=order,
                                     nelements=local_nelements,
                                     global_nelements=global_nelements,
                                     dt=current_dt, t_final=t_final, nstatus=nstatus,
                                     nviz=nviz, cfl=current_cfl,
                                     constant_cfl=constant_cfl, initname=initname,
                                     eosname=eosname, casename=casename)
    if rank == 0:
        logger.info(init_message)

    def my_write_status(component_errors):
        if rank == 0:
            logger.info(
                "------- errors="
                + ", ".join("%.3g" % en for en in component_errors))

    def my_write_viz(step, t, state, dv=None, exact=None, resid=None):
        if dv is None:
            dv = eos.dependent_vars(state)
        if exact is None:
            exact = initializer(x_vec=nodes, eos=eos, t=t)
        if resid is None:
            resid = state - exact
        viz_fields = [("cv", state),
                      ("dv", dv),
                      ("exact", exact),
                      ("resid", resid)]
        from mirgecom.simutil import write_visfile
        write_visfile(discr, viz_fields, visualizer, vizname=casename,
                      step=step, t=t, overwrite=True)

    def my_write_restart(step, t, state):
        rst_fname = rst_pattern.format(cname=casename, step=step, rank=rank)
        if rst_fname != rst_filename:
            rst_data = {
                "local_mesh": local_mesh,
                "state": state,
                "t": t,
                "step": step,
                "order": order,
                "global_nelements": global_nelements,
                "num_parts": nparts
            }
            from mirgecom.restart import write_restart_file
            write_restart_file(actx, rst_data, rst_fname, comm)

    def my_health_check(pressure, component_errors):
        health_error = False
        from mirgecom.simutil import check_naninf_local, check_range_local
        if check_naninf_local(discr, "vol", pressure) \
           or check_range_local(discr, "vol", pressure, .9, 1.1):
            health_error = True
            logger.info(f"{rank=}: Invalid pressure data found.")

        exittol = .09
        if max(component_errors) > exittol:
            health_error = True
            if rank == 0:
                logger.info("Solution diverged from exact soln.")

        return health_error

    def my_pre_step(step, t, dt, state):
        try:
            dv = None
            exact = None
            component_errors = None

            if logmgr:
                logmgr.tick_before()

            from mirgecom.simutil import check_step
            do_viz = check_step(step=step, interval=nviz)
            do_restart = check_step(step=step, interval=nrestart)
            do_health = check_step(step=step, interval=nhealth)
            do_status = check_step(step=step, interval=nstatus)

            if do_health:
                dv = eos.dependent_vars(state)
                exact = initializer(x_vec=nodes, eos=eos, t=t)
                from mirgecom.simutil import compare_fluid_solutions
                component_errors = compare_fluid_solutions(discr, state, exact)
                from mirgecom.simutil import allsync
                health_errors = allsync(
                    my_health_check(dv.pressure, component_errors),
                    comm, op=MPI.LOR
                )
                if health_errors:
                    if rank == 0:
                        logger.info("Fluid solution failed health check.")
                    raise MyRuntimeError("Failed simulation health check.")

            if do_restart:
                my_write_restart(step=step, t=t, state=state)

            if do_viz:
                if dv is None:
                    dv = eos.dependent_vars(state)
                if exact is None:
                    exact = initializer(x_vec=nodes, eos=eos, t=t)
                resid = state - exact
                my_write_viz(step=step, t=t, state=state, dv=dv, exact=exact,
                             resid=resid)

            if do_status:
                if component_errors is None:
                    if exact is None:
                        exact = initializer(x_vec=nodes, eos=eos, t=t)
                    from mirgecom.simutil import compare_fluid_solutions
                    component_errors = compare_fluid_solutions(discr, state, exact)
                my_write_status(component_errors)

        except MyRuntimeError:
            if rank == 0:
                logger.info("Errors detected; attempting graceful exit.")
            my_write_viz(step=step, t=t, state=state)
            my_write_restart(step=step, t=t, state=state)
            raise

        dt = get_sim_timestep(discr, state, t, dt, current_cfl, eos, t_final,
                              constant_cfl)
        return state, dt

    def my_post_step(step, t, dt, state):
        # Logmgr needs to know about EOS, dt, dim?
        # imo this is a design/scope flaw
        if logmgr:
            set_dt(logmgr, dt)
            set_sim_state(logmgr, dim, state, eos)
            logmgr.tick_after()
        return state, dt

    def my_rhs(t, state):
        return euler_operator(discr, cv=state, t=t,
                              boundaries=boundaries, eos=eos)

    current_dt = get_sim_timestep(discr, current_state, current_t, current_dt,
                                  current_cfl, eos, t_final, constant_cfl)

    current_step, current_t, current_state = \
        advance_state(rhs=my_rhs, timestepper=timestepper,
                      pre_step_callback=my_pre_step, dt=current_dt,
                      post_step_callback=my_post_step,
                      state=current_state, t=current_t, t_final=t_final)

    # Dump the final data
    if rank == 0:
        logger.info("Checkpointing final state ...")

    final_dv = eos.dependent_vars(current_state)
    final_exact = initializer(x_vec=nodes, eos=eos, t=current_t)
    final_resid = current_state - final_exact
    my_write_viz(step=current_step, t=current_t, state=current_state, dv=final_dv,
                 exact=final_exact, resid=final_resid)
    my_write_restart(step=current_step, t=current_t, state=current_state)

    if logmgr:
        logmgr.close()
    elif use_profiling:
        print(actx.tabulate_profiling_data())

    finish_tol = 1e-16
    assert np.abs(current_t - t_final) < finish_tol


if __name__ == "__main__":
    logging.basicConfig(format="%(message)s", level=logging.INFO)
    main(use_leap=False)

# vim: foldmethod=marker<|MERGE_RESOLUTION|>--- conflicted
+++ resolved
@@ -118,33 +118,6 @@
     nrestart = 5
     nviz = 1
     nhealth = 1
-<<<<<<< HEAD
-    current_step = 0
-    if use_leap:
-        from leap.rk import RK4MethodBuilder
-        timestepper = RK4MethodBuilder("state")
-    else:
-        timestepper = rk4_step
-    box_ll = -5.0
-    box_ur = 5.0
-
-    nspecies = 4
-    centers = make_obj_array([np.zeros(shape=(dim,)) for i in range(nspecies)])
-    spec_y0s = np.ones(shape=(nspecies,))
-    spec_amplitudes = np.ones(shape=(nspecies,))
-    eos = IdealSingleGas()
-
-    velocity = np.ones(shape=(dim,))
-
-    initializer = MulticomponentLump(dim=dim, nspecies=nspecies,
-                                     spec_centers=centers, velocity=velocity,
-                                     spec_y0s=spec_y0s,
-                                     spec_amplitudes=spec_amplitudes)
-    boundaries = {
-        BTAG_ALL: PrescribedInviscidBoundary(fluid_solution_func=initializer)
-    }
-=======
->>>>>>> 7ec27d45
 
     dim = 3
     rst_path = "restart_data/"
@@ -206,7 +179,9 @@
                                      spec_centers=centers, velocity=velocity,
                                      spec_y0s=spec_y0s,
                                      spec_amplitudes=spec_amplitudes)
-    boundaries = {BTAG_ALL: PrescribedBoundary(initializer)}
+    boundaries = {
+        BTAG_ALL: PrescribedInviscidBoundary(fluid_solution_func=initializer)
+    }
     if rst_filename:
         current_t = restart_data["t"]
         current_step = restart_data["step"]
