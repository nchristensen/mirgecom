--- conflicted
+++ resolved
@@ -511,13 +511,7 @@
             j = -pv_fun(t_i, y)
             dt = -f / j
             t_i += dt
-<<<<<<< HEAD
-            tresid = np.abs(dt)
-            maxerr = self.npctx.linalg.norm(tresid, np.inf)
-            if maxerr < tol:
-=======
-            if self.discr.norm(dt, np.inf) < tol:
->>>>>>> 7e9d5c15
+            if self.npctx.linalg.norm(dt, np.inf) < tol:
                 break
 
         return t_i
