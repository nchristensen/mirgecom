"""Demonstrate multiple coupled volumes."""

__copyright__ = """
Copyright (C) 2020 University of Illinois Board of Trustees
"""

__license__ = """
Permission is hereby granted, free of charge, to any person obtaining a copy
of this software and associated documentation files (the "Software"), to deal
in the Software without restriction, including without limitation the rights
to use, copy, modify, merge, publish, distribute, sublicense, and/or sell
copies of the Software, and to permit persons to whom the Software is
furnished to do so, subject to the following conditions:

The above copyright notice and this permission notice shall be included in
all copies or substantial portions of the Software.

THE SOFTWARE IS PROVIDED "AS IS", WITHOUT WARRANTY OF ANY KIND, EXPRESS OR
IMPLIED, INCLUDING BUT NOT LIMITED TO THE WARRANTIES OF MERCHANTABILITY,
FITNESS FOR A PARTICULAR PURPOSE AND NONINFRINGEMENT. IN NO EVENT SHALL THE
AUTHORS OR COPYRIGHT HOLDERS BE LIABLE FOR ANY CLAIM, DAMAGES OR OTHER
LIABILITY, WHETHER IN AN ACTION OF CONTRACT, TORT OR OTHERWISE, ARISING FROM,
OUT OF OR IN CONNECTION WITH THE SOFTWARE OR THE USE OR OTHER DEALINGS IN
THE SOFTWARE.
"""

import logging
from mirgecom.mpi import mpi_entry_point
import numpy as np
from functools import partial
from pytools.obj_array import make_obj_array
import pyopencl as cl

from meshmode.mesh import BTAG_ALL, BTAG_NONE  # noqa
from meshmode.discretization.connection import FACE_RESTR_ALL  # noqa
from grudge.shortcuts import make_visualizer
from grudge.op import nodal_min, nodal_max

from grudge.dof_desc import (
    VolumeDomainTag,
    DISCR_TAG_BASE,
    DISCR_TAG_QUAD,
    DOFDesc,
)
from mirgecom.diffusion import (
    NeumannDiffusionBoundary,
)
from mirgecom.discretization import create_discretization_collection
from mirgecom.simutil import (
    get_sim_timestep,
)
from mirgecom.io import make_init_message

from mirgecom.integrators import rk4_step
from mirgecom.steppers import advance_state
from mirgecom.boundary import (
    IsothermalWallBoundary
)
from mirgecom.eos import IdealSingleGas
from mirgecom.transport import SimpleTransport
from mirgecom.fluid import make_conserved
from mirgecom.gas_model import (
    GasModel,
    make_fluid_state
)
from logpyle import IntervalTimer, set_dt
from mirgecom.euler import extract_vars_for_logging
from mirgecom.logging_quantities import (
    initialize_logmgr,
    logmgr_add_many_discretization_quantities,
    logmgr_add_cl_device_info,
    logmgr_add_device_memory_usage,
    set_sim_state
)

from mirgecom.multiphysics.thermally_coupled_fluid_wall import (
    coupled_ns_heat_operator,
)

logger = logging.getLogger(__name__)


class MyRuntimeError(RuntimeError):
    """Simple exception to kill the simulation."""

    pass


@mpi_entry_point
def main(ctx_factory=cl.create_some_context, use_logmgr=True,
         use_overintegration=False,
         use_leap=False, use_profiling=False, casename=None,
         rst_filename=None, actx_class=None, lazy=False):
    """Drive the example."""
    cl_ctx = ctx_factory()

    if casename is None:
        casename = "mirgecom"

    from mpi4py import MPI
    comm = MPI.COMM_WORLD
    rank = comm.Get_rank()
    num_ranks = comm.Get_size()

    from mirgecom.simutil import global_reduce as _global_reduce
    global_reduce = partial(_global_reduce, comm=comm)

    logmgr = initialize_logmgr(use_logmgr,
        filename=f"{casename}.sqlite", mode="wu", mpi_comm=comm)

    if use_profiling:
        queue = cl.CommandQueue(
            cl_ctx, properties=cl.command_queue_properties.PROFILING_ENABLE)
    else:
        queue = cl.CommandQueue(cl_ctx)

    from mirgecom.simutil import get_reasonable_memory_pool
    alloc = get_reasonable_memory_pool(cl_ctx, queue)

    if lazy:
        actx = actx_class(comm, queue, mpi_base_tag=12000, allocator=alloc)
    else:
        actx = actx_class(comm, queue, allocator=alloc, force_device_scalars=True)

    # timestepping control
    current_step = 0
    if use_leap:
        from leap.rk import RK4MethodBuilder
        timestepper = RK4MethodBuilder("state")
    else:
        timestepper = rk4_step
    t_final = 2e-7
    current_cfl = 1.0
    current_dt = 1e-8
    current_t = 0
    constant_cfl = False

    final_time_error = t_final/current_dt - np.around(t_final/current_dt)
    assert np.abs(final_time_error) < 1e-10, final_time_error

    # some i/o frequencies
    nstatus = 1
    nrestart = 500
    nviz = 25
    nhealth = 1

    dim = 2
    rst_path = "restart_data/"
    rst_pattern = (
        rst_path + "{cname}-{step:04d}-{rank:04d}.pkl"
    )
    if rst_filename:  # read the grid from restart data
        rst_filename = f"{rst_filename}-{rank:04d}.pkl"
        from mirgecom.restart import read_restart_data
        restart_data = read_restart_data(actx, rst_filename)
        volume_to_local_mesh = restart_data["volume_to_local_mesh"]
        global_nelements = restart_data["global_nelements"]
        assert restart_data["num_ranks"] == num_ranks
    else:  # generate the grid from scratch
        def get_mesh_data():
            from meshmode.mesh.io import read_gmsh
            mesh, tag_to_elements = read_gmsh(
                "multivolume.msh", force_ambient_dim=2,
                return_tag_to_elements_map=True)
            volume_to_tags = {
                "Fluid": ["Upper"],
                "Wall": ["Lower"]}
            return mesh, tag_to_elements, volume_to_tags

        def partition_generator_func(mesh, tag_to_elements, num_ranks):
            # assert num_ranks == 2
            # rank_per_element = np.empty(mesh.nelements)
            # rank_per_element[tag_to_elements["Lower"]] = 0
            # rank_per_element[tag_to_elements["Upper"]] = 1
            # return rank_per_element
            from meshmode.distributed import get_partition_by_pymetis
            return get_partition_by_pymetis(mesh, num_ranks)

        from mirgecom.simutil import distribute_mesh
        volume_to_local_mesh_data, global_nelements = distribute_mesh(
            comm, get_mesh_data, partition_generator_func)
        volume_to_local_mesh = {
            vol: mesh
            for vol, (mesh, _) in volume_to_local_mesh_data.items()}

    local_fluid_mesh = volume_to_local_mesh["Fluid"]
    local_wall_mesh = volume_to_local_mesh["Wall"]

    local_nelements = local_fluid_mesh.nelements + local_wall_mesh.nelements

    order = 3
    dcoll = create_discretization_collection(
        actx, volume_to_local_mesh, order=order)

    dd_vol_fluid = DOFDesc(VolumeDomainTag("Fluid"), DISCR_TAG_BASE)
    dd_vol_wall = DOFDesc(VolumeDomainTag("Wall"), DISCR_TAG_BASE)

    fluid_nodes = actx.thaw(dcoll.nodes(dd_vol_fluid))
    wall_nodes = actx.thaw(dcoll.nodes(dd_vol_wall))

    fluid_ones = 0*fluid_nodes[0] + 1
    wall_ones = 0*wall_nodes[0] + 1

    if use_overintegration:
        quadrature_tag = DISCR_TAG_QUAD
    else:
        quadrature_tag = DISCR_TAG_BASE

    vis_timer = None

    if logmgr:
        logmgr_add_cl_device_info(logmgr, queue)
        logmgr_add_device_memory_usage(logmgr, queue)

        def extract_fluid_vars(dim, state, eos):
            cv = state[0]
            name_to_field = extract_vars_for_logging(dim, cv, eos)
            return {
                name + "_Fluid": field
                for name, field in name_to_field.items()}

        def units(quantity):
            return ""

        logmgr_add_many_discretization_quantities(
            logmgr, dcoll, dim, extract_fluid_vars, units, dd=dd_vol_fluid)

        vis_timer = IntervalTimer("t_vis", "Time spent visualizing")
        logmgr.add_quantity(vis_timer)

        logmgr.add_watches([
            ("step.max", "step = {value}, "),
            ("t_sim.max", "sim time: {value:1.6e} s\n"),
            ("min_pressure_Fluid", "------- P (min, max) (Pa) = ({value:1.9e}, "),
            ("max_pressure_Fluid",    "{value:1.9e})\n"),
            ("t_step.max", "------- step walltime: {value:6g} s, "),
            ("t_log.max", "log walltime: {value:6g} s")
        ])

    x_scale = 1

    gamma = 1.4
    r = 285.71300152552493
    mu = 4.216360056e-05/x_scale
    fluid_kappa = 0.05621788139856423*x_scale
    eos = IdealSingleGas(gamma=gamma, gas_const=r)
    transport = SimpleTransport(
        viscosity=mu,
        thermal_conductivity=fluid_kappa)
    gas_model = GasModel(eos=eos, transport=transport)

    fluid_pressure = 4935.22/x_scale
    fluid_temperature = 300
    fluid_density = fluid_pressure/fluid_temperature/r
    wall_density = fluid_density
    wall_heat_capacity = 50*eos.heat_capacity_cp()
    wall_kappa = 10*fluid_kappa*wall_ones

    wall_time_scale = 20

    isothermal_wall_temp = 300

    def smooth_step(actx, x, epsilon=1e-12):
        y = actx.np.minimum(actx.np.maximum(x, 0*x), 0*x+1)
        return (1 - actx.np.cos(np.pi*y))/2

    if rst_filename:
        current_t = restart_data["t"]
        current_step = restart_data["step"]
        current_cv = restart_data["cv"]
        current_wall_temperature = restart_data["wall_temperature"]
        if logmgr:
            from mirgecom.logging_quantities import logmgr_set_time
            logmgr_set_time(logmgr, current_step, current_t)
    else:
        # Set the current state from time 0
        pressure = 4935.22/x_scale
        temperature = isothermal_wall_temp * fluid_ones
        sigma = 500/x_scale
        offset = 0
        smoothing = (
            fluid_ones
            * smooth_step(actx, sigma*(fluid_nodes[1]+offset))
            * smooth_step(actx, sigma*(-(fluid_nodes[1]-0.02*x_scale)+offset))
            * smooth_step(actx, sigma*(fluid_nodes[0]+0.02*x_scale+offset))
            * smooth_step(actx, sigma*(-(fluid_nodes[0]-0.02*x_scale)+offset)))
        temperature = (
            isothermal_wall_temp
            + (temperature - isothermal_wall_temp) * smoothing)
        mass = pressure/temperature/r * fluid_ones
        mom = make_obj_array([0*mass]*dim)
        energy = (pressure/(gamma - 1.0)) + np.dot(mom, mom)/(2.0*mass)
        current_cv = make_conserved(
            dim=dim,
            mass=mass,
            momentum=mom,
            energy=energy)

        current_wall_temperature = isothermal_wall_temp * wall_ones

    current_state = make_obj_array([current_cv, current_wall_temperature])

    fluid_boundaries = {
<<<<<<< HEAD
        dd_vol_fluid.trace("Upper Sides").domain_tag: IsothermalWallBoundary(
            wall_temperature=isothermal_wall_temp)}
=======
        dd_vol_fluid.trace("Upper Sides").domain_tag:  # pylint: disable=no-member
        IsothermalNoSlipBoundary(wall_temperature=isothermal_wall_temp)}
>>>>>>> bb10932e
    wall_boundaries = {
        dd_vol_wall.trace("Lower Sides").domain_tag:  # pylint: disable=no-member
        NeumannDiffusionBoundary(0)}

    fluid_visualizer = make_visualizer(dcoll, volume_dd=dd_vol_fluid)
    wall_visualizer = make_visualizer(dcoll, volume_dd=dd_vol_wall)

    from grudge.dt_utils import characteristic_lengthscales
    wall_lengthscales = characteristic_lengthscales(actx, dcoll, dd=dd_vol_wall)

    initname = "thermally-coupled"
    eosname = eos.__class__.__name__
    init_message = make_init_message(dim=dim, order=order,
                                     nelements=local_nelements,
                                     global_nelements=global_nelements,
                                     dt=current_dt, t_final=t_final, nstatus=nstatus,
                                     nviz=nviz, cfl=current_cfl,
                                     constant_cfl=constant_cfl, initname=initname,
                                     eosname=eosname, casename=casename)
    if rank == 0:
        logger.info(init_message)

    def my_get_timestep(step, t, state):
        fluid_state = make_fluid_state(state[0], gas_model)
        fluid_dt = get_sim_timestep(
            dcoll, fluid_state, t, current_dt, current_cfl, t_final,
            constant_cfl, fluid_dd=dd_vol_fluid)
        if constant_cfl:
            wall_alpha = (
                wall_time_scale
                * wall_kappa/(wall_density * wall_heat_capacity))
            wall_dt = actx.to_numpy(
                nodal_min(
                    dcoll, dd_vol_wall,
                    wall_lengthscales**2 * current_cfl/wall_alpha))[()]
        else:
            wall_dt = current_dt
        return min(fluid_dt, wall_dt)

    def my_write_status(step, t, dt, fluid_state, wall_temperature):
        dv = fluid_state.dv
        p_min = actx.to_numpy(nodal_min(dcoll, dd_vol_fluid, dv.pressure))
        p_max = actx.to_numpy(nodal_max(dcoll, dd_vol_fluid, dv.pressure))
        fluid_t_min = actx.to_numpy(nodal_min(dcoll, dd_vol_fluid, dv.temperature))
        fluid_t_max = actx.to_numpy(nodal_max(dcoll, dd_vol_fluid, dv.temperature))
        wall_t_min = actx.to_numpy(nodal_min(dcoll, dd_vol_wall, wall_temperature))
        wall_t_max = actx.to_numpy(nodal_max(dcoll, dd_vol_wall, wall_temperature))
        if constant_cfl:
            fluid_cfl = current_cfl
            wall_cfl = current_cfl
        else:
            from mirgecom.viscous import get_viscous_cfl
            fluid_cfl = actx.to_numpy(
                nodal_max(
                    dcoll, dd_vol_fluid, get_viscous_cfl(
                        dcoll, dt, fluid_state, dd=dd_vol_fluid)))
            wall_alpha = (
                wall_time_scale
                * wall_kappa/(wall_density * wall_kappa))
            wall_cfl = actx.to_numpy(
                nodal_max(
                    dcoll, dd_vol_wall,
                    wall_alpha * dt/wall_lengthscales**2))
        if rank == 0:
            logger.info(f"Step: {step}, T: {t}, DT: {dt}\n"
                        f"----- Fluid CFL: {fluid_cfl}, Wall CFL: {wall_cfl}\n"
                        f"----- Fluid Pressure({p_min}, {p_max})\n"
                        f"----- Fluid Temperature({fluid_t_min}, {fluid_t_max})\n"
                        f"----- Wall Temperature({wall_t_min}, {wall_t_max})\n")

    def _construct_fluid_state(cv):
        return make_fluid_state(cv, gas_model=gas_model)

    construct_fluid_state = actx.compile(_construct_fluid_state)

    def my_write_viz(step, t, state, fluid_state=None):
        cv = state[0]
        wall_temperature = state[1]
        if fluid_state is None:
            fluid_state = construct_fluid_state(cv)
        dv = fluid_state.dv

        (
            fluid_rhs, wall_rhs, grad_cv, fluid_grad_temperature,
            wall_grad_temperature) = construct_rhs_and_gradients(t, state)

        fluid_viz_fields = [
            ("cv", cv),
            ("dv", dv),
            ("grad_cv_mass", grad_cv.mass),
            ("grad_cv_energy", grad_cv.energy),
            ("grad_cv_momentum_x", grad_cv.momentum[0]),
            ("grad_cv_momentum_y", grad_cv.momentum[1]),
            ("grad_t", fluid_grad_temperature),
            ("rhs", fluid_rhs),
            ("kappa", fluid_state.thermal_conductivity),
        ]
        wall_viz_fields = [
            ("temperature", wall_temperature),
            ("grad_t", wall_grad_temperature),
            ("rhs", wall_rhs),
            ("kappa", wall_kappa),
        ]
        from mirgecom.simutil import write_visfile
        write_visfile(
            dcoll, fluid_viz_fields, fluid_visualizer, vizname=casename+"-fluid",
            step=step, t=t, overwrite=True, vis_timer=vis_timer, comm=comm)
        write_visfile(
            dcoll, wall_viz_fields, wall_visualizer, vizname=casename+"-wall",
            step=step, t=t, overwrite=True, vis_timer=vis_timer, comm=comm)

    def my_write_restart(step, t, state):
        rst_fname = rst_pattern.format(cname=casename, step=step, rank=rank)
        if rst_fname != rst_filename:
            rst_data = {
                "volume_to_local_mesh": volume_to_local_mesh,
                "cv": state[0],
                "wall_temperature": state[1],
                "t": t,
                "step": step,
                "order": order,
                "global_nelements": global_nelements,
                "num_ranks": num_ranks
            }
            from mirgecom.restart import write_restart_file
            write_restart_file(actx, rst_data, rst_fname, comm)

    def my_health_check(pressure):
        health_error = False
        from mirgecom.simutil import check_naninf_local, check_range_local
        if check_naninf_local(dcoll, dd_vol_fluid, pressure):
            health_error = True
            logger.info(f"{rank=}: NANs/Infs in pressure data.")

        # default health status bounds
        health_pres_min = 1.0e-1/x_scale
        health_pres_max = 2.0e6/x_scale

        if global_reduce(check_range_local(dcoll, dd_vol_fluid, pressure,
                                     health_pres_min, health_pres_max),
                                     op="lor"):
            health_error = True
            p_min = actx.to_numpy(nodal_min(dcoll, dd_vol_fluid, pressure))
            p_max = actx.to_numpy(nodal_max(dcoll, dd_vol_fluid, pressure))
            logger.info(f"Pressure range violation ({p_min=}, {p_max=})")

        # FIXME: Check wall state

        return health_error

    def my_pre_step(step, t, dt, state):
        fluid_state = make_fluid_state(state[0], gas_model)
        wall_temperature = state[1]
        dv = fluid_state.dv

        try:
            if logmgr:
                logmgr.tick_before()

            from mirgecom.simutil import check_step
            do_status = check_step(step=step, interval=nstatus)
            do_viz = check_step(step=step, interval=nviz)
            do_restart = check_step(step=step, interval=nrestart)
            do_health = check_step(step=step, interval=nhealth)

            if do_status:
                my_write_status(
                    step=step, t=t, dt=dt, fluid_state=fluid_state,
                    wall_temperature=wall_temperature)

            if do_health:
                health_errors = global_reduce(my_health_check(dv.pressure), op="lor")
                if health_errors:
                    if rank == 0:
                        logger.info("Fluid solution failed health check.")
                    raise MyRuntimeError("Failed simulation health check.")

            if do_restart:
                my_write_restart(step=step, t=t, state=state)

            if do_viz:
                my_write_viz(step=step, t=t, state=state, fluid_state=fluid_state)

        except MyRuntimeError:
            if rank == 0:
                logger.info("Errors detected; attempting graceful exit.")
            my_write_viz(step=step, t=t, state=state, fluid_state=fluid_state)
            my_write_restart(step=step, t=t, state=state)
            raise

        dt = my_get_timestep(step=step, t=t, state=state)

        return state, dt

    def my_post_step(step, t, dt, state):
        # Logmgr needs to know about EOS, dt, dim?
        # imo this is a design/scope flaw
        if logmgr:
            set_dt(logmgr, dt)
            set_sim_state(logmgr, dim, state, eos)
            logmgr.tick_after()
        return state, dt

    fluid_nodes = actx.thaw(dcoll.nodes(dd_vol_fluid))

    def my_rhs(t, state, return_gradients=False):
        fluid_state = make_fluid_state(cv=state[0], gas_model=gas_model)
        wall_temperature = state[1]
        ns_heat_result = coupled_ns_heat_operator(
            dcoll,
            gas_model,
            dd_vol_fluid, dd_vol_wall,
            fluid_boundaries, wall_boundaries,
            fluid_state,
            wall_kappa, wall_temperature,
            time=t,
            return_gradients=return_gradients,
            quadrature_tag=quadrature_tag)

        if return_gradients:
            (
                fluid_rhs, wall_energy_rhs, fluid_grad_cv, fluid_grad_temperature,
                wall_grad_temperature) = ns_heat_result
        else:
            fluid_rhs, wall_energy_rhs = ns_heat_result

        wall_rhs = (
            wall_time_scale
            * wall_energy_rhs/(wall_density * wall_heat_capacity))
        from dataclasses import replace
        fluid_rhs = replace(
            fluid_rhs,
            energy=fluid_rhs.energy + (
                1e9
                * actx.np.exp(
                    -(fluid_nodes[0]**2+(fluid_nodes[1]-0.005)**2)/0.004**2)
                * actx.np.exp(-t/5e-6)))

        if return_gradients:
            return make_obj_array([
                fluid_rhs, wall_rhs, fluid_grad_cv, fluid_grad_temperature,
                wall_grad_temperature])
        else:
            return make_obj_array([fluid_rhs, wall_rhs])

    def my_rhs_and_gradients(t, state):
        return my_rhs(t, state, return_gradients=True)

    construct_rhs_and_gradients = actx.compile(my_rhs_and_gradients)

    current_dt = my_get_timestep(step=current_step, t=current_t, state=current_state)

    current_step, current_t, current_state = \
        advance_state(rhs=my_rhs, timestepper=timestepper,
                      pre_step_callback=my_pre_step,
                      post_step_callback=my_post_step, dt=current_dt,
                      istep=current_step, state=current_state, t=current_t,
                      t_final=t_final)

    # Dump the final data
    if rank == 0:
        logger.info("Checkpointing final state ...")
    my_write_viz(step=current_step, t=current_t, state=current_state)
    my_write_restart(step=current_step, t=current_t, state=current_state)

    if logmgr:
        logmgr.close()
    elif use_profiling:
        print(actx.tabulate_profiling_data())

    finish_tol = 1e-16
    assert np.abs(current_t - t_final) < finish_tol


if __name__ == "__main__":
    import argparse
    casename = "thermally-coupled"
    parser = argparse.ArgumentParser(description=f"MIRGE-Com Example: {casename}")
    parser.add_argument("--overintegration", action="store_true",
        help="use overintegration in the RHS computations")
    parser.add_argument("--lazy", action="store_true",
        help="switch to a lazy computation mode")
    parser.add_argument("--profiling", action="store_true",
        help="turn on detailed performance profiling")
    parser.add_argument("--log", action="store_true", default=True,
        help="turn on logging")
    parser.add_argument("--leap", action="store_true",
        help="use leap timestepper")
    parser.add_argument("--restart_file", help="root name of restart file")
    parser.add_argument("--casename", help="casename to use for i/o")
    args = parser.parse_args()

    if args.profiling:
        if args.lazy:
            raise ValueError("Can't use lazy and profiling together.")

    from grudge.array_context import get_reasonable_array_context_class
    actx_class = get_reasonable_array_context_class(lazy=args.lazy, distributed=True)

    logging.basicConfig(format="%(message)s", level=logging.INFO)
    if args.casename:
        casename = args.casename
    rst_filename = None
    if args.restart_file:
        rst_filename = args.restart_file

    main(use_logmgr=args.log, use_overintegration=args.overintegration,
         use_leap=args.leap, use_profiling=args.profiling,
         casename=casename, rst_filename=rst_filename, actx_class=actx_class,
         lazy=args.lazy)

# vim: foldmethod=marker<|MERGE_RESOLUTION|>--- conflicted
+++ resolved
@@ -301,13 +301,8 @@
     current_state = make_obj_array([current_cv, current_wall_temperature])
 
     fluid_boundaries = {
-<<<<<<< HEAD
-        dd_vol_fluid.trace("Upper Sides").domain_tag: IsothermalWallBoundary(
-            wall_temperature=isothermal_wall_temp)}
-=======
         dd_vol_fluid.trace("Upper Sides").domain_tag:  # pylint: disable=no-member
-        IsothermalNoSlipBoundary(wall_temperature=isothermal_wall_temp)}
->>>>>>> bb10932e
+        IsothermalWallBoundary(wall_temperature=isothermal_wall_temp)}
     wall_boundaries = {
         dd_vol_wall.trace("Lower Sides").domain_tag:  # pylint: disable=no-member
         NeumannDiffusionBoundary(0)}
