--- conflicted
+++ resolved
@@ -80,15 +80,15 @@
     ):
         """Get the interior and exterior solution on the boundary."""
         dir_soln = discr.project("vol", btag, q)
-<<<<<<< HEAD
-        return TracePair(btag, dir_soln, dir_soln)
+        return TracePair(btag, interior=dir_soln, exterior=dir_soln)
 
 
 class AdiabaticSlipBoundary:
-    """Adiabatic slipwall boundary for inviscid flows"""
+    """Adiabatic slip wall boundary for inviscid flows."""
     def boundary_pair(
             self, discr, q, t=0.0, btag=BTAG_ALL, eos=IdealSingleGas()
     ):
+        """Get interior/exterior facial trace pairs."""
         # Grab some boundary-relevant data
         actx = q[0].array_context
         dim = discr.dim
@@ -132,7 +132,4 @@
             boundary_soln[2 + i] = boundary_soln[0] * wall_velocity[i]
         boundary_soln[1] = eos.energy(boundary_soln[0], bpressure, boundary_soln[2:])
 
-        return TracePair(btag, int_soln, boundary_soln)
-=======
-        return TracePair(btag, interior=dir_soln, exterior=dir_soln)
->>>>>>> 37b10a01
+        return TracePair(btag, interior=int_soln, exterior=boundary_soln)