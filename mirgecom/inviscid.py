r""":mod:`mirgecom.inviscid` provides helper functions for inviscid flow.

Flux Calculation
^^^^^^^^^^^^^^^^

.. autofunction:: inviscid_flux
.. autofunction:: inviscid_facial_flux

Time Step Computation
^^^^^^^^^^^^^^^^^^^^^

.. autofunction:: get_inviscid_timestep
.. autofunction:: get_inviscid_cfl
"""

__copyright__ = """
Copyright (C) 2020 University of Illinois Board of Trustees
"""

__license__ = """
Permission is hereby granted, free of charge, to any person obtaining a copy
of this software and associated documentation files (the "Software"), to deal
in the Software without restriction, including without limitation the rights
to use, copy, modify, merge, publish, distribute, sublicense, and/or sell
copies of the Software, and to permit persons to whom the Software is
furnished to do so, subject to the following conditions:

The above copyright notice and this permission notice shall be included in
all copies or substantial portions of the Software.

THE SOFTWARE IS PROVIDED "AS IS", WITHOUT WARRANTY OF ANY KIND, EXPRESS OR
IMPLIED, INCLUDING BUT NOT LIMITED TO THE WARRANTIES OF MERCHANTABILITY,
FITNESS FOR A PARTICULAR PURPOSE AND NONINFRINGEMENT. IN NO EVENT SHALL THE
AUTHORS OR COPYRIGHT HOLDERS BE LIABLE FOR ANY CLAIM, DAMAGES OR OTHER
LIABILITY, WHETHER IN AN ACTION OF CONTRACT, TORT OR OTHERWISE, ARISING FROM,
OUT OF OR IN CONNECTION WITH THE SOFTWARE OR THE USE OR OTHER DEALINGS IN
THE SOFTWARE.
"""

import numpy as np
from mirgecom.fluid import (
    split_conserved,
    join_conserved
)
from meshmode.dof_array import thaw
from mirgecom.fluid import compute_wavespeed
from grudge.trace_pair import TracePair
from mirgecom.flux import lfr_flux


def inviscid_flux(discr, eos, q):
    r"""Compute the inviscid flux vectors from flow solution *q*.

    The inviscid fluxes are
    $(\rho\vec{V},(\rho{E}+p)\vec{V},\rho(\vec{V}\otimes\vec{V})
    +p\mathbf{I}, \rho{Y_s}\vec{V})$

    .. note::

        The fluxes are returned as a 2D object array with shape:
        ``(num_equations, ndim)``.  Each entry in the
        flux array is a :class:`~meshmode.dof_array.DOFArray`.  This
        form and shape for the flux data is required by the built-in
        state data handling mechanism in :mod:`mirgecom.fluid`. That
        mechanism is used by at least
        :class:`mirgecom.fluid.ConservedVars`, and
        :func:`mirgecom.fluid.join_conserved`, and
        :func:`mirgecom.fluid.split_conserved`.
    """
    dim = discr.dim
    cv = split_conserved(dim, q)
    p = eos.pressure(cv)

    mom = cv.momentum

    return join_conserved(dim,
            mass=mom,
            energy=mom * (cv.energy + p) / cv.mass,
            momentum=np.outer(mom, mom) / cv.mass + np.eye(dim)*p,
            species_mass=(  # reshaped: (nspecies, dim)
                (mom / cv.mass) * cv.species_mass.reshape(-1, 1)))


<<<<<<< HEAD
def inviscid_facial_flux(discr, eos, q_tpair, local=False):
    """Return the flux across a face given the solution on both sides *q_tpair*.

    Parameters
    ----------
    eos: mirgecom.eos.GasEOS
        Implementing the pressure and temperature functions for
        returning pressure and temperature as a function of the state q.

    q_tpair: :class:`grudge.trace_pair.TracePair`
        Trace pair for the face upon which flux calculation is to be performed

    local: bool
        Indicates whether to skip projection of fluxes to "all_faces" or not. If
        set to *False* (the default), the returned fluxes are projected to
        "all_faces."  If set to *True*, the returned fluxes are not projected to
        "all_faces"; remaining instead on the boundary restriction.
    """
    actx = q_tpair[0].int.array_context
    dim = discr.dim
    flux_tpair = TracePair(q_tpair.dd,
                           interior=inviscid_flux(discr, eos, q_tpair.int),
                           exterior=inviscid_flux(discr, eos, q_tpair.ext))

    lam = actx.np.maximum(
        compute_wavespeed(dim, eos=eos, cv=split_conserved(dim, q_tpair.int)),
        compute_wavespeed(dim, eos=eos, cv=split_conserved(dim, q_tpair.ext))
    )
    normal = thaw(actx, discr.normal(q_tpair.dd))

    # todo: user-supplied flux routine
    flux_weak = lfr_flux(q_tpair, flux_tpair, normal=normal, lam=lam)

    if local is False:
        return discr.project(q_tpair.dd, "all_faces", flux_weak)
    return flux_weak


def get_inviscid_timestep(discr, eos, cfl, q):
    """Routine (will) return the (local) maximum stable inviscid timestep.

    Currently, it's a hack waiting for the geometric_factor helpers port
    from grudge.
=======
def get_inviscid_timestep(discr, eos, q):
    """Routine returns the node-local maximum stable inviscid timestep.

    Parameters
    ----------
    discr: grudge.eager.EagerDGDiscretization
        the discretization to use
    eos: mirgecom.eos.GasEOS
        Implementing the pressure and temperature functions for
        returning pressure and temperature as a function of the state q.
    q: numpy.ndarray
        State array which expects at least the canonical conserved quantities
        (mass, energy, momentum) for the fluid at each point. For multi-component
        fluids, the conserved quantities should include
        (mass, energy, momentum, species_mass), where *species_mass* is a vector
        of species masses.

    Returns
    -------
    class:`~meshmode.dof_array.DOFArray`
        The maximum stable timestep at each node.
>>>>>>> 5377759a
    """
    from grudge.dt_utils import (dt_non_geometric_factor,
                                 dt_geometric_factors)
    from mirgecom.fluid import compute_wavespeed

    dim = discr.dim
    cv = split_conserved(dim, q)

    return (
        dt_non_geometric_factor(discr) * dt_geometric_factors(discr)
        / compute_wavespeed(dim, eos, cv)
    )


def get_inviscid_cfl(discr, eos, dt, q):
    """Calculate and return node-local CFL based on current state and timestep.

    Parameters
    ----------
    discr: :class:`grudge.eager.EagerDGDiscretization`
        the discretization to use
    eos: mirgecom.eos.GasEOS
        Implementing the pressure and temperature functions for
        returning pressure and temperature as a function of the state q.
    dt: float or :class:`~meshmode.dof_array.DOFArray`
        A constant scalar dt or node-local dt
    q: numpy.ndarray
        State array which expects at least the canonical conserved quantities
        (mass, energy, momentum) for the fluid at each point. For multi-component
        fluids, the conserved quantities should include
        (mass, energy, momentum, species_mass), where *species_mass* is a vector
        of species masses.

    Returns
    -------
    :class:`meshmode.dof_array.DOFArray`
        The CFL at each node.
    """
    return dt / get_inviscid_timestep(discr, eos=eos, q=q)<|MERGE_RESOLUTION|>--- conflicted
+++ resolved
@@ -81,7 +81,6 @@
                 (mom / cv.mass) * cv.species_mass.reshape(-1, 1)))
 
 
-<<<<<<< HEAD
 def inviscid_facial_flux(discr, eos, q_tpair, local=False):
     """Return the flux across a face given the solution on both sides *q_tpair*.
 
@@ -120,12 +119,6 @@
     return flux_weak
 
 
-def get_inviscid_timestep(discr, eos, cfl, q):
-    """Routine (will) return the (local) maximum stable inviscid timestep.
-
-    Currently, it's a hack waiting for the geometric_factor helpers port
-    from grudge.
-=======
 def get_inviscid_timestep(discr, eos, q):
     """Routine returns the node-local maximum stable inviscid timestep.
 
@@ -147,7 +140,6 @@
     -------
     class:`~meshmode.dof_array.DOFArray`
         The maximum stable timestep at each node.
->>>>>>> 5377759a
     """
     from grudge.dt_utils import (dt_non_geometric_factor,
                                  dt_geometric_factors)
