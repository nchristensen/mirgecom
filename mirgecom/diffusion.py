r""":mod:`mirgecom.diffusion` computes the diffusion operator.

.. autofunction:: grad_flux
.. autofunction:: diffusion_flux
.. autofunction:: grad_operator
.. autofunction:: diffusion_operator
.. autoclass:: DiffusionBoundary
.. autoclass:: DirichletDiffusionBoundary
.. autoclass:: NeumannDiffusionBoundary
"""

__copyright__ = """
Copyright (C) 2020 University of Illinois Board of Trustees
"""

__license__ = """
Permission is hereby granted, free of charge, to any person obtaining a copy
of this software and associated documentation files (the "Software"), to deal
in the Software without restriction, including without limitation the rights
to use, copy, modify, merge, publish, distribute, sublicense, and/or sell
copies of the Software, and to permit persons to whom the Software is
furnished to do so, subject to the following conditions:

The above copyright notice and this permission notice shall be included in
all copies or substantial portions of the Software.

THE SOFTWARE IS PROVIDED "AS IS", WITHOUT WARRANTY OF ANY KIND, EXPRESS OR
IMPLIED, INCLUDING BUT NOT LIMITED TO THE WARRANTIES OF MERCHANTABILITY,
FITNESS FOR A PARTICULAR PURPOSE AND NONINFRINGEMENT. IN NO EVENT SHALL THE
AUTHORS OR COPYRIGHT HOLDERS BE LIABLE FOR ANY CLAIM, DAMAGES OR OTHER
LIABILITY, WHETHER IN AN ACTION OF CONTRACT, TORT OR OTHERWISE, ARISING FROM,
OUT OF OR IN CONNECTION WITH THE SOFTWARE OR THE USE OR OTHER DEALINGS IN
THE SOFTWARE.
"""

import abc
import numpy as np
import numpy.linalg as la  # noqa
from pytools.obj_array import make_obj_array, obj_array_vectorize_n_args
from arraycontext import thaw
from meshmode.mesh import BTAG_ALL, BTAG_NONE  # noqa
from grudge.dof_desc import DOFDesc, as_dofdesc, DISCR_TAG_BASE
from grudge.trace_pair import TracePair, interior_trace_pairs


def grad_flux(discr, u_tpair, *, quadrature_tag=DISCR_TAG_BASE):
    r"""Compute the numerical flux for $\nabla u$."""
    actx = u_tpair.int.array_context

    dd = u_tpair.dd
    dd_quad = dd.with_discr_tag(quadrature_tag)
    dd_allfaces_quad = dd_quad.with_dtag("all_faces")

    normal_quad = thaw(discr.normal(dd_quad), actx)

    def to_quad(a):
        return discr.project(dd, dd_quad, a)

    def flux(u, normal):
        return -u * normal

    return discr.project(dd_quad, dd_allfaces_quad, flux(
        to_quad(u_tpair.avg), normal_quad))


def diffusion_flux(
        discr, kappa_tpair, grad_u_tpair, *, quadrature_tag=DISCR_TAG_BASE):
    r"""Compute the numerical flux for $\nabla \cdot (\kappa \nabla u)$."""
    actx = grad_u_tpair.int[0].array_context

    dd = grad_u_tpair.dd
    dd_quad = dd.with_discr_tag(quadrature_tag)
    dd_allfaces_quad = dd_quad.with_dtag("all_faces")

    normal_quad = thaw(discr.normal(dd_quad), actx)

    def to_quad(a):
        return discr.project(dd, dd_quad, a)

    def flux(kappa, grad_u, normal):
        return -kappa * np.dot(grad_u, normal)

    flux_tpair = TracePair(dd_quad,
        interior=flux(
            to_quad(kappa_tpair.int), to_quad(grad_u_tpair.int), normal_quad),
        exterior=flux(
            to_quad(kappa_tpair.ext), to_quad(grad_u_tpair.ext), normal_quad)
        )

    return discr.project(dd_quad, dd_allfaces_quad, flux_tpair.avg)


class DiffusionBoundary(metaclass=abc.ABCMeta):
    """
    Diffusion boundary base class.

    .. automethod:: get_grad_flux
    .. automethod:: get_diffusion_flux
    """

    @abc.abstractmethod
    def get_grad_flux(
            self, discr, dd, u, *, quadrature_tag=DISCR_TAG_BASE):
        """Compute the flux for grad(u) on the boundary corresponding to *dd*."""
        raise NotImplementedError

    @abc.abstractmethod
    def get_diffusion_flux(
            self, discr, dd, kappa, grad_u, *, quadrature_tag=DISCR_TAG_BASE):
        """Compute the flux for diff(u) on the boundary corresponding to *dd*."""
        raise NotImplementedError


class DirichletDiffusionBoundary(DiffusionBoundary):
    r"""
    Dirichlet boundary condition for the diffusion operator.

    For the boundary condition $u|_\Gamma = f$, uses external data

    .. math::

                 u^+ &= 2 f - u^-

        (\nabla u)^+ &= (\nabla u)^-

    to compute boundary fluxes as shown in [Hesthaven_2008]_, Section 7.1.

    .. automethod:: __init__
    """

    def __init__(self, value):
        """
        Initialize the boundary condition.

        Parameters
        ----------
        value: float or meshmode.dof_array.DOFArray
            the value(s) of $f$ along the boundary
        """
        self.value = value

    def get_grad_flux(
            self, discr, dd, u, *, quadrature_tag=DISCR_TAG_BASE):  # noqa: D102
        u_int = discr.project("vol", dd, u)
        u_tpair = TracePair(dd, interior=u_int, exterior=2*self.value-u_int)
        return grad_flux(discr, u_tpair, quadrature_tag=quadrature_tag)

    def get_diffusion_flux(
            self, discr, dd, kappa, grad_u, *,
            quadrature_tag=DISCR_TAG_BASE):  # noqa: D102
        kappa_int = discr.project("vol", dd, kappa)
        kappa_tpair = TracePair(dd, interior=kappa_int, exterior=kappa_int)
        grad_u_int = discr.project("vol", dd, grad_u)
        grad_u_tpair = TracePair(dd, interior=grad_u_int, exterior=grad_u_int)
        return diffusion_flux(
            discr, kappa_tpair, grad_u_tpair, quadrature_tag=quadrature_tag)


class NeumannDiffusionBoundary(DiffusionBoundary):
    r"""
    Neumann boundary condition for the diffusion operator.

    For the boundary condition $(\nabla u \cdot \mathbf{\hat{n}})|_\Gamma = g$, uses
    external data

    .. math::

        u^+ = u^-

    when computing the boundary fluxes for $\nabla u$, and uses

    .. math::

        (-\kappa \nabla u\cdot\mathbf{\hat{n}})|_\Gamma &=
            -\kappa^- (\nabla u\cdot\mathbf{\hat{n}})|_\Gamma

                                                        &= -\kappa^- g

    when computing the boundary fluxes for $\nabla \cdot (\kappa \nabla u)$.

    .. automethod:: __init__
    """

    def __init__(self, value):
        """
        Initialize the boundary condition.

        Parameters
        ----------
        value: float or meshmode.dof_array.DOFArray
            the value(s) of $g$ along the boundary
        """
        self.value = value

    def get_grad_flux(
            self, discr, dd, u, *, quadrature_tag=DISCR_TAG_BASE):  # noqa: D102
        u_int = discr.project("vol", dd, u)
        u_tpair = TracePair(dd, interior=u_int, exterior=u_int)
        return grad_flux(discr, u_tpair, quadrature_tag=quadrature_tag)

    def get_diffusion_flux(
            self, discr, dd, kappa, grad_u, *,
            quadrature_tag=DISCR_TAG_BASE):  # noqa: D102
        dd_quad = dd.with_discr_tag(quadrature_tag)
        dd_allfaces_quad = dd_quad.with_dtag("all_faces")
        # Compute the flux directly instead of constructing an external grad_u value
        # (and the associated TracePair); this approach is simpler in the
        # spatially-varying kappa case (the other approach would result in a
        # grad_u_tpair that lives in the quadrature discretization; diffusion_flux
        # would need to be modified to accept such values).
        kappa_int_quad = discr.project("vol", dd_quad, kappa)
        value_quad = discr.project(dd, dd_quad, self.value)
        flux_quad = -kappa_int_quad*value_quad
        return discr.project(dd_quad, dd_allfaces_quad, flux_quad)


class _DiffusionGradTag:
    pass


<<<<<<< HEAD
class _DiffusionStateTag:
=======
class _DiffusionKappaTag:
>>>>>>> 99d9c2a3
    pass


class _DiffusionKappaTag:
    pass


def grad_operator(discr, boundaries, u, quadrature_tag=DISCR_TAG_BASE):
    r"""
    Compute the gradient of *u*.

    Uses unstabilized central numerical fluxes.

    Parameters
    ----------
    discr: grudge.eager.EagerDGDiscretization
        the discretization to use
    boundaries:
        dictionary (or list of dictionaries) mapping boundary tags to
        :class:`DiffusionBoundary` instances
    u: meshmode.dof_array.DOFArray or numpy.ndarray
        the DOF array (or object array of DOF arrays) to which the operator should be
        applied
    quadrature_tag:
        quadrature tag indicating which discretization in *discr* to use for
        overintegration

    Returns
    -------
    grad_u: numpy.ndarray
        the gradient of *u*
    """
    if isinstance(u, np.ndarray):
        if not isinstance(boundaries, list):
            raise TypeError("boundaries must be a list if u is an object array")
        if len(boundaries) != len(u):
            raise TypeError("boundaries must be the same length as u")
        return obj_array_vectorize_n_args(
            lambda boundaries_i, u_i: grad_operator(
                discr, boundaries_i, u_i, quadrature_tag=quadrature_tag),
            make_obj_array(boundaries), u)

    for btag, bdry in boundaries.items():
        if not isinstance(bdry, DiffusionBoundary):
            raise TypeError(f"Unrecognized boundary type for tag {btag}. "
                "Must be an instance of DiffusionBoundary.")

    dd_allfaces_quad = DOFDesc("all_faces", quadrature_tag)

    return discr.inverse_mass(
        discr.weak_grad(-u)
        -  # noqa: W504
        discr.face_mass(
            dd_allfaces_quad,
            sum(
                grad_flux(discr, u_tpair, quadrature_tag=quadrature_tag)
                for u_tpair in interior_trace_pairs(
                    discr, u, comm_tag=_DiffusionStateTag))
            + sum(
                bdry.get_grad_flux(
                    discr, as_dofdesc(btag), u, quadrature_tag=quadrature_tag)
                for btag, bdry in boundaries.items())
            )
        )


# Yuck
def _normalize_arguments(*args, **kwargs):
    if len(args) >= 2 and not isinstance(args[1], (dict, list)):
        # Old deprecated positional argument list
        pos_arg_names = ["kappa", "quad_tag", "boundaries", "u"]
    else:
        pos_arg_names = ["kappa", "boundaries", "u"]

    arg_dict = {
        arg_name: arg
        for arg_name, arg in zip(pos_arg_names[:len(args)], args)}
    arg_dict.update(kwargs)

    from warnings import warn

    if "alpha" in arg_dict:
        warn(
            "alpha argument is deprecated and will disappear in Q3 2022. "
            "Use kappa instead.", DeprecationWarning, stacklevel=3)
        kappa = arg_dict["alpha"]
    else:
        kappa = arg_dict["kappa"]

    boundaries = arg_dict["boundaries"]
    u = arg_dict["u"]

    if "quad_tag" in arg_dict:
        warn(
            "quad_tag argument is deprecated and will disappear in Q3 2022. "
            "Use quadrature_tag instead.", DeprecationWarning, stacklevel=3)
        quadrature_tag = arg_dict["quad_tag"]
    elif "quadrature_tag" in arg_dict:
        quadrature_tag = arg_dict["quadrature_tag"]
    else:
        # quadrature_tag is optional
        quadrature_tag = DISCR_TAG_BASE

    return kappa, boundaries, u, quadrature_tag


def diffusion_operator(discr, *args, return_grad_u=False, **kwargs):
    r"""
    Compute the diffusion operator.

    The diffusion operator is defined as
    $\nabla\cdot(\kappa\nabla u)$, where $\kappa$ is the conductivity and
    $u$ is a scalar field.

    Uses unstabilized central numerical fluxes.

    Parameters
    ----------
    discr: grudge.eager.EagerDGDiscretization
        the discretization to use
    kappa: numbers.Number or meshmode.dof_array.DOFArray
        the conductivity value(s)
    boundaries:
        dictionary (or list of dictionaries) mapping boundary tags to
        :class:`DiffusionBoundary` instances
    u: meshmode.dof_array.DOFArray or numpy.ndarray
        the DOF array (or object array of DOF arrays) to which the operator should be
        applied
    return_grad_u: bool
        an optional flag indicating whether $\nabla u$ should also be returned
    quadrature_tag:
        quadrature tag indicating which discretization in *discr* to use for
        overintegration

    Returns
    -------
    diff_u: meshmode.dof_array.DOFArray or numpy.ndarray
        the diffusion operator applied to *u*
    grad_u: numpy.ndarray
        the gradient of *u*; only returned if *return_grad_u* is True
    """
    kappa, boundaries, u, quadrature_tag = _normalize_arguments(*args, **kwargs)

    if isinstance(u, np.ndarray):
        if not isinstance(boundaries, list):
            raise TypeError("boundaries must be a list if u is an object array")
        if len(boundaries) != len(u):
            raise TypeError("boundaries must be the same length as u")
        return obj_array_vectorize_n_args(
            lambda boundaries_i, u_i: diffusion_operator(
                discr, kappa, boundaries_i, u_i, return_grad_u=return_grad_u,
                quadrature_tag=quadrature_tag),
            make_obj_array(boundaries), u)

    for btag, bdry in boundaries.items():
        if not isinstance(bdry, DiffusionBoundary):
            raise TypeError(f"Unrecognized boundary type for tag {btag}. "
                "Must be an instance of DiffusionBoundary.")

    dd_quad = DOFDesc("vol", quadrature_tag)
    dd_allfaces_quad = DOFDesc("all_faces", quadrature_tag)

    grad_u = grad_operator(discr, boundaries, u, quadrature_tag=quadrature_tag)

    kappa_quad = discr.project("vol", dd_quad, kappa)
    grad_u_quad = discr.project("vol", dd_quad, grad_u)

    diff_u = discr.inverse_mass(
        discr.weak_div(dd_quad, -kappa_quad*grad_u_quad)
        -  # noqa: W504
        discr.face_mass(
            dd_allfaces_quad,
            sum(
                diffusion_flux(
                    discr, kappa_tpair, grad_u_tpair, quadrature_tag=quadrature_tag)
                for kappa_tpair, grad_u_tpair in zip(
                    interior_trace_pairs(discr, kappa, comm_tag=_DiffusionKappaTag),
                    interior_trace_pairs(discr, grad_u, comm_tag=_DiffusionGradTag)))
            + sum(
                bdry.get_diffusion_flux(
                    discr, as_dofdesc(btag), kappa, grad_u,
                    quadrature_tag=quadrature_tag)
                for btag, bdry in boundaries.items())
            )
        )

    if return_grad_u:
        return diff_u, grad_u
    else:
        return diff_u<|MERGE_RESOLUTION|>--- conflicted
+++ resolved
@@ -141,6 +141,7 @@
 
     def get_grad_flux(
             self, discr, dd, u, *, quadrature_tag=DISCR_TAG_BASE):  # noqa: D102
+        """Get gradient flux."""
         u_int = discr.project("vol", dd, u)
         u_tpair = TracePair(dd, interior=u_int, exterior=2*self.value-u_int)
         return grad_flux(discr, u_tpair, quadrature_tag=quadrature_tag)
@@ -148,6 +149,7 @@
     def get_diffusion_flux(
             self, discr, dd, kappa, grad_u, *,
             quadrature_tag=DISCR_TAG_BASE):  # noqa: D102
+        """Get diffusion flux."""
         kappa_int = discr.project("vol", dd, kappa)
         kappa_tpair = TracePair(dd, interior=kappa_int, exterior=kappa_int)
         grad_u_int = discr.project("vol", dd, grad_u)
@@ -194,6 +196,7 @@
 
     def get_grad_flux(
             self, discr, dd, u, *, quadrature_tag=DISCR_TAG_BASE):  # noqa: D102
+        """Get gradient flux."""
         u_int = discr.project("vol", dd, u)
         u_tpair = TracePair(dd, interior=u_int, exterior=u_int)
         return grad_flux(discr, u_tpair, quadrature_tag=quadrature_tag)
@@ -201,6 +204,7 @@
     def get_diffusion_flux(
             self, discr, dd, kappa, grad_u, *,
             quadrature_tag=DISCR_TAG_BASE):  # noqa: D102
+        """Get diffusion flux."""
         dd_quad = dd.with_discr_tag(quadrature_tag)
         dd_allfaces_quad = dd_quad.with_dtag("all_faces")
         # Compute the flux directly instead of constructing an external grad_u value
@@ -214,19 +218,15 @@
         return discr.project(dd_quad, dd_allfaces_quad, flux_quad)
 
 
+class _DiffusionStateTag:
+    pass
+
+
+class _DiffusionKappaTag:
+    pass
+
+
 class _DiffusionGradTag:
-    pass
-
-
-<<<<<<< HEAD
-class _DiffusionStateTag:
-=======
-class _DiffusionKappaTag:
->>>>>>> 99d9c2a3
-    pass
-
-
-class _DiffusionKappaTag:
     pass
 
 
