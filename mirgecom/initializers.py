--- conflicted
+++ resolved
@@ -10,29 +10,19 @@
 .. autoclass:: MulticomponentLump
 .. autoclass:: Uniform
 .. autoclass:: AcousticPulse
-<<<<<<< HEAD
-.. autofunction:: make_pulse
-.. autoclass:: MixtureInitializer
-.. autoclass:: PlanarDiscontinuity
-.. autoclass:: PlanarPoiseuille
-=======
 .. autoclass:: MixtureInitializer
 .. autoclass:: PlanarDiscontinuity
 .. autoclass:: PlanarPoiseuille
 .. autoclass:: MulticomponentTrig
->>>>>>> 7d2c2b54
 
 State Initializers
 ^^^^^^^^^^^^^^^^^^
 .. autofunction:: initialize_fluid_state
-<<<<<<< HEAD
-=======
 
 Initialization Utilities
 ^^^^^^^^^^^^^^^^^^^^^^^^
 .. autofunction:: make_pulse
 
->>>>>>> 7d2c2b54
 """
 
 __copyright__ = """
