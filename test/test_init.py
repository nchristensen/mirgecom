<<<<<<< HEAD
__copyright__ = """
Copyright (C) 2020 University of Illinois Board of Trustees
"""
=======
from __future__ import division, absolute_import, print_function

__copyright__ = """Copyright (C) 2020 University of Illinois Board of Trustees"""
>>>>>>> 7c174078

__license__ = """
Permission is hereby granted, free of charge, to any person obtaining a copy
of this software and associated documentation files (the "Software"), to deal
in the Software without restriction, including without limitation the rights
to use, copy, modify, merge, publish, distribute, sublicense, and/or sell
copies of the Software, and to permit persons to whom the Software is
furnished to do so, subject to the following conditions:

The above copyright notice and this permission notice shall be included in
all copies or substantial portions of the Software.

THE SOFTWARE IS PROVIDED "AS IS", WITHOUT WARRANTY OF ANY KIND, EXPRESS OR
IMPLIED, INCLUDING BUT NOT LIMITED TO THE WARRANTIES OF MERCHANTABILITY,
FITNESS FOR A PARTICULAR PURPOSE AND NONINFRINGEMENT. IN NO EVENT SHALL THE
AUTHORS OR COPYRIGHT HOLDERS BE LIABLE FOR ANY CLAIM, DAMAGES OR OTHER
LIABILITY, WHETHER IN AN ACTION OF CONTRACT, TORT OR OTHERWISE, ARISING FROM,
OUT OF OR IN CONNECTION WITH THE SOFTWARE OR THE USE OR OTHER DEALINGS IN
THE SOFTWARE.
"""

import logging
import numpy as np
import numpy.linalg as la  # noqa
import pyopencl as cl
import pyopencl.clrandom
import pyopencl.clmath
from meshmode.mesh import BTAG_ALL, BTAG_NONE  # noqa

from mirgecom.initializers import Vortex2D
from mirgecom.initializers import Lump
<<<<<<< HEAD
from mirgecom.euler import split_conserved
=======
>>>>>>> 7c174078
from mirgecom.initializers import SodShock1D
from mirgecom.eos import IdealSingleGas

from grudge.eager import EagerDGDiscretization
from pyopencl.tools import (  # noqa
    pytest_generate_tests_for_pyopencl as pytest_generate_tests,
)


<<<<<<< HEAD
def test_lump_init(ctx_factory):
    """
    Simple test to check that Lump initializer
    creates the expected solution field.
    """
    cl_ctx = ctx_factory()
=======
def test_shock_init():
    cl_ctx = cl.create_some_context()
    queue = cl.CommandQueue(cl_ctx)

    nel_1d = 10
    dim = 2

    from meshmode.mesh.generation import generate_regular_rect_mesh

    mesh = generate_regular_rect_mesh(
        a=[(0.0,), (1.0,)], b=[(-0.5,), (0.5,)], n=(nel_1d,) * dim
    )

    order = 3
    print(f"Number of elements: {mesh.nelements}")

    discr = EagerDGDiscretization(cl_ctx, mesh, order=order)
    nodes = discr.nodes().with_queue(queue)

    initr = SodShock1D()
    initsoln = initr(t=0.0, x_vec=nodes)
    print("Sod Soln:", initsoln)
    xpl = 1.0
    xpr = 0.1
    tol = 1e-15
    nodes_x = nodes[0]
    eos = IdealSingleGas()
    p = eos.pressure(initsoln)
    nel = len(p)
    # Check them all individually
    for i in range(nel):
        if nodes_x[i] < 0.5:
            assert np.abs(p[i] - xpl) < tol
        else:
            assert np.abs(p[i] - xpr) < tol


def test_lump_init():
    #    cl_ctx = ctx_factory()
    cl_ctx = cl.create_some_context()
>>>>>>> 7c174078
    queue = cl.CommandQueue(cl_ctx)
    logger = logging.getLogger(__name__)

    dim = 2
    nel_1d = 4

    from meshmode.mesh.generation import generate_regular_rect_mesh

    mesh = generate_regular_rect_mesh(
        a=[(0.0,), (-5.0,)], b=[(10.0,), (5.0,)], n=(nel_1d,) * dim
    )

    order = 3
    logger.info(f"Number of elements: {mesh.nelements}")

    discr = EagerDGDiscretization(cl_ctx, mesh, order=order)
    nodes = discr.nodes().with_queue(queue)

    # Init soln with Vortex
    center = np.zeros(shape=(dim,))
    velocity = np.zeros(shape=(dim,))
    center[0] = 5
    velocity[0] = 1
    lump = Lump(center=center, velocity=velocity)
    lump_soln = lump(0, nodes)

    mass = split_conserved(dim, lump_soln).mass
    energy = split_conserved(dim, lump_soln).energy
    mom = split_conserved(dim, lump_soln).momentum
    p = 0.4 * (energy - 0.5 * np.dot(mom, mom) / mass)
    exp_p = 1.0
    errmax = np.max(np.abs(p - exp_p))

    logger.info(f"lump_soln = {lump_soln}")
    logger.info(f"pressure = {p}")

    assert errmax < 1e-15


def test_vortex_init(ctx_factory):
    """
    Simple test to check that Vortex2D initializer
    creates the expected solution field.
    """
    cl_ctx = ctx_factory()
    queue = cl.CommandQueue(cl_ctx)
    logger = logging.getLogger(__name__)

    dim = 2
    nel_1d = 4

    from meshmode.mesh.generation import generate_regular_rect_mesh

    mesh = generate_regular_rect_mesh(
        a=[(0.0,), (-5.0,)], b=[(10.0,), (5.0,)], n=(nel_1d,) * dim
    )

    order = 3
    logger.info(f"Number of elements: {mesh.nelements}")

    discr = EagerDGDiscretization(cl_ctx, mesh, order=order)
    nodes = discr.nodes().with_queue(queue)

    # Init soln with Vortex
    vortex = Vortex2D()
    vortex_soln = vortex(0, nodes)
    gamma = 1.4
    mass = split_conserved(dim, vortex_soln).mass
    energy = split_conserved(dim, vortex_soln).energy
    mom = split_conserved(dim, vortex_soln).momentum
    p = 0.4 * (energy - 0.5 * np.dot(mom, mom) / mass)
    exp_p = mass ** gamma
    errmax = np.max(np.abs(p - exp_p))

    logger.info(f"vortex_soln = {vortex_soln}")
    logger.info(f"pressure = {p}")

    assert errmax < 1e-15


def test_shock_init():
    cl_ctx = cl.create_some_context()
    queue = cl.CommandQueue(cl_ctx)

    nel_1d = 10
    dim = 2

    from meshmode.mesh.generation import generate_regular_rect_mesh

    mesh = generate_regular_rect_mesh(
        a=[(0.0,), (1.0,)], b=[(-0.5,), (0.5,)], n=(nel_1d,) * dim
    )

    order = 3
    print(f"Number of elements: {mesh.nelements}")

    discr = EagerDGDiscretization(cl_ctx, mesh, order=order)
    nodes = discr.nodes().with_queue(queue)

    initr = SodShock1D()
    initsoln = initr(t=0.0, x_vec=nodes)
    print("Sod Soln:", initsoln)
    xpl = 1.0
    xpr = 0.1
    tol = 1e-15
    nodes_x = nodes[0]
    eos = IdealSingleGas()
    p = eos.pressure(initsoln)
    nel = len(p)
    # Check them all individually
    for i in range(nel):
        if nodes_x[i] < 0.5:
            assert np.abs(p[i] - xpl) < tol
        else:
            assert np.abs(p[i] - xpr) < tol<|MERGE_RESOLUTION|>--- conflicted
+++ resolved
@@ -1,12 +1,6 @@
-<<<<<<< HEAD
 __copyright__ = """
 Copyright (C) 2020 University of Illinois Board of Trustees
 """
-=======
-from __future__ import division, absolute_import, print_function
-
-__copyright__ = """Copyright (C) 2020 University of Illinois Board of Trustees"""
->>>>>>> 7c174078
 
 __license__ = """
 Permission is hereby granted, free of charge, to any person obtaining a copy
@@ -38,10 +32,7 @@
 
 from mirgecom.initializers import Vortex2D
 from mirgecom.initializers import Lump
-<<<<<<< HEAD
 from mirgecom.euler import split_conserved
-=======
->>>>>>> 7c174078
 from mirgecom.initializers import SodShock1D
 from mirgecom.eos import IdealSingleGas
 
@@ -51,14 +42,92 @@
 )
 
 
-<<<<<<< HEAD
 def test_lump_init(ctx_factory):
     """
     Simple test to check that Lump initializer
     creates the expected solution field.
     """
     cl_ctx = ctx_factory()
-=======
+    queue = cl.CommandQueue(cl_ctx)
+    logger = logging.getLogger(__name__)
+
+    dim = 2
+    nel_1d = 4
+
+    from meshmode.mesh.generation import generate_regular_rect_mesh
+
+    mesh = generate_regular_rect_mesh(
+        a=[(0.0,), (-5.0,)], b=[(10.0,), (5.0,)], n=(nel_1d,) * dim
+    )
+
+    order = 3
+    logger.info(f"Number of elements: {mesh.nelements}")
+
+    discr = EagerDGDiscretization(cl_ctx, mesh, order=order)
+    nodes = discr.nodes().with_queue(queue)
+
+    # Init soln with Vortex
+    center = np.zeros(shape=(dim,))
+    velocity = np.zeros(shape=(dim,))
+    center[0] = 5
+    velocity[0] = 1
+    lump = Lump(center=center, velocity=velocity)
+    lump_soln = lump(0, nodes)
+
+    mass = split_conserved(dim, lump_soln).mass
+    energy = split_conserved(dim, lump_soln).energy
+    mom = split_conserved(dim, lump_soln).momentum
+    p = 0.4 * (energy - 0.5 * np.dot(mom, mom) / mass)
+    exp_p = 1.0
+    errmax = np.max(np.abs(p - exp_p))
+
+    logger.info(f"lump_soln = {lump_soln}")
+    logger.info(f"pressure = {p}")
+
+    assert errmax < 1e-15
+
+
+def test_vortex_init(ctx_factory):
+    """
+    Simple test to check that Vortex2D initializer
+    creates the expected solution field.
+    """
+    cl_ctx = ctx_factory()
+    queue = cl.CommandQueue(cl_ctx)
+    logger = logging.getLogger(__name__)
+
+    dim = 2
+    nel_1d = 4
+
+    from meshmode.mesh.generation import generate_regular_rect_mesh
+
+    mesh = generate_regular_rect_mesh(
+        a=[(0.0,), (-5.0,)], b=[(10.0,), (5.0,)], n=(nel_1d,) * dim
+    )
+
+    order = 3
+    logger.info(f"Number of elements: {mesh.nelements}")
+
+    discr = EagerDGDiscretization(cl_ctx, mesh, order=order)
+    nodes = discr.nodes().with_queue(queue)
+
+    # Init soln with Vortex
+    vortex = Vortex2D()
+    vortex_soln = vortex(0, nodes)
+    gamma = 1.4
+    mass = split_conserved(dim, vortex_soln).mass
+    energy = split_conserved(dim, vortex_soln).energy
+    mom = split_conserved(dim, vortex_soln).momentum
+    p = 0.4 * (energy - 0.5 * np.dot(mom, mom) / mass)
+    exp_p = mass ** gamma
+    errmax = np.max(np.abs(p - exp_p))
+
+    logger.info(f"vortex_soln = {vortex_soln}")
+    logger.info(f"pressure = {p}")
+
+    assert errmax < 1e-15
+
+
 def test_shock_init():
     cl_ctx = cl.create_some_context()
     queue = cl.CommandQueue(cl_ctx)
@@ -96,92 +165,8 @@
             assert np.abs(p[i] - xpr) < tol
 
 
-def test_lump_init():
-    #    cl_ctx = ctx_factory()
-    cl_ctx = cl.create_some_context()
->>>>>>> 7c174078
-    queue = cl.CommandQueue(cl_ctx)
-    logger = logging.getLogger(__name__)
-
-    dim = 2
-    nel_1d = 4
-
-    from meshmode.mesh.generation import generate_regular_rect_mesh
-
-    mesh = generate_regular_rect_mesh(
-        a=[(0.0,), (-5.0,)], b=[(10.0,), (5.0,)], n=(nel_1d,) * dim
-    )
-
-    order = 3
-    logger.info(f"Number of elements: {mesh.nelements}")
-
-    discr = EagerDGDiscretization(cl_ctx, mesh, order=order)
-    nodes = discr.nodes().with_queue(queue)
-
-    # Init soln with Vortex
-    center = np.zeros(shape=(dim,))
-    velocity = np.zeros(shape=(dim,))
-    center[0] = 5
-    velocity[0] = 1
-    lump = Lump(center=center, velocity=velocity)
-    lump_soln = lump(0, nodes)
-
-    mass = split_conserved(dim, lump_soln).mass
-    energy = split_conserved(dim, lump_soln).energy
-    mom = split_conserved(dim, lump_soln).momentum
-    p = 0.4 * (energy - 0.5 * np.dot(mom, mom) / mass)
-    exp_p = 1.0
-    errmax = np.max(np.abs(p - exp_p))
-
-    logger.info(f"lump_soln = {lump_soln}")
-    logger.info(f"pressure = {p}")
-
-    assert errmax < 1e-15
-
-
-def test_vortex_init(ctx_factory):
-    """
-    Simple test to check that Vortex2D initializer
-    creates the expected solution field.
-    """
+def test_shock_init(ctx_factory):
     cl_ctx = ctx_factory()
-    queue = cl.CommandQueue(cl_ctx)
-    logger = logging.getLogger(__name__)
-
-    dim = 2
-    nel_1d = 4
-
-    from meshmode.mesh.generation import generate_regular_rect_mesh
-
-    mesh = generate_regular_rect_mesh(
-        a=[(0.0,), (-5.0,)], b=[(10.0,), (5.0,)], n=(nel_1d,) * dim
-    )
-
-    order = 3
-    logger.info(f"Number of elements: {mesh.nelements}")
-
-    discr = EagerDGDiscretization(cl_ctx, mesh, order=order)
-    nodes = discr.nodes().with_queue(queue)
-
-    # Init soln with Vortex
-    vortex = Vortex2D()
-    vortex_soln = vortex(0, nodes)
-    gamma = 1.4
-    mass = split_conserved(dim, vortex_soln).mass
-    energy = split_conserved(dim, vortex_soln).energy
-    mom = split_conserved(dim, vortex_soln).momentum
-    p = 0.4 * (energy - 0.5 * np.dot(mom, mom) / mass)
-    exp_p = mass ** gamma
-    errmax = np.max(np.abs(p - exp_p))
-
-    logger.info(f"vortex_soln = {vortex_soln}")
-    logger.info(f"pressure = {p}")
-
-    assert errmax < 1e-15
-
-
-def test_shock_init():
-    cl_ctx = cl.create_some_context()
     queue = cl.CommandQueue(cl_ctx)
 
     nel_1d = 10
@@ -214,4 +199,5 @@
         if nodes_x[i] < 0.5:
             assert np.abs(p[i] - xpl) < tol
         else:
-            assert np.abs(p[i] - xpr) < tol+            assert np.abs(p[i] - xpr) < tol
+
