--- conflicted
+++ resolved
@@ -432,12 +432,7 @@
     dd_quad_vol = DOFDesc("vol", quadrature_tag)
 
     # project pair to the quadrature discretization and update dd to quad
-<<<<<<< HEAD
-    interp_to_surf_quad = partial(tracepair_with_discr_tag, dcoll=discr,
-                                  discr_tag=quadrature_tag)
-=======
     interp_to_surf_quad = partial(tracepair_with_discr_tag, discr, quadrature_tag)
->>>>>>> 743435f8
 
     domain_boundary_states_quad = {
         btag: project_fluid_state(discr, dd_base_vol,
@@ -450,11 +445,7 @@
     cv_interior_pairs = [
         # Get the interior trace pairs onto the surface quadrature
         # discretization (if any)
-<<<<<<< HEAD
-        interp_to_surf_quad(tpair)
-=======
         interp_to_surf_quad(tpair=tpair)
->>>>>>> 743435f8
         for tpair in interior_trace_pairs(discr, volume_state.cv, tag=_FluidCVTag)
     ]
 
@@ -467,11 +458,7 @@
         tseed_interior_pairs = [
             # Get the interior trace pairs onto the surface quadrature
             # discretization (if any)
-<<<<<<< HEAD
-            interp_to_surf_quad(tpair)
-=======
             interp_to_surf_quad(tpair=tpair)
->>>>>>> 743435f8
             for tpair in interior_trace_pairs(discr, volume_state.temperature,
                                               tag=_FluidTemperatureTag)]
 
