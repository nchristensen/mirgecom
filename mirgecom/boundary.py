""":mod:`mirgecom.boundary` provides methods and constructs for boundary treatments.

Boundary Treatment Interfaces
^^^^^^^^^^^^^^^^^^^^^^^^^^^^^

.. autoclass:: FluidBoundary

Boundary Conditions Base Classes
^^^^^^^^^^^^^^^^^^^^^^^^^^^^^^^^

.. autoclass:: PrescribedFluidBoundary

Boundary Conditions
^^^^^^^^^^^^^^^^^^^

.. autoclass:: DummyBoundary
.. autoclass:: AdiabaticSlipBoundary
.. autoclass:: AdiabaticNoslipMovingBoundary
.. autoclass:: IsothermalNoSlipBoundary
"""

__copyright__ = """
Copyright (C) 2021 University of Illinois Board of Trustees
"""

__license__ = """
Permission is hereby granted, free of charge, to any person obtaining a copy
of this software and associated documentation files (the "Software"), to deal
in the Software without restriction, including without limitation the rights
to use, copy, modify, merge, publish, distribute, sublicense, and/or sell
copies of the Software, and to permit persons to whom the Software is
furnished to do so, subject to the following conditions:

The above copyright notice and this permission notice shall be included in
all copies or substantial portions of the Software.

THE SOFTWARE IS PROVIDED "AS IS", WITHOUT WARRANTY OF ANY KIND, EXPRESS OR
IMPLIED, INCLUDING BUT NOT LIMITED TO THE WARRANTIES OF MERCHANTABILITY,
FITNESS FOR A PARTICULAR PURPOSE AND NONINFRINGEMENT. IN NO EVENT SHALL THE
AUTHORS OR COPYRIGHT HOLDERS BE LIABLE FOR ANY CLAIM, DAMAGES OR OTHER
LIABILITY, WHETHER IN AN ACTION OF CONTRACT, TORT OR OTHERWISE, ARISING FROM,
OUT OF OR IN CONNECTION WITH THE SOFTWARE OR THE USE OR OTHER DEALINGS IN
THE SOFTWARE.
"""

import numpy as np
from arraycontext import thaw
from meshmode.mesh import BTAG_ALL, BTAG_NONE  # noqa
from mirgecom.fluid import make_conserved
from grudge.trace_pair import TracePair
<<<<<<< HEAD
from mirgecom.viscous import viscous_divergence_flux as viscous_div_flux
from mirgecom.flux import (
    gradient_flux as gradient_num_flux,
    divergence_flux as divergence_num_flux
)
from mirgecom.gas_model import (
    make_fluid_state,
    project_fluid_state,
)

=======
from mirgecom.viscous import viscous_facial_flux_central
from mirgecom.flux import num_flux_central
from mirgecom.gas_model import make_fluid_state
>>>>>>> eeec906c
from mirgecom.inviscid import inviscid_facial_flux_rusanov

from abc import ABCMeta, abstractmethod


class FluidBoundary(metaclass=ABCMeta):
    r"""Abstract interface to fluid boundary treatment.

    .. automethod:: inviscid_divergence_flux
    .. automethod:: viscous_divergence_flux
    .. automethod:: cv_gradient_flux
    .. automethod:: temperature_gradient_flux
    """

    @abstractmethod
    def inviscid_divergence_flux(self, discr, btag, gas_model, state_minus,
                                 numerical_flux_func, **kwargs):
        """Get the inviscid boundary flux for the divergence operator.

        This routine returns the facial flux used in the divergence
        of the inviscid fluid transport flux.

        Parameters
        ----------
        discr: :class:`~grudge.eager.EagerDGDiscretization`

            A discretization collection encapsulating the DG elements

        state_minus: :class:`~mirgecom.gas_model.FluidState`

            Fluid state object with the conserved state, and dependent
            quantities for the (-) side of the boundary specified by
            *btag*.

        gas_model: :class:`~mirgecom.gas_model.GasModel`

            Physical gas model including equation of state, transport,
            and kinetic properties as required by fluid state

        numerical_flux_func:

            Function should return the numerical flux corresponding to
            the divergence of the inviscid transport flux. This function
            is typically backed by an approximate Riemann solver, such as
            :func:`~mirgecom.inviscid.inviscid_facial_flux_rusanov`.

        Returns
        -------
        :class:`mirgecom.fluid.ConservedVars`
        """

    @abstractmethod
    def viscous_divergence_flux(self, discr, btag, gas_model, state_minus,
                                grad_cv_minus, grad_t_minus, **kwargs):
        """Get the viscous boundary flux for the divergence operator.

        This routine returns the facial flux used in the divergence
        of the viscous fluid transport flux.

        Parameters
        ----------
        discr: :class:`~grudge.eager.EagerDGDiscretization`

            A discretization collection encapsulating the DG elements

        state_minus: :class:`~mirgecom.gas_model.FluidState`

            Fluid state object with the conserved state, and dependent
            quantities for the (-) side of the boundary specified
            by *btag*.

        grad_cv_minus: :class:`~mirgecom.fluid.ConservedVars`

            The gradient of the conserved quantities on the (-) side
            of the boundary specified by *btag*.

        grad_t_minus: numpy.ndarray

            The gradient of the fluid temperature on the (-) side
            of the boundary specified by *btag*.

        gas_model: :class:`~mirgecom.gas_model.GasModel`

            Physical gas model including equation of state, transport,
            and kinetic properties as required by fluid state

        numerical_flux_func:

            Function should return the numerical flux corresponding to
            the divergence of the viscous transport flux. This function
            is typically backed by a helper, such as
            :func:`~mirgecom.viscous.viscous_facial_flux_central`.

        Returns
        -------
        :class:`mirgecom.fluid.ConservedVars`
        """

    @abstractmethod
    def cv_gradient_flux(self, discr, btag, gas_model, state_minus, **kwargs):
        """Get the boundary flux for the gradient of the fluid conserved variables.

        This routine returns the facial flux used by the gradient operator to
        compute the gradient of the fluid solution on a domain boundary.

        Parameters
        ----------
        discr: :class:`~grudge.eager.EagerDGDiscretization`

            A discretization collection encapsulating the DG elements

        state_minus: :class:`~mirgecom.gas_model.FluidState`

            Fluid state object with the conserved state, and dependent
            quantities for the (-) side of the boundary specified by
            *btag*.

        gas_model: :class:`~mirgecom.gas_model.GasModel`

            Physical gas model including equation of state, transport,
            and kinetic properties as required by fluid state

        Returns
        -------
        :class:`mirgecom.fluid.ConservedVars`
        """

    @abstractmethod
    def temperature_gradient_flux(self, discr, btag, gas_model, state_minus,
                                  **kwargs):
        """Get the boundary flux for the gradient of the fluid temperature.

        This method returns the boundary flux to be used by the gradient
        operator when computing the gradient of the fluid temperature at a
        domain boundary.

        Parameters
        ----------
        discr: :class:`~grudge.eager.EagerDGDiscretization`

            A discretization collection encapsulating the DG elements

        state_minus: :class:`~mirgecom.gas_model.FluidState`

            Fluid state object with the conserved state, and dependent
            quantities for the (-) side of the boundary specified by
            *btag*.

        gas_model: :class:`~mirgecom.gas_model.GasModel`

            Physical gas model including equation of state, transport,
            and kinetic properties as required by fluid state

        Returns
        -------
        numpy.ndarray
        """


# This class is a FluidBoundary that provides default implementations of
# the abstract methods in FluidBoundary. This class will be eliminated
# by resolution of https://github.com/illinois-ceesd/mirgecom/issues/576.
# TODO: Don't do this. Make every boundary condition implement its own
# version of the FluidBoundary methods.
class PrescribedFluidBoundary(FluidBoundary):
    r"""Abstract interface to a prescribed fluid boundary treatment.

    .. automethod:: __init__
    .. automethod:: inviscid_divergence_flux
    .. automethod:: temperature_gradient_flux
    .. automethod:: viscous_divergence_flux
    .. automethod:: av_flux
    .. automethod:: cv_gradient_flux
    .. automethod:: soln_gradient_flux
    """

    def __init__(self,
                 # returns the flux to be used in div op (prescribed flux)
                 inviscid_flux_func=None,
                 # returns CV+, to be used in num flux func (prescribed soln)
                 boundary_state_func=None,
                 # Flux to be used in grad(Temperature) op
                 temperature_gradient_flux_func=None,
                 # Function returns boundary temperature_plus
                 boundary_temperature_func=None,
                 # Function returns the flux to be used in grad(cv)
                 cv_gradient_flux_func=None,
                 # Function computes the numerical flux for a gradient
                 gradient_numerical_flux_func=None,
                 # Function computes the flux to be used in the div op
                 viscous_flux_func=None,
                 # Returns the boundary value for grad(cv)
                 boundary_gradient_cv_func=None,
                 # Returns the boundary value for grad(temperature)
                 boundary_gradient_temperature_func=None,
                 # For artificial viscosity - grad fluid soln on boundary
                 boundary_grad_av_func=None,
                 ):
        """Initialize the PrescribedFluidBoundary and methods."""
        self._bnd_state_func = boundary_state_func
        self._temperature_grad_flux_func = temperature_gradient_flux_func
        self._inviscid_flux_func = inviscid_flux_func
        self._bnd_temperature_func = boundary_temperature_func
        self._grad_num_flux_func = gradient_numerical_flux_func
        self._cv_gradient_flux_func = cv_gradient_flux_func
        self._viscous_flux_func = viscous_flux_func
        self._bnd_grad_cv_func = boundary_gradient_cv_func
        self._bnd_grad_temperature_func = boundary_gradient_temperature_func
        self._av_div_num_flux_func = divergence_num_flux
        self._bnd_grad_av_func = boundary_grad_av_func

        if not self._bnd_grad_av_func:
            self._bnd_grad_av_func = self._identical_grad_av

        if not self._inviscid_flux_func and not self._bnd_state_func:
            from warnings import warn
            warn("Using dummy boundary: copies interior solution.", stacklevel=2)

        if not self._inviscid_flux_func:
            self._inviscid_flux_func = self._inviscid_flux_for_prescribed_state

        if not self._bnd_state_func:
            self._bnd_state_func = self._identical_state

        if not self._bnd_temperature_func:
            self._bnd_temperature_func = self._temperature_for_prescribed_state
        if not self._grad_num_flux_func:
            self._grad_num_flux_func = num_flux_central

        if not self._cv_gradient_flux_func:
            self._cv_gradient_flux_func = self._gradient_flux_for_prescribed_cv
        if not self._temperature_grad_flux_func:
            self._temperature_grad_flux_func = \
                self._gradient_flux_for_prescribed_temperature

        if not self._viscous_flux_func:
            self._viscous_flux_func = self._viscous_flux_for_prescribed_state
        if not self._bnd_grad_cv_func:
            self._bnd_grad_cv_func = self._identical_grad_cv
        if not self._bnd_grad_temperature_func:
            self._bnd_grad_temperature_func = self._identical_grad_temperature

    def _boundary_quantity(self, discr, btag, quantity, local=False, **kwargs):
        """Get a boundary quantity on local boundary, or projected to "all_faces"."""
        from grudge.dof_desc import as_dofdesc
        btag = as_dofdesc(btag)
        return quantity if local else discr.project(
            btag, btag.with_dtag("all_faces"), quantity)

    def _boundary_state_pair(self, discr, btag, gas_model, state_minus, **kwargs):
        return TracePair(btag,
                         interior=state_minus,
                         exterior=self._bnd_state_func(discr=discr, btag=btag,
                                                       gas_model=gas_model,
                                                       state_minus=state_minus,
                                                       **kwargs))
    # The following methods provide default implementations of the fluid
    # boundary functions and helpers in an effort to eliminate much
    # repeated code. They will be eliminated by the resolution of
    # https://github.com/illinois-ceesd/mirgecom/issues/576.

    # {{{ Default boundary helpers

    # Returns temperature(+) for boundaries that prescribe CV(+)
    def _temperature_for_prescribed_state(self, discr, btag,
                                          gas_model, state_minus, **kwargs):
        boundary_state = self._bnd_state_func(discr=discr, btag=btag,
                                              gas_model=gas_model,
                                              state_minus=state_minus,
                                              **kwargs)
        return boundary_state.temperature

    def _identical_state(self, state_minus, **kwargs):
        return state_minus

    def _identical_grad_cv(self, grad_cv_minus, **kwargs):
        return grad_cv_minus

    def _identical_grad_temperature(self, grad_t_minus, **kwargs):
        return grad_t_minus

    # Returns the flux to be used by the gradient operator when computing the
    # gradient of the fluid solution on boundaries that prescribe CV(+).
    def _gradient_flux_for_prescribed_cv(self, discr, btag, gas_model, state_minus,
                                         **kwargs):
        # Use prescribed external state and gradient numerical flux function
        boundary_state = self._bnd_state_func(discr=discr, btag=btag,
                                              gas_model=gas_model,
                                              state_minus=state_minus,
                                              **kwargs)
        cv_pair = TracePair(btag,
                            interior=state_minus.cv,
                            exterior=boundary_state.cv)

        actx = state_minus.array_context
        nhat = thaw(discr.normal(btag), actx)
        from arraycontext import outer
        grad_flux = outer(self._grad_num_flux_func(cv_pair.int, cv_pair.ext),
                          nhat)
        return self._boundary_quantity(
            discr, btag=btag, quantity=grad_flux, **kwargs)

    # Returns the flux to be used by the gradient operator when computing the
    # gradient of fluid temperature using prescribed fluid temperature(+).
    def _gradient_flux_for_prescribed_temperature(self, discr, btag, gas_model,
                                                  state_minus, **kwargs):
        # Feed a boundary temperature to numerical flux for grad op
        actx = state_minus.array_context
        nhat = thaw(discr.normal(btag), actx)
        bnd_tpair = TracePair(btag,
                              interior=state_minus.temperature,
                              exterior=self._bnd_temperature_func(
                                  discr=discr, btag=btag, gas_model=gas_model,
                                  state_minus=state_minus, **kwargs))
        from arraycontext import outer
        grad_flux = outer(self._grad_num_flux_func(bnd_tpair.int, bnd_tpair.ext),
                          nhat)
        return self._boundary_quantity(discr, btag, grad_flux, **kwargs)

    # Returns the flux to be used by the divergence operator when computing the
    # divergence of inviscid fluid transport flux using the boundary's
    # prescribed CV(+).
    def _inviscid_flux_for_prescribed_state(
            self, discr, btag, gas_model, state_minus,
            numerical_flux_func=inviscid_facial_flux_rusanov, **kwargs):
        # Use a prescribed boundary state and the numerical flux function
        boundary_state_pair = self._boundary_state_pair(discr=discr, btag=btag,
                                                        gas_model=gas_model,
                                                        state_minus=state_minus,
                                                        **kwargs)
        normal = thaw(discr.normal(btag), state_minus.array_context)
        return numerical_flux_func(boundary_state_pair, gas_model, normal)

    # Returns the flux to be used by the divergence operator when computing the
    # divergence of viscous fluid transport flux using the boundary's
    # prescribed CV(+).
    def _viscous_flux_for_prescribed_state(
            self, discr, btag, gas_model, state_minus, grad_cv_minus, grad_t_minus,
            numerical_flux_func=viscous_facial_flux_central, **kwargs):

        state_pair = self._boundary_state_pair(
            discr=discr, btag=btag, gas_model=gas_model, state_minus=state_minus,
            **kwargs)

        grad_cv_pair = \
            TracePair(btag, interior=grad_cv_minus,
                      exterior=self._bnd_grad_cv_func(
                          discr=discr, btag=btag, gas_model=gas_model,
                          state_minus=state_minus, grad_cv_minus=grad_cv_minus,
                          grad_t_minus=grad_t_minus))

        grad_t_pair = \
            TracePair(
                btag, interior=grad_t_minus,
                exterior=self._bnd_grad_temperature_func(
                    discr=discr, btag=btag, gas_model=gas_model,
                    state_minus=state_minus, grad_cv_minus=grad_cv_minus,
                    grad_t_minus=grad_t_minus))

        return numerical_flux_func(
            discr=discr, gas_model=gas_model, state_pair=state_pair,
            grad_cv_pair=grad_cv_pair, grad_t_pair=grad_t_pair)

    # }}} Default boundary helpers

    def inviscid_divergence_flux(self, discr, btag, gas_model, state_minus,
                                 numerical_flux_func=inviscid_facial_flux_rusanov,
                                 **kwargs):
        """Get the inviscid boundary flux for the divergence operator."""
        return self._inviscid_flux_func(discr, btag, gas_model, state_minus,
                                        numerical_flux_func=numerical_flux_func,
                                        **kwargs)

    def cv_gradient_flux(self, discr, btag, gas_model, state_minus, **kwargs):
        """Get the cv flux for *btag* for use in the gradient operator."""
        return self._cv_gradient_flux_func(
            discr=discr, btag=btag, gas_model=gas_model, state_minus=state_minus,
            **kwargs)

    def temperature_gradient_flux(self, discr, btag, gas_model, state_minus,
                                  **kwargs):
        """Get the "temperature flux" for *btag* for use in the gradient operator."""
        return self._temperature_grad_flux_func(discr, btag, gas_model, state_minus,
                                                **kwargs)

    def viscous_divergence_flux(self, discr, btag, gas_model, state_minus,
                                grad_cv_minus, grad_t_minus,
                                numerical_flux_func=viscous_facial_flux_central,
                                **kwargs):
        """Get the viscous flux for *btag* for use in the divergence operator."""
        return self._viscous_flux_func(discr=discr, btag=btag, gas_model=gas_model,
                                       state_minus=state_minus,
                                       grad_cv_minus=grad_cv_minus,
                                       grad_t_minus=grad_t_minus,
                                       numerical_flux_func=numerical_flux_func,
                                       **kwargs)

    # {{{ Boundary interface for artificial viscosity

    def _identical_grad_av(self, grad_av_minus, **kwargs):
        return grad_av_minus

    def soln_gradient_flux(self, discr, btag, fluid_state, gas_model, **kwargs):
        """Get the flux for solution gradient with AV API."""
        # project the conserved and thermal state to the boundary
        fluid_state_minus = project_fluid_state(discr=discr,
                                                src="vol",
                                                tgt=btag,
                                                gas_model=gas_model,
                                                state=fluid_state)
        # get the boundary flux for the grad(CV)
        return self.cv_gradient_flux(discr=discr, btag=btag,
                                     gas_model=gas_model,
                                     state_minus=fluid_state_minus,
                                     **kwargs)

    def av_flux(self, discr, btag, diffusion, **kwargs):
        """Get the diffusive fluxes for the AV operator API."""
        grad_av_minus = discr.project("vol", btag, diffusion)
        actx = grad_av_minus.mass[0].array_context
        nhat = thaw(discr.normal(btag), actx)
        grad_av_plus = self._bnd_grad_av_func(
            discr=discr, btag=btag, grad_av_minus=grad_av_minus, **kwargs)
        bnd_grad_pair = TracePair(btag, interior=grad_av_minus,
                                  exterior=grad_av_plus)
        num_flux = self._av_div_num_flux_func(bnd_grad_pair, nhat)
        return self._boundary_quantity(discr, btag, num_flux, **kwargs)

    # }}}


class DummyBoundary(PrescribedFluidBoundary):
    """Boundary type that assigns boundary-adjacent soln as the boundary solution."""

    def __init__(self):
        """Initialize the DummyBoundary boundary type."""
        PrescribedFluidBoundary.__init__(self)


class AdiabaticSlipBoundary(PrescribedFluidBoundary):
    r"""Boundary condition implementing inviscid slip boundary.

    a.k.a. Reflective inviscid wall boundary

    This class implements an adiabatic reflective slip boundary given
    by
    $\mathbf{q^{+}} = [\rho^{-}, (\rho{E})^{-}, (\rho\vec{V})^{-}
    - 2((\rho\vec{V})^{-}\cdot\hat{\mathbf{n}}) \hat{\mathbf{n}}]$
    wherein the normal component of velocity at the wall is 0, and
    tangential components are preserved. These perfectly reflecting
    conditions are used by the forward-facing step case in
    [Hesthaven_2008]_, Section 6.6, and correspond to the characteristic
    boundary conditions described in detail in [Poinsot_1992]_.

    .. automethod:: adiabatic_slip_state
    .. automethod:: adiabatic_slip_grad_av
    """

    def __init__(self):
        """Initialize AdiabaticSlipBoundary."""
        PrescribedFluidBoundary.__init__(
            self, boundary_state_func=self.adiabatic_slip_state,
            boundary_grad_av_func=self.adiabatic_slip_grad_av
        )

    def adiabatic_slip_state(self, discr, btag, gas_model, state_minus, **kwargs):
        """Get the exterior solution on the boundary.

        The exterior solution is set such that there will be vanishing
        flux through the boundary, preserving mass, momentum (magnitude) and
        energy.
        rho_plus = rho_minus
        v_plus = v_minus - 2 * (v_minus . n_hat) * n_hat
        mom_plus = rho_plus * v_plus
        E_plus = E_minus
        """
        # Grab some boundary-relevant data
        dim = discr.dim
        actx = state_minus.array_context

        # Grab a unit normal to the boundary
        nhat = thaw(discr.normal(btag), actx)

        # Subtract out the 2*wall-normal component
        # of velocity from the velocity at the wall to
        # induce an equal but opposite wall-normal (reflected) wave
        # preserving the tangential component
        cv_minus = state_minus.cv
        ext_mom = (cv_minus.momentum
                   - 2.0*np.dot(cv_minus.momentum, nhat)*nhat)
        # Form the external boundary solution with the new momentum
        ext_cv = make_conserved(dim=dim, mass=cv_minus.mass, energy=cv_minus.energy,
                                momentum=ext_mom, species_mass=cv_minus.species_mass)
        t_seed = state_minus.temperature if state_minus.is_mixture else None

        return make_fluid_state(cv=ext_cv, gas_model=gas_model,
                                temperature_seed=t_seed)

    def adiabatic_slip_grad_av(self, discr, btag, grad_av_minus, **kwargs):
        """Get the exterior grad(Q) on the boundary."""
        # Grab some boundary-relevant data
        dim, = grad_av_minus.mass.shape
        actx = grad_av_minus.mass[0].array_context
        nhat = thaw(discr.norm(btag), actx)

        # Subtract 2*wall-normal component of q
        # to enforce q=0 on the wall
        s_mom_normcomp = np.outer(nhat,
                                  np.dot(grad_av_minus.momentum, nhat))
        s_mom_flux = grad_av_minus.momentum - 2*s_mom_normcomp

        # flip components to set a neumann condition
        return make_conserved(dim, mass=-grad_av_minus.mass,
                              energy=-grad_av_minus.energy,
                              momentum=-s_mom_flux,
                              species_mass=-grad_av_minus.species_mass)


class AdiabaticNoslipMovingBoundary(PrescribedFluidBoundary):
    r"""Boundary condition implementing a noslip moving boundary.

    .. automethod:: adiabatic_noslip_state
    .. automethod:: adiabatic_noslip_grad_av
    """

    def __init__(self, wall_velocity=None, dim=2):
        """Initialize boundary device."""
        PrescribedFluidBoundary.__init__(
            self, boundary_state_func=self.adiabatic_noslip_state,
            boundary_grad_av_func=self.adiabatic_noslip_grad_av,
        )
        # Check wall_velocity (assumes dim is correct)
        if wall_velocity is None:
            wall_velocity = np.zeros(shape=(dim,))
        if len(wall_velocity) != dim:
            raise ValueError(f"Specified wall velocity must be {dim}-vector.")
        self._wall_velocity = wall_velocity

    def adiabatic_noslip_state(self, discr, btag, gas_model, state_minus, **kwargs):
        """Get the exterior solution on the boundary."""
        wall_pen = 2.0 * self._wall_velocity * state_minus.mass_density
        ext_mom = wall_pen - state_minus.momentum_density  # no-slip

        # Form the external boundary solution with the new momentum
        cv = make_conserved(dim=state_minus.dim, mass=state_minus.mass_density,
                            energy=state_minus.energy_density,
                            momentum=ext_mom,
                            species_mass=state_minus.species_mass_density)
        tseed = state_minus.temperature if state_minus.is_mixture else None
        return make_fluid_state(cv=cv, gas_model=gas_model, temperature_seed=tseed)

    def adiabatic_noslip_grad_av(self, grad_av_minus, **kwargs):
        """Get the exterior solution on the boundary."""
        return(-grad_av_minus)


class IsothermalNoSlipBoundary(PrescribedFluidBoundary):
    r"""Isothermal no-slip viscous wall boundary.

    This class implements an isothermal no-slip wall by:
    (TBD)
    [Hesthaven_2008]_, Section 6.6, and correspond to the characteristic
    boundary conditions described in detail in [Poinsot_1992]_.
    """

    def __init__(self, wall_temperature=300):
        """Initialize the boundary condition object."""
        self._wall_temp = wall_temperature
        PrescribedFluidBoundary.__init__(
            self, boundary_state_func=self.isothermal_noslip_state,
            boundary_temperature_func=self.temperature_bc
        )

    def isothermal_noslip_state(self, discr, btag, gas_model, state_minus, **kwargs):
        """Get the interior and exterior solution (*state_minus*) on the boundary."""
        temperature_wall = self._wall_temp + 0*state_minus.mass_density
        velocity_plus = -state_minus.velocity
        mass_frac_plus = state_minus.species_mass_fractions

        internal_energy_plus = gas_model.eos.get_internal_energy(
            temperature=temperature_wall, species_mass_fractions=mass_frac_plus,
            mass=state_minus.mass_density
        )

        total_energy_plus = state_minus.mass_density*(internal_energy_plus
                                           + .5*np.dot(velocity_plus, velocity_plus))

        cv_plus = make_conserved(
            state_minus.dim, mass=state_minus.mass_density, energy=total_energy_plus,
            momentum=-state_minus.momentum_density,
            species_mass=state_minus.species_mass_density
        )
        tseed = state_minus.temperature if state_minus.is_mixture else None
        return make_fluid_state(cv=cv_plus, gas_model=gas_model,
                                temperature_seed=tseed)

    def temperature_bc(self, state_minus, **kwargs):
        """Get temperature value to weakly prescribe wall bc."""
        return 2*self._wall_temp - state_minus.temperature<|MERGE_RESOLUTION|>--- conflicted
+++ resolved
@@ -48,22 +48,13 @@
 from meshmode.mesh import BTAG_ALL, BTAG_NONE  # noqa
 from mirgecom.fluid import make_conserved
 from grudge.trace_pair import TracePair
-<<<<<<< HEAD
-from mirgecom.viscous import viscous_divergence_flux as viscous_div_flux
-from mirgecom.flux import (
-    gradient_flux as gradient_num_flux,
-    divergence_flux as divergence_num_flux
-)
+from mirgecom.viscous import viscous_facial_flux_central
+from mirgecom.flux import num_flux_central
 from mirgecom.gas_model import (
     make_fluid_state,
-    project_fluid_state,
+    project_fluid_state
 )
 
-=======
-from mirgecom.viscous import viscous_facial_flux_central
-from mirgecom.flux import num_flux_central
-from mirgecom.gas_model import make_fluid_state
->>>>>>> eeec906c
 from mirgecom.inviscid import inviscid_facial_flux_rusanov
 
 from abc import ABCMeta, abstractmethod
@@ -272,7 +263,7 @@
         self._viscous_flux_func = viscous_flux_func
         self._bnd_grad_cv_func = boundary_gradient_cv_func
         self._bnd_grad_temperature_func = boundary_gradient_temperature_func
-        self._av_div_num_flux_func = divergence_num_flux
+        self._av_num_flux_func = num_flux_central
         self._bnd_grad_av_func = boundary_grad_av_func
 
         if not self._bnd_grad_av_func:
@@ -489,7 +480,7 @@
             discr=discr, btag=btag, grad_av_minus=grad_av_minus, **kwargs)
         bnd_grad_pair = TracePair(btag, interior=grad_av_minus,
                                   exterior=grad_av_plus)
-        num_flux = self._av_div_num_flux_func(bnd_grad_pair, nhat)
+        num_flux = self._av_num_flux_func(bnd_grad_pair.int, bnd_grad_pair.ext)@nhat
         return self._boundary_quantity(discr, btag, num_flux, **kwargs)
 
     # }}}
