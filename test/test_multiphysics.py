--- conflicted
+++ resolved
@@ -73,85 +73,6 @@
         nelements_per_axis=(n,)*dim, boundary_tag_to_face=boundary_tag_to_face)
 
 
-<<<<<<< HEAD
-def coupled_ns_heat_operator(
-        dcoll,
-        gas_model,
-        fluid_dd, wall_dd,
-        fluid_boundaries, wall_boundaries,
-        fluid_state, wall_kappa, wall_temperature,
-        *,
-        time=0.,
-        interface_radiation=False,
-        sigma=None,
-        ambient_temperature=None,
-        wall_emissivity=None,
-        quadrature_tag=DISCR_TAG_BASE):
-
-    # Insert the interface boundaries for computing the gradient
-    from mirgecom.multiphysics.thermally_coupled_fluid_wall import \
-        add_interface_boundaries_no_grad
-    fluid_all_boundaries_no_grad, wall_all_boundaries_no_grad = \
-        add_interface_boundaries_no_grad(
-            dcoll,
-            gas_model,
-            fluid_dd, wall_dd,
-            fluid_state, wall_kappa, wall_temperature,
-            fluid_boundaries, wall_boundaries,
-            interface_radiation=interface_radiation)
-
-    # Get the operator fluid states
-    from mirgecom.gas_model import make_operator_fluid_states
-    fluid_operator_states_quad = make_operator_fluid_states(
-        dcoll, fluid_state, gas_model, fluid_all_boundaries_no_grad,
-        quadrature_tag, dd=fluid_dd)
-
-    # Compute the temperature gradient for both subdomains
-    from mirgecom.navierstokes import grad_t_operator as fluid_grad_t_operator
-    from mirgecom.diffusion import grad_operator as wall_grad_t_operator
-    fluid_grad_temperature = fluid_grad_t_operator(
-        dcoll, gas_model, fluid_all_boundaries_no_grad, fluid_state,
-        time=time, quadrature_tag=quadrature_tag,
-        dd=fluid_dd, operator_states_quad=fluid_operator_states_quad)
-    wall_grad_temperature = wall_grad_t_operator(
-        dcoll, wall_kappa, wall_all_boundaries_no_grad, wall_temperature,
-        quadrature_tag=quadrature_tag, dd=wall_dd)
-
-    # Insert boundaries for the fluid-wall interface, now with the temperature
-    # gradient
-    from mirgecom.multiphysics.thermally_coupled_fluid_wall import \
-        add_interface_boundaries
-    fluid_all_boundaries, wall_all_boundaries = \
-        add_interface_boundaries(
-            dcoll,
-            gas_model,
-            fluid_dd, wall_dd,
-            fluid_state, wall_kappa, wall_temperature,
-            fluid_grad_temperature, wall_grad_temperature,
-            fluid_boundaries, wall_boundaries,
-            interface_radiation=interface_radiation,
-            sigma=sigma,
-            ambient_temperature=ambient_temperature,
-            wall_emissivity=wall_emissivity)
-
-    # Compute the subdomain NS/diffusion operators using the augmented boundaries
-    from mirgecom.navierstokes import ns_operator
-    from mirgecom.diffusion import diffusion_operator
-    ns_result = ns_operator(
-        dcoll, gas_model, fluid_state, fluid_all_boundaries,
-        time=time, quadrature_tag=quadrature_tag, dd=fluid_dd,
-        operator_states_quad=fluid_operator_states_quad,
-        grad_t=fluid_grad_temperature)
-    diffusion_result = diffusion_operator(
-        dcoll, wall_kappa, wall_all_boundaries, wall_temperature,
-        quadrature_tag=quadrature_tag, dd=wall_dd,
-        grad_u=wall_grad_temperature)
-
-    return ns_result, diffusion_result
-
-
-=======
->>>>>>> 6f6b17b2
 @pytest.mark.parametrize("order", [1, 2, 3])
 def test_independent_volumes(actx_factory, order, visualize=False):
     """Check multi-volume machinery by setting up two independent volumes."""
