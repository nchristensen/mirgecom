r""":mod:`mirgecom.artificial_viscosity` Artificial viscosity for hyperbolic systems.

Consider the following system of conservation laws of the form:

.. math::

    \partial_t \mathbf{Q} + \nabla\cdot\mathbf{F} = 0,

where $\mathbf{Q}$ is the state vector and $\mathbf{F}$ is the vector of
fluxes. This module applies an artificial viscosity term by augmenting
the governing equations in the following way:

.. math::

    \partial_t \mathbf{Q} + \nabla\cdot\mathbf{F} =
    \nabla\cdot{\varepsilon\nabla\mathbf{Q}},

where $\varepsilon$ is the artificial viscosity coefficient.
To evalutate the second order derivative numerically, the problem
is recast as a set of first order problems:

.. math::

    \partial_t{\mathbf{Q}} + \nabla\cdot\mathbf{F} &= \nabla\cdot\mathbf{R} \\
    \mathbf{R} &= \varepsilon\nabla\mathbf{Q}

where $\mathbf{R}$ is an auxiliary variable, and the artificial viscosity
coefficient, $\varepsilon$, is spatially dependent and calculated using the
smoothness indicator of [Persson_2012]_:

.. math::

    S_e = \frac{\langle u_{N_p} - u_{N_{p-1}}, u_{N_p} -
        u_{N_{p-1}}\rangle_e}{\langle u_{N_p}, u_{N_p} \rangle_e}

where:

- $S_e$ is the smoothness indicator
- $u_{N_p}$ is the solution in modal basis at the current polynomial order
- $u_{N_{p-1}}$ is the truncated modal represention to the polynomial order $p-1$
- The $L_2$ inner product on an element is denoted $\langle \cdot,\cdot \rangle_e$

The elementwise viscosity is then calculated:

.. math::

    \varepsilon_e =
        \begin{cases}
            0, & s_e < s_0 - \kappa \\
            \frac{1}{2}\left( 1 + \sin \frac{\pi(s_e - s_0)}{2 \kappa} \right ),
            & s_0-\kappa \le s_e \le s_0+\kappa \\
            1, & s_e > s_0+\kappa
        \end{cases}

where:

- $\varepsilon_e$ is the element viscosity
- $s_e = \log_{10}{S_e} \sim 1/p^4$ is the smoothness indicator
- $s_0$ is a reference smoothness value
- $\kappa$ controls the width of the transition between 0 to 1

Smoothness Indicator Evaluation
^^^^^^^^^^^^^^^^^^^^^^^^^^^^^^^

.. autofunction:: smoothness_indicator

AV RHS Evaluation
^^^^^^^^^^^^^^^^^

.. autofunction:: av_laplacian_operator
"""

__copyright__ = """
Copyright (C) 2020 University of Illinois Board of Trustees
"""

__license__ = """
Permission is hereby granted, free of charge, to any person obtaining a copy
of this software and associated documentation files (the "Software"), to deal
in the Software without restriction, including without limitation the rights
to use, copy, modify, merge, publish, distribute, sublicense, and/or sell
copies of the Software, and to permit persons to whom the Software is
furnished to do so, subject to the following conditions:

The above copyright notice and this permission notice shall be included in
all copies or substantial portions of the Software.

THE SOFTWARE IS PROVIDED "AS IS", WITHOUT WARRANTY OF ANY KIND, EXPRESS OR
IMPLIED, INCLUDING BUT NOT LIMITED TO THE WARRANTIES OF MERCHANTABILITY,
FITNESS FOR A PARTICULAR PURPOSE AND NONINFRINGEMENT. IN NO EVENT SHALL THE
AUTHORS OR COPYRIGHT HOLDERS BE LIABLE FOR ANY CLAIM, DAMAGES OR OTHER
LIABILITY, WHETHER IN AN ACTION OF CONTRACT, TORT OR OTHERWISE, ARISING FROM,
OUT OF OR IN CONNECTION WITH THE SOFTWARE OR THE USE OR OTHER DEALINGS IN
THE SOFTWARE.
"""

import numpy as np

from pytools import memoize_in, keyed_memoize_in
from functools import partial
from meshmode.dof_array import thaw, DOFArray

from mirgecom.flux import gradient_flux_central, divergence_flux_central
from mirgecom.operators import div_operator, grad_operator

from grudge.trace_pair import (
    interior_trace_pairs,
    tracepair_with_discr_tag
)
from grudge.dof_desc import (
    DOFDesc,
    as_dofdesc,
    DD_VOLUME_MODAL,
    DD_VOLUME
)

import grudge.op as op


class _AVCVTag:
    pass


class _AVRTag:
    pass


def av_laplacian_operator(discr, boundaries, fluid_state, alpha,
                          boundary_kwargs=None, **kwargs):
    r"""Compute the artificial viscosity right-hand-side.

    Computes the the right-hand-side term for artificial viscosity.

    .. math::

        \mbox{RHS}_{\mbox{av}} = \nabla\cdot{\varepsilon\nabla\mathbf{Q}}

    Parameters
    ----------
    fluid_state: :class:`mirgecom.gas_model.FluidState`
        Fluid state object with the conserved and thermal state.

    boundaries: float
        Dictionary of boundary functions, one for each valid boundary tag

    alpha: float
        The maximum artificial viscosity coefficient to be applied

    quadrature_tag
        An optional identifier denoting a particular quadrature
        discretization to use during operator evaluations.
        The default value is *None*.

    boundary_kwargs: :class:`dict`
        dictionary of extra arguments to pass through to the boundary conditions

    Returns
    -------
    :class:`mirgecom.fluid.ConservedVars`
        The artificial viscosity operator applied to *q*.
    """
    if boundary_kwargs is None:
        boundary_kwargs = dict()

    cv = fluid_state.cv
    actx = cv.array_context
    quadrature_tag = kwargs.get("quadrature_tag", None)
    dd_vol = DOFDesc("vol", quadrature_tag)
    dd_faces = DOFDesc("all_faces", quadrature_tag)

    def interp_to_vol_quad(u):
        return op.project(discr, "vol", dd_vol, u)

    interp_to_surf_quad = partial(tracepair_with_discr_tag, discr, quadrature_tag)

    # Get smoothness indicator based on mass component
    kappa = kwargs.get("kappa", 1.0)
    s0 = kwargs.get("s0", -6.0)
    indicator = smoothness_indicator(discr, cv.mass, kappa=kappa, s0=s0)

    def central_flux(utpair):
        dd = utpair.dd
        normal = thaw(actx, discr.normal(dd))
        return op.project(discr, dd, dd.with_dtag("all_faces"),
                          # This uses a central scalar flux along nhat:
                          # flux = 1/2 * (Q- + Q+) * nhat
                          gradient_flux_central(utpair, normal))

    cv_bnd = (
        # Rank-local and cross-rank (across parallel partitions) contributions
        + sum(central_flux(interp_to_surf_quad(tpair=tpair))
              for tpair in interior_trace_pairs(discr, cv, tag=_AVCVTag))
        # Contributions from boundary fluxes
        + sum(boundaries[btag].soln_gradient_flux(
            discr,
            btag=as_dofdesc(btag).with_discr_tag(quadrature_tag),
            fluid_state=fluid_state, **boundary_kwargs) for btag in boundaries)
    )

    # Compute R = alpha*grad(Q)
    r = -alpha * indicator \
        * grad_operator(discr, dd_vol, dd_faces, interp_to_vol_quad(cv), cv_bnd)

    def central_flux_div(utpair):
        dd = utpair.dd
        normal = thaw(actx, discr.normal(dd))
        return op.project(discr, dd, dd.with_dtag("all_faces"),
                          # This uses a central vector flux along nhat:
                          # flux = 1/2 * (grad(Q)- + grad(Q)+) .dot. nhat
                          divergence_flux_central(utpair, normal))

    # Total flux of grad(Q) across element boundaries
    r_bnd = (
        # Rank-local and cross-rank (across parallel partitions) contributions
        + sum(central_flux_div(interp_to_surf_quad(tpair=tpair))
              for tpair in interior_trace_pairs(discr, r, tag=_AVRTag))
        # Contributions from boundary fluxes
        + sum(boundaries[btag].av_flux(
            discr,
            btag=as_dofdesc(btag).with_discr_tag(quadrature_tag),
            diffusion=r, **boundary_kwargs) for btag in boundaries)
    )

    # Return the AV RHS term
    return -div_operator(discr, dd_vol, dd_faces, interp_to_vol_quad(r), r_bnd)


def smoothness_indicator(discr, u, kappa=1.0, s0=-6.0):
    r"""Calculate the smoothness indicator.

    Parameters
    ----------
    u: meshmode.dof_array.DOFArray
        The field that is used to calculate the smoothness indicator.

    kappa
        An optional argument that controls the width of the transition from 0 to 1.
    s0
        An optional argument that sets the smoothness level to limit
        on. Values in the range $(-\infty,0]$ are allowed, where $-\infty$ results in
        all cells being tagged and 0 results in none.

    Returns
    -------
    meshmode.dof_array.DOFArray
        The elementwise constant values between 0 and 1 which indicate the smoothness
        of a given element.
    """
    if not isinstance(u, DOFArray):
        raise ValueError("u argument must be a DOFArray.")

    actx = u.array_context

    @memoize_in(actx, (smoothness_indicator, "smooth_comp_knl"))
    def indicator_prg(ne, ndof, fp_format):
        """Compute the smoothness indicator for all elements."""
        from arraycontext import make_loopy_program#, IsDOFArray, ParameterValue
        from meshmode.transform_metadata import (IsDOFArray, ParameterValue, 
            ConcurrentElementInameTag, ConcurrentDOFInameTag)
        import loopy as lp

        t_unit = make_loopy_program([
            "{[iel]: 0 <= iel < nelements}",
            "{[idof]: 0 <= idof < ndiscr_nodes_in}",
            "{[jdof]: 0 <= jdof < ndiscr_nodes_in}",
            "{[kdof]: 0 <= kdof < ndiscr_nodes_in}"
            ],
            """
                result[iel,idof] = sum(kdof, vec[iel, kdof]               \
                                             * vec[iel, kdof]             \
                                             * modes_active_flag[kdof]) / \
                                   sum(jdof, vec[iel, jdof]               \
                                             * vec[iel, jdof]             \
                                             + 1.0e-12 / ndiscr_nodes_in)
            """,
            kernel_data=[
                #lp.GlobalArg("vec", dtype=fp_format, shape=lp.auto, strides=lp.auto, tags=[IsDOFArray()]),
                #lp.GlobalArg("result", dtype=fp_format, shape=lp.auto, strides=lp.auto, tags=[IsDOFArray()], is_output=True),
                lp.GlobalArg("vec", dtype=fp_format, shape=("nelements","ndiscr_nodes_in"), strides=lp.auto, tags=[IsDOFArray()]),
                lp.GlobalArg("result", dtype=fp_format, shape=("nelements","ndiscr_nodes_in"), strides=lp.auto, tags=[IsDOFArray()], is_output=True),
                lp.GlobalArg("modes_active_flag", dtype=np.int64, shape=("ndiscr_nodes_in",), strides=lp.auto),
                lp.ValueArg("nelements", tags=[ParameterValue(ne)]),
                lp.ValueArg("ndiscr_nodes_in", tags=[ParameterValue(ndof)]),
                ...
            ],
            name="smooth_comp",
        )
        return lp.tag_inames(t_unit, {"iel": ConcurrentElementInameTag(),
                                      "idof": ConcurrentDOFInameTag()})

    @keyed_memoize_in(actx, (smoothness_indicator,
                             "highest_mode"),
                      lambda grp: grp.discretization_key())
    def highest_mode(grp):
        return actx.from_numpy(
            np.asarray([1 if sum(mode_id) == grp.order
                        else 0
                        for mode_id in grp.mode_ids()])
        )

    # Convert to modal solution representation
    modal_map = discr.connection_from_dds(DD_VOLUME, DD_VOLUME_MODAL)
    uhat = modal_map(u)

    # Compute smoothness indicator value
<<<<<<< HEAD
    data = []
    for grp in discr.discr_from_dd("vol").groups:
        ne, ndof = uhat[grp.index].shape
        fp_format = uhat[grp.index].dtype
        #print(highest_mode(grp).dtype)
        data.append(actx.call_loopy(
            indicator_prg(ne, ndof, fp_format),
            vec=uhat[grp.index],
            modes_active_flag=highest_mode(grp))["result"])

    indicator = DOFArray(actx, data=tuple(data))

    """
    indicator = DOFArray(
        actx,
        data=tuple(
            actx.call_loopy(
                indicator_prg(ne, ndof, fp_format),
                vec=uhat[grp.index],
                modes_active_flag=highest_mode(grp))["result"]
            for grp in discr.discr_from_dd("vol").groups
        )
    )
    """

=======
    if actx.supports_nonscalar_broadcasting:
        from meshmode.transform_metadata import DiscretizationDOFAxisTag
        indicator = DOFArray(
            actx,
            data=tuple(
                actx.tag_axis(
                    1,
                    DiscretizationDOFAxisTag(),
                    actx.np.broadcast_to(
                        ((actx.einsum("ek,k->e",
                                      uhat[grp.index]**2,
                                      highest_mode(grp))
                          / (actx.einsum("ej->e",
                                         (uhat[grp.index]**2+(1e-12/grp.nunit_dofs))
                                         )))
                         .reshape(-1, 1)),
                        uhat[grp.index].shape))
                for grp in discr.discr_from_dd("vol").groups
            )
        )
    else:
        indicator = DOFArray(
            actx,
            data=tuple(
                actx.call_loopy(
                    indicator_prg(),
                    vec=uhat[grp.index],
                    modes_active_flag=highest_mode(grp)
                )["result"]
                for grp in discr.discr_from_dd("vol").groups
            )
        )
>>>>>>> a01b34c1
    indicator = actx.np.log10(indicator + 1.0e-12)

    # Compute artificial viscosity percentage based on indicator and set parameters
    yesnol = actx.np.greater(indicator, (s0 - kappa))
    yesnou = actx.np.greater(indicator, (s0 + kappa))
    sin_indicator = actx.np.where(
        yesnol,
        0.5 * (1.0 + actx.np.sin(np.pi * (indicator - s0) / (2.0 * kappa))),
        0.0 * indicator,
    )
    indicator = actx.np.where(yesnou, 1.0 + 0.0 * indicator, sin_indicator)

    return indicator<|MERGE_RESOLUTION|>--- conflicted
+++ resolved
@@ -303,33 +303,6 @@
     uhat = modal_map(u)
 
     # Compute smoothness indicator value
-<<<<<<< HEAD
-    data = []
-    for grp in discr.discr_from_dd("vol").groups:
-        ne, ndof = uhat[grp.index].shape
-        fp_format = uhat[grp.index].dtype
-        #print(highest_mode(grp).dtype)
-        data.append(actx.call_loopy(
-            indicator_prg(ne, ndof, fp_format),
-            vec=uhat[grp.index],
-            modes_active_flag=highest_mode(grp))["result"])
-
-    indicator = DOFArray(actx, data=tuple(data))
-
-    """
-    indicator = DOFArray(
-        actx,
-        data=tuple(
-            actx.call_loopy(
-                indicator_prg(ne, ndof, fp_format),
-                vec=uhat[grp.index],
-                modes_active_flag=highest_mode(grp))["result"]
-            for grp in discr.discr_from_dd("vol").groups
-        )
-    )
-    """
-
-=======
     if actx.supports_nonscalar_broadcasting:
         from meshmode.transform_metadata import DiscretizationDOFAxisTag
         indicator = DOFArray(
@@ -351,6 +324,18 @@
             )
         )
     else:
+        data = []
+        for grp in discr.discr_from_dd("vol").groups:
+            ne, ndof = uhat[grp.index].shape
+            fp_format = uhat[grp.index].dtype
+            data.append(actx.call_loopy(
+                indicator_prg(ne, ndof, fp_format),
+                vec=uhat[grp.index],
+                modes_active_flag=highest_mode(grp))["result"])
+
+        indicator = DOFArray(actx, data=tuple(data))
+
+        """
         indicator = DOFArray(
             actx,
             data=tuple(
@@ -362,7 +347,7 @@
                 for grp in discr.discr_from_dd("vol").groups
             )
         )
->>>>>>> a01b34c1
+        """
     indicator = actx.np.log10(indicator + 1.0e-12)
 
     # Compute artificial viscosity percentage based on indicator and set parameters
