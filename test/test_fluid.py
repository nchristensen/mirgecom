"""Test the generic fluid helper functions."""

__copyright__ = """
Copyright (C) 2021 University of Illinois Board of Trustees
"""

__license__ = """
Permission is hereby granted, free of charge, to any person obtaining a copy
of this software and associated documentation files (the "Software"), to deal
in the Software without restriction, including without limitation the rights
to use, copy, modify, merge, publish, distribute, sublicense, and/or sell
copies of the Software, and to permit persons to whom the Software is
furnished to do so, subject to the following conditions:

The above copyright notice and this permission notice shall be included in
all copies or substantial portions of the Software.

THE SOFTWARE IS PROVIDED "AS IS", WITHOUT WARRANTY OF ANY KIND, EXPRESS OR
IMPLIED, INCLUDING BUT NOT LIMITED TO THE WARRANTIES OF MERCHANTABILITY,
FITNESS FOR A PARTICULAR PURPOSE AND NONINFRINGEMENT. IN NO EVENT SHALL THE
AUTHORS OR COPYRIGHT HOLDERS BE LIABLE FOR ANY CLAIM, DAMAGES OR OTHER
LIABILITY, WHETHER IN AN ACTION OF CONTRACT, TORT OR OTHERWISE, ARISING FROM,
OUT OF OR IN CONNECTION WITH THE SOFTWARE OR THE USE OR OTHER DEALINGS IN
THE SOFTWARE.
"""

import numpy as np
import numpy.random
import numpy.linalg as la  # noqa
import pyopencl.clmath  # noqa
import logging
import pytest

from pytools.obj_array import make_obj_array

from meshmode.dof_array import thaw
from mirgecom.fluid import make_conserved
from grudge.eager import EagerDGDiscretization
from meshmode.array_context import (  # noqa
    pytest_generate_tests_for_pyopencl_array_context
    as pytest_generate_tests)

logger = logging.getLogger(__name__)


@pytest.mark.parametrize("dim", [1, 2, 3])
@pytest.mark.parametrize(("mass_exp", "vel_fac"),
                         [(0, 0), (0, 1),
                          (1, 1), (2, 1)])
def test_velocity_gradient_sanity(actx_factory, dim, mass_exp, vel_fac):
    """Test that the grad(v) returns {0, I} for v={constant, r_xyz}."""
    from mirgecom.fluid import velocity_gradient
    actx = actx_factory()

    nel_1d = 16

    from meshmode.mesh.generation import generate_regular_rect_mesh

    mesh = generate_regular_rect_mesh(
        a=(1.0,) * dim, b=(2.0,) * dim, nelements_per_axis=(nel_1d,) * dim
    )

    order = 3

    discr = EagerDGDiscretization(actx, mesh, order=order)
    nodes = thaw(actx, discr.nodes())
    zeros = discr.zeros(actx)
    ones = zeros + 1.0

    mass = 1*ones
    for i in range(mass_exp):
        mass *= (mass + i)

    energy = zeros + 2.5
    velocity = vel_fac * nodes
    mom = mass * velocity

    cv = make_conserved(dim, mass=mass, energy=energy, momentum=mom)
<<<<<<< HEAD
=======
    from grudge.op import local_grad
    grad_cv = make_conserved(dim,
                             q=local_grad(discr, cv.join()))
>>>>>>> 353aa178

    from grudge.op import local_grad
    grad_cv = make_conserved(dim,
                             q=local_grad(discr, cv.join()))
    grad_v = velocity_gradient(discr, cv, grad_cv)

    tol = 1e-11
    exp_result = vel_fac * np.eye(dim) * ones
    grad_v_err = [discr.norm(grad_v[i] - exp_result[i], np.inf)
                  for i in range(dim)]

    assert max(grad_v_err) < tol


@pytest.mark.parametrize("dim", [1, 2, 3])
def test_velocity_gradient_eoc(actx_factory, dim):
    """Test that the velocity gradient converges at the proper rate."""
    from mirgecom.fluid import velocity_gradient
    actx = actx_factory()

    order = 3

    from pytools.convergence import EOCRecorder
    eoc = EOCRecorder()

    nel_1d_0 = 4
    for hn1 in [1, 2, 3, 4]:

        nel_1d = hn1 * nel_1d_0
        h = 1/nel_1d

        from meshmode.mesh.generation import generate_regular_rect_mesh
        mesh = generate_regular_rect_mesh(
            a=(1.0,) * dim, b=(2.0,) * dim, nelements_per_axis=(nel_1d,) * dim
        )

        discr = EagerDGDiscretization(actx, mesh, order=order)
        nodes = thaw(actx, discr.nodes())
        zeros = discr.zeros(actx)

        mass = nodes[dim-1]*nodes[dim-1]
        energy = zeros + 2.5
        velocity = make_obj_array([actx.np.cos(nodes[i]) for i in range(dim)])
        mom = mass*velocity

        cv = make_conserved(dim, mass=mass, energy=energy, momentum=mom)
        from grudge.op import local_grad
        grad_cv = make_conserved(dim,
                                 q=local_grad(discr, cv.join()))
        grad_v = velocity_gradient(discr, cv, grad_cv)

        def exact_grad_row(xdata, gdim, dim):
            exact_grad_row = make_obj_array([zeros for _ in range(dim)])
            exact_grad_row[gdim] = -actx.np.sin(xdata)
            return exact_grad_row

        comp_err = make_obj_array([
            discr.norm(grad_v[i] - exact_grad_row(nodes[i], i, dim), np.inf)
            for i in range(dim)])
        err_max = comp_err.max()
        eoc.add_data_point(h, err_max)

    logger.info(eoc)
    assert (
        eoc.order_estimate() >= order - 0.5
        or eoc.max_error() < 1e-9
    )


def test_velocity_gradient_structure(actx_factory):
    """Test gradv data structure, verifying usability with other helper routines."""
    from mirgecom.fluid import velocity_gradient
    actx = actx_factory()
    dim = 3
    nel_1d = 5

    from meshmode.mesh.generation import generate_regular_rect_mesh

    mesh = generate_regular_rect_mesh(
        a=(1.0,) * dim, b=(2.0,) * dim, n=(nel_1d,) * dim
    )

    order = 1

    discr = EagerDGDiscretization(actx, mesh, order=order)
    nodes = thaw(actx, discr.nodes())
    zeros = discr.zeros(actx)
    ones = zeros + 1.0

    mass = 2*ones

    energy = zeros + 2.5
    velocity_x = nodes[0] + 2*nodes[1] + 3*nodes[2]
    velocity_y = 4*nodes[0] + 5*nodes[1] + 6*nodes[2]
    velocity_z = 7*nodes[0] + 8*nodes[1] + 9*nodes[2]
    velocity = make_obj_array([velocity_x, velocity_y, velocity_z])

    mom = mass * velocity

    cv = make_conserved(dim, mass=mass, energy=energy, momentum=mom)
    from grudge.op import local_grad
    grad_cv = make_conserved(dim,
                             q=local_grad(discr, cv.join()))
    grad_v = velocity_gradient(discr, cv, grad_cv)

    tol = 1e-11
    exp_result = [[1, 2, 3], [4, 5, 6], [7, 8, 9]]
    exp_trans = [[1, 4, 7], [2, 5, 8], [3, 6, 9]]
    exp_trace = 15
    assert discr.norm(grad_v - exp_result, np.inf) < tol
    assert discr.norm(grad_v.T - exp_trans, np.inf) < tol
    assert discr.norm(np.trace(grad_v) - exp_trace, np.inf) < tol


@pytest.mark.parametrize("dim", [1, 2, 3])
def test_species_mass_gradient(actx_factory, dim):
    """Test gradY structure and values against exact."""
    actx = actx_factory()
    nel_1d = 5

    from meshmode.mesh.generation import generate_regular_rect_mesh
    mesh = generate_regular_rect_mesh(
        a=(1.0,) * dim, b=(2.0,) * dim, n=(nel_1d,) * dim
    )

    order = 1

    discr = EagerDGDiscretization(actx, mesh, order=order)
    nodes = thaw(actx, discr.nodes())
    zeros = discr.zeros(actx)
    ones = zeros + 1

    nspecies = 2*dim
    mass = 2*ones  # make mass != 1
    energy = zeros + 2.5
    velocity = make_obj_array([ones for _ in range(dim)])
    mom = mass * velocity
    # assemble y so that each one has simple, but unique grad components
    y = make_obj_array([ones for _ in range(nspecies)])
    for idim in range(dim):
        ispec = 2*idim
        y[ispec] = ispec*(idim*dim+1)*sum([(iidim+1)*nodes[iidim]
                                           for iidim in range(dim)])
        y[ispec+1] = -y[ispec]
    species_mass = mass*y

    cv = make_conserved(dim, mass=mass, energy=energy, momentum=mom,
                        species_mass=species_mass)
    from grudge.op import local_grad
    grad_cv = make_conserved(dim,
                             q=local_grad(discr, cv.join()))
    from mirgecom.fluid import species_mass_fraction_gradient
    grad_y = species_mass_fraction_gradient(discr, cv, grad_cv)

    tol = 1e-11
    for idim in range(dim):
        ispec = 2*idim
        exact_grad = np.array([(ispec*(idim*dim+1))*(iidim+1)
                                for iidim in range(dim)])
        assert discr.norm(grad_y[ispec] - exact_grad, np.inf) < tol
        assert discr.norm(grad_y[ispec+1] + exact_grad, np.inf) < tol<|MERGE_RESOLUTION|>--- conflicted
+++ resolved
@@ -76,12 +76,9 @@
     mom = mass * velocity
 
     cv = make_conserved(dim, mass=mass, energy=energy, momentum=mom)
-<<<<<<< HEAD
-=======
-    from grudge.op import local_grad
-    grad_cv = make_conserved(dim,
-                             q=local_grad(discr, cv.join()))
->>>>>>> 353aa178
+    from grudge.op import local_grad
+    grad_cv = make_conserved(dim,
+                             q=local_grad(discr, cv.join()))
 
     from grudge.op import local_grad
     grad_cv = make_conserved(dim,
