--- conflicted
+++ resolved
@@ -272,13 +272,8 @@
 
         def _vortex_boundary(discr, dd_bdry, gas_model, state_minus, **kwargs):
             actx = state_minus.array_context
-<<<<<<< HEAD
             bnd_discr = discr.discr_from_dd(dd_bdry)
-            nodes = thaw(bnd_discr.nodes(), actx)
-=======
-            bnd_discr = discr.discr_from_dd(btag)
             nodes = actx.thaw(bnd_discr.nodes())
->>>>>>> a3af3cc2
             return make_fluid_state(vortex(x_vec=nodes, **kwargs), gas_model)
 
         boundaries = {
@@ -357,13 +352,8 @@
 
         def _lump_boundary(discr, dd_bdry, gas_model, state_minus, **kwargs):
             actx = state_minus.array_context
-<<<<<<< HEAD
             bnd_discr = discr.discr_from_dd(dd_bdry)
-            nodes = thaw(bnd_discr.nodes(), actx)
-=======
-            bnd_discr = discr.discr_from_dd(btag)
             nodes = actx.thaw(bnd_discr.nodes())
->>>>>>> a3af3cc2
             return make_fluid_state(lump(x_vec=nodes, cv=state_minus, **kwargs),
                                     gas_model)
 
@@ -457,13 +447,8 @@
 
         def _my_boundary(discr, dd_bdry, gas_model, state_minus, **kwargs):
             actx = state_minus.array_context
-<<<<<<< HEAD
             bnd_discr = discr.discr_from_dd(dd_bdry)
-            nodes = thaw(bnd_discr.nodes(), actx)
-=======
-            bnd_discr = discr.discr_from_dd(btag)
             nodes = actx.thaw(bnd_discr.nodes())
->>>>>>> a3af3cc2
             return make_fluid_state(lump(x_vec=nodes, **kwargs), gas_model)
 
         boundaries = {
@@ -681,13 +666,8 @@
 
         def _vortex_boundary(discr, dd_bdry, state_minus, gas_model, **kwargs):
             actx = state_minus.array_context
-<<<<<<< HEAD
             bnd_discr = discr.discr_from_dd(dd_bdry)
-            nodes = thaw(bnd_discr.nodes(), actx)
-=======
-            bnd_discr = discr.discr_from_dd(btag)
             nodes = actx.thaw(bnd_discr.nodes())
->>>>>>> a3af3cc2
             return make_fluid_state(initializer(x_vec=nodes, **kwargs), gas_model)
 
         boundaries = {
