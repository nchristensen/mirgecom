"""Demonstrate combustive mixture with Pyrometheus."""

__copyright__ = """
Copyright (C) 2020 University of Illinois Board of Trustees
"""

__license__ = """
Permission is hereby granted, free of charge, to any person obtaining a copy
of this software and associated documentation files (the "Software"), to deal
in the Software without restriction, including without limitation the rights
to use, copy, modify, merge, publish, distribute, sublicense, and/or sell
copies of the Software, and to permit persons to whom the Software is
furnished to do so, subject to the following conditions:

The above copyright notice and this permission notice shall be included in
all copies or substantial portions of the Software.

THE SOFTWARE IS PROVIDED "AS IS", WITHOUT WARRANTY OF ANY KIND, EXPRESS OR
IMPLIED, INCLUDING BUT NOT LIMITED TO THE WARRANTIES OF MERCHANTABILITY,
FITNESS FOR A PARTICULAR PURPOSE AND NONINFRINGEMENT. IN NO EVENT SHALL THE
AUTHORS OR COPYRIGHT HOLDERS BE LIABLE FOR ANY CLAIM, DAMAGES OR OTHER
LIABILITY, WHETHER IN AN ACTION OF CONTRACT, TORT OR OTHERWISE, ARISING FROM,
OUT OF OR IN CONNECTION WITH THE SOFTWARE OR THE USE OR OTHER DEALINGS IN
THE SOFTWARE.
"""
import logging
import numpy as np
from functools import partial
from pytools.obj_array import make_obj_array

from meshmode.mesh import BTAG_ALL, BTAG_NONE  # noqa
from grudge.shortcuts import make_visualizer
from grudge.dof_desc import DISCR_TAG_QUAD

from mirgecom.discretization import create_discretization_collection
from mirgecom.transport import (
    MixtureAveragedTransport,
    SimpleTransport,
    PowerLawTransport
)
from mirgecom.simutil import get_sim_timestep
from mirgecom.navierstokes import ns_operator

from mirgecom.io import make_init_message
from mirgecom.mpi import mpi_entry_point

from mirgecom.integrators import rk4_step
from mirgecom.steppers import advance_state
from mirgecom.boundary import (  # noqa
    IsothermalWallBoundary
)
from mirgecom.initializers import MixtureInitializer
from mirgecom.eos import PyrometheusMixture
from mirgecom.gas_model import (
    GasModel,
    make_fluid_state
)
import cantera

from logpyle import IntervalTimer, set_dt
from mirgecom.euler import extract_vars_for_logging, units_for_logging
from mirgecom.logging_quantities import (
    initialize_logmgr,
    logmgr_add_many_discretization_quantities,
    logmgr_add_cl_device_info,
    logmgr_add_device_memory_usage,
    set_sim_state
)

logger = logging.getLogger(__name__)


class MyRuntimeError(RuntimeError):
    """Simple exception to kill the simulation."""

    pass


@mpi_entry_point
<<<<<<< HEAD
def main(use_logmgr=True, use_esdg=False,
=======
def main(use_logmgr=True,
>>>>>>> 27130a33
         use_leap=False, casename=None,
         rst_filename=None, actx_class=None,
         log_dependent=True, use_overintegration=False):
    """Drive example."""
    if actx_class is None:
        raise RuntimeError("Array context class missing.")

    if casename is None:
        casename = "mirgecom"

    from mpi4py import MPI
    comm = MPI.COMM_WORLD
    rank = comm.Get_rank()
    nparts = comm.Get_size()

    from mirgecom.simutil import global_reduce as _global_reduce
    global_reduce = partial(_global_reduce, comm=comm)

    logmgr = initialize_logmgr(use_logmgr,
        filename=f"{casename}.sqlite", mode="wu", mpi_comm=comm)

    from mirgecom.array_context import initialize_actx, actx_class_is_profiling
    actx = initialize_actx(actx_class, comm)
    queue = getattr(actx, "queue", None)
    use_profiling = actx_class_is_profiling(actx_class)

    # Timestepping control
    # This example runs only 3 steps by default (to keep CI ~short)
    t_final = 3e-9
    current_cfl = .0009
    current_dt = 1e-9
    current_t = 0
    constant_cfl = True
    current_step = 0
    timestepper = rk4_step
    debug = False

    transport_type = 2  # 0 Simple, 1 PowerLawTransport, 2 MixtureAveragedTransport

    # Some i/o frequencies
    nstatus = 1
    nviz = 5
    nrestart = 5
    nhealth = 1

    dim = 2
    rst_path = "restart_data/"
    rst_pattern = (
        rst_path + "{cname}-{step:04d}-{rank:04d}.pkl"
    )
    if rst_filename:  # read the grid from restart data
        rst_filename = f"{rst_filename}-{rank:04d}.pkl"

        from mirgecom.restart import read_restart_data
        restart_data = read_restart_data(actx, rst_filename)
        local_mesh = restart_data["local_mesh"]
        local_nelements = local_mesh.nelements
        global_nelements = restart_data["global_nelements"]
        assert restart_data["nparts"] == nparts
    else:  # generate the grid from scratch
        nel_1d = 8
        box_ll = -0.005
        box_ur = 0.005
        from meshmode.mesh.generation import generate_regular_rect_mesh
        generate_mesh = partial(generate_regular_rect_mesh, a=(box_ll,)*dim,
                                b=(box_ur,) * dim, nelements_per_axis=(nel_1d,)*dim)
        from mirgecom.simutil import generate_and_distribute_mesh
        local_mesh, global_nelements = generate_and_distribute_mesh(comm,
                                                                    generate_mesh)
        local_nelements = local_mesh.nelements

    order = 1
    dcoll = create_discretization_collection(actx, local_mesh, order=order)
    nodes = actx.thaw(dcoll.nodes())

    if use_overintegration:
        quadrature_tag = DISCR_TAG_QUAD
    else:
        quadrature_tag = None

    ones = dcoll.zeros(actx) + 1.0

    if logmgr:
        logmgr_add_cl_device_info(logmgr, queue)
        logmgr_add_device_memory_usage(logmgr, queue)

        vis_timer = IntervalTimer("t_vis", "Time spent visualizing")
        logmgr.add_quantity(vis_timer)

        logmgr.add_watches([
            ("step.max", "step = {value}, "),
            ("t_sim.max", "sim time: {value:1.6e} s\n"),
            ("t_step.max", "------- step walltime: {value:6g} s, "),
            ("t_log.max", "log walltime: {value:6g} s")
        ])

        if log_dependent:
            logmgr_add_many_discretization_quantities(logmgr, dcoll, dim,
                                                      extract_vars_for_logging,
                                                      units_for_logging)
            logmgr.add_watches([
                ("min_pressure", "\n------- P (min, max) (Pa) = ({value:1.9e}, "),
                ("max_pressure",    "{value:1.9e})\n"),
                ("min_temperature", "------- T (min, max) (K)  = ({value:7g}, "),
                ("max_temperature",    "{value:7g})\n")])

    # {{{  Set up initial state using Cantera

    # Use Cantera for initialization
    # -- Pick up the input data for the thermochemistry mechanism
    # --- Note: Users may add their own mechanism input file by dropping it into
    # ---       mirgecom/mechanisms alongside the other mech input files.
    from mirgecom.mechanisms import get_mechanism_input
    mech_input = get_mechanism_input("uiuc")

    cantera_soln = cantera.Solution(name="gas", yaml=mech_input)
    nspecies = cantera_soln.n_species

    # Initial temperature, pressure, and mixture mole fractions are needed to
    # set up the initial state in Cantera.
    init_temperature = 1500.0  # Initial temperature hot enough to burn

    # Parameters for calculating the amounts of fuel, oxidizer, and inert species
    # which directly sets the species fractions inside cantera
    cantera_soln.set_equivalence_ratio(phi=1.0, fuel="C2H4:1,H2:1",
                                       oxidizer={"O2": 1.0, "N2": 3.76})
    x = cantera_soln.X

    # Uncomment next line to make pylint fail when it can't find cantera.one_atm
    one_atm = cantera.one_atm  # pylint: disable=no-member
    # one_atm = 101325.0

    # Let the user know about how Cantera is being initilized
    print(f"Input state (T,P,X) = ({init_temperature}, {one_atm}, {x}")
    # Set Cantera internal gas temperature, pressure, and mole fractios
    cantera_soln.TP = init_temperature, one_atm
    # Pull temperature, total density, mass fractions, and pressure from Cantera
    # We need total density, and mass fractions to initialize the fluid/gas state.
    can_t, can_rho, can_y = cantera_soln.TDY
    can_p = cantera_soln.P
    # *can_t*, *can_p* should not differ (significantly) from user's initial data,
    # but we want to ensure that we use exactly the same starting point as Cantera,
    # so we use Cantera's version of these data.

    # }}}

    # {{{ Create Pyrometheus thermochemistry object & EOS

    # Create a Pyrometheus EOS with the Cantera soln. Pyrometheus uses Cantera and
    # generates a set of methods to calculate chemothermomechanical properties and
    # states for this particular mechanism.
    from mirgecom.thermochemistry import get_pyrometheus_wrapper_class_from_cantera
    pyrometheus_mechanism = \
        get_pyrometheus_wrapper_class_from_cantera(cantera_soln)(actx.np)
    pyro_eos = PyrometheusMixture(pyrometheus_mechanism,
                                  temperature_guess=init_temperature)

    # }}}

    # {{{ Initialize transport model
    spec_ones = np.ones(nspecies)
    kappa = 1e-5
    const_diffus = 1e-5 * spec_ones
    sigma = 1e-5
    lewis = 1. * spec_ones
    lewis[cantera_soln.species_index("H2")] = 0.2
    transport_model = (
        SimpleTransport(viscosity=sigma, thermal_conductivity=kappa,
                        species_diffusivity=const_diffus) if transport_type == 0
        else PowerLawTransport(lewis=lewis) if transport_type == 1 else
        MixtureAveragedTransport(pyrometheus_mechanism)
    )
    # }}}

    # Initialize gas model
    gas_model = GasModel(eos=pyro_eos, transport=transport_model)

    # {{{ MIRGE-Com state initialization
    velocity = np.zeros(shape=(dim,))

    # Initialize the fluid/gas state with Cantera-consistent data:
    # (density, pressure, temperature, mass_fractions)
    print(f"Cantera state (rho,T,P,Y) = ({can_rho}, {can_t}, {can_p}, {can_y}")
    initializer = MixtureInitializer(dim=dim, nspecies=nspecies,
                                     pressure=can_p, temperature=can_t,
                                     massfractions=can_y, velocity=velocity)

    my_boundary = IsothermalWallBoundary(wall_temperature=can_t)
    visc_bnds = {BTAG_ALL: my_boundary}

    def _get_temperature_update(cv, temperature):
        y = cv.species_mass_fractions
        e = gas_model.eos.internal_energy(cv) / cv.mass
        return actx.np.abs(
            pyrometheus_mechanism.get_temperature_update_energy(e, temperature, y))

    def _get_fluid_state(cv, temp_seed):
        return make_fluid_state(cv=cv, gas_model=gas_model,
                                temperature_seed=temp_seed)

    def _ns_operator_for_viz(fluid_state, time):
        ns_rhs, grad_cv, grad_t = \
            ns_operator(dcoll, state=fluid_state, time=time,
                        boundaries=visc_bnds, gas_model=gas_model,
                        return_gradients=True, quadrature_tag=quadrature_tag,
                        use_esdg=use_esdg)
        return make_obj_array([ns_rhs, grad_cv, grad_t])

    get_temperature_update = actx.compile(_get_temperature_update)
    get_fluid_state = actx.compile(_get_fluid_state)
    get_ns_rhs_and_grads = actx.compile(_ns_operator_for_viz)

    tseed = can_t
    if rst_filename:
        current_t = restart_data["t"]
        current_step = restart_data["step"]
        current_cv = restart_data["cv"]
        tseed = restart_data["temperature_seed"]

        if logmgr:
            from mirgecom.logging_quantities import logmgr_set_time
            logmgr_set_time(logmgr, current_step, current_t)
    else:
        # Set the current state from time 0
        current_cv = initializer(x_vec=nodes, eos=gas_model.eos)
        tseed = tseed * ones

    current_state = get_fluid_state(current_cv, tseed)

    # Inspection at physics debugging time
    if debug:
        print("Initial MIRGE-Com state:")
        print(f"{current_state.mass_density=}")
        print(f"{current_state.energy_density=}")
        print(f"{current_state.momentum_density=}")
        print(f"{current_state.species_mass_density=}")
        print(f"Initial Y: {current_state.species_mass_fractions=}")
        print(f"Initial DV pressure: {current_state.temperature=}")
        print(f"Initial DV temperature: {current_state.pressure=}")

    # }}}

    visualizer = make_visualizer(dcoll, order + 3 if dim == 2 else order)
    initname = initializer.__class__.__name__
    eosname = gas_model.eos.__class__.__name__
    init_message = make_init_message(dim=dim, order=order,
                                     nelements=local_nelements,
                                     global_nelements=global_nelements,
                                     dt=current_dt, t_final=t_final,
                                     nviz=nviz, cfl=current_cfl, nstatus=1,
                                     constant_cfl=constant_cfl, initname=initname,
                                     eosname=eosname, casename=casename)

    # Cantera equilibrate calculates the expected end state @ chemical equilibrium
    # i.e. the expected state after all reactions
    cantera_soln.equilibrate("UV")
    eq_temperature, eq_density, eq_mass_fractions = cantera_soln.TDY
    eq_pressure = cantera_soln.P

    # Report the expected final state to the user
    if rank == 0:
        logger.info(init_message)
        logger.info(f"Expected equilibrium state:"
                    f" {eq_pressure=}, {eq_temperature=},"
                    f" {eq_density=}, {eq_mass_fractions=}")

    def my_write_status(step, t, dt, dv, state):
        if constant_cfl:
            cfl = current_cfl
        else:
            from mirgecom.viscous import get_viscous_cfl
            cfl_field = get_viscous_cfl(dcoll, dt, state=state)
            from grudge.op import nodal_max
            cfl = actx.to_numpy(nodal_max(dcoll, "vol", cfl_field))
        status_msg = f"Step: {step}, T: {t}, DT: {dt}, CFL: {cfl}"

        if ((dv is not None) and (not log_dependent)):
            temp = dv.temperature
            press = dv.pressure

            from grudge.op import nodal_min_loc, nodal_max_loc
            tmin = global_reduce(actx.to_numpy(nodal_min_loc(dcoll, "vol", temp)),
                                 op="min")
            tmax = global_reduce(actx.to_numpy(nodal_max_loc(dcoll, "vol", temp)),
                                 op="max")
            pmin = global_reduce(actx.to_numpy(nodal_min_loc(dcoll, "vol", press)),
                                 op="min")
            pmax = global_reduce(actx.to_numpy(nodal_max_loc(dcoll, "vol", press)),
                                 op="max")
            dv_status_msg = f"\nP({pmin}, {pmax}), T({tmin}, {tmax})"
            status_msg = status_msg + dv_status_msg

        if rank == 0:
            logger.info(status_msg)

    def my_write_viz(step, t, cv, dv, ns_rhs=None, chem_rhs=None,
                     grad_cv=None, grad_t=None, grad_v=None):
        viz_fields = [("cv", cv),
                      ("dv", dv)]
        if ns_rhs is not None:
            viz_ext = [("nsrhs", ns_rhs),
                       ("chemrhs", chem_rhs),
                       ("grad_rho", grad_cv.mass),
                       ("grad_e", grad_cv.energy),
                       ("grad_mom_x", grad_cv.momentum[0]),
                       ("grad_mom_y", grad_cv.momentum[1]),
                       ("grad_y_1", grad_cv.species_mass[0]),
                       ("grad_v_x", grad_v[0]),
                       ("grad_v_y", grad_v[1]),
                       ("grad_temperature", grad_t)]
            viz_fields.extend(viz_ext)
        from mirgecom.simutil import write_visfile
        write_visfile(dcoll, viz_fields, visualizer, vizname=casename,
                      step=step, t=t, overwrite=True, comm=comm)

    def my_write_restart(step, t, state, tseed):
        rst_fname = rst_pattern.format(cname=casename, step=step, rank=rank)
        if rst_fname != rst_filename:
            rst_data = {
                "local_mesh": local_mesh,
                "cv": state,
                "temperature_seed": tseed,
                "t": t,
                "step": step,
                "order": order,
                "global_nelements": global_nelements,
                "num_parts": nparts
            }
            from mirgecom.restart import write_restart_file
            write_restart_file(actx, rst_data, rst_fname, comm)

    def my_health_check(cv, dv):
        # Note: This health check is tuned to expected results
        #       which effectively makes this example a CI test that
        #       the case gets the expected solution.  If dt,t_final or
        #       other run parameters are changed, this check should
        #       be changed accordingly.
        health_error = False
        from mirgecom.simutil import check_naninf_local, check_range_local
        if check_naninf_local(dcoll, "vol", dv.pressure):
            health_error = True
            logger.info(f"{rank=}: NANs/Infs in pressure data.")

        if global_reduce(check_range_local(dcoll, "vol", dv.pressure, 9.9e4, 1.06e5),
                         op="lor"):
            health_error = True
            from grudge.op import nodal_max, nodal_min
            p_min = actx.to_numpy(nodal_min(dcoll, "vol", dv.pressure))
            p_max = actx.to_numpy(nodal_max(dcoll, "vol", dv.pressure))
            logger.info(f"Pressure range violation ({p_min=}, {p_max=})")

        if check_naninf_local(dcoll, "vol", dv.temperature):
            health_error = True
            logger.info(f"{rank=}: NANs/INFs in temperature data.")

        if global_reduce(check_range_local(dcoll, "vol", dv.temperature, 1450, 1570),
                         op="lor"):
            health_error = True
            from grudge.op import nodal_max, nodal_min
            t_min = actx.to_numpy(nodal_min(dcoll, "vol", dv.temperature))
            t_max = actx.to_numpy(nodal_max(dcoll, "vol", dv.temperature))
            logger.info(f"Temperature range violation ({t_min=}, {t_max=})")

        # This check is the temperature convergence check
        # Note: The local max jig below works around a very long compile
        # in lazy mode.
        from grudge import op
        temp_resid = get_temperature_update(cv, dv.temperature) / dv.temperature
        temp_err = (actx.to_numpy(op.nodal_max_loc(dcoll, "vol", temp_resid)))
        if temp_err > 1e-8:
            health_error = True
            logger.info(f"{rank=}: Temperature is not converged {temp_resid=}.")

        return health_error

    def my_pre_step(step, t, dt, state):
        cv, tseed = state
        fluid_state = get_fluid_state(cv, tseed)
        dv = fluid_state.dv
        try:

            if logmgr:
                logmgr.tick_before()

            from mirgecom.simutil import check_step
            do_viz = check_step(step=step, interval=nviz)
            do_restart = check_step(step=step, interval=nrestart)
            do_health = check_step(step=step, interval=nhealth)
            do_status = check_step(step, interval=nstatus)

            if do_health:
                health_errors = global_reduce(my_health_check(cv, dv), op="lor")
                if health_errors:
                    if rank == 0:
                        logger.info("Fluid solution failed health check.")
                    raise MyRuntimeError("Failed simulation health check.")

            if do_restart:
                my_write_restart(step=step, t=t, state=cv, tseed=tseed)

            if do_viz:
                viz_stuff = \
                    get_ns_rhs_and_grads(fluid_state, t)
                ns_rhs = viz_stuff[0]
                grad_cv = viz_stuff[1]
                grad_t = viz_stuff[2]

                from mirgecom.fluid import velocity_gradient
                grad_v = velocity_gradient(cv, grad_cv)
                chem_rhs = \
                    pyro_eos.get_species_source_terms(cv,
                                                      fluid_state.temperature)
                my_write_viz(step=step, t=t, cv=cv, dv=dv, ns_rhs=ns_rhs,
                             chem_rhs=chem_rhs, grad_cv=grad_cv, grad_t=grad_t,
                             grad_v=grad_v)

            dt = get_sim_timestep(dcoll, fluid_state, t, dt, current_cfl,
                                  t_final, constant_cfl)
            if do_status:
                my_write_status(step, t, dt, dv=dv, state=fluid_state)

        except MyRuntimeError:
            if rank == 0:
                logger.info("Errors detected; attempting graceful exit.")
            my_write_viz(step=step, t=t, cv=cv, dv=dv)
            my_write_restart(step=step, t=t, state=cv, tseed=tseed)
            raise

        return state, dt

    def my_post_step(step, t, dt, state):
        cv, tseed = state
        fluid_state = get_fluid_state(cv, tseed)

        # Logmgr needs to know about EOS, dt, dim?
        # imo this is a design/scope flaw
        if logmgr:
            set_dt(logmgr, dt)
            set_sim_state(logmgr, dim, cv, gas_model.eos)
            logmgr.tick_after()

        return make_obj_array([cv, fluid_state.temperature]), dt

    flux_beta = .25

    from mirgecom.viscous import viscous_flux
    from mirgecom.flux import num_flux_central

    def _num_flux_dissipative(u_minus, u_plus, beta):
        return num_flux_central(u_minus, u_plus) + beta*(u_plus - u_minus)/2

    def _viscous_facial_flux_dissipative(dcoll, state_pair, grad_cv_pair,
                                         grad_t_pair, beta=0., gas_model=None):
        actx = state_pair.int.array_context
        normal = actx.thaw(dcoll.normal(state_pair.dd))

        f_int = viscous_flux(state_pair.int, grad_cv_pair.int,
                             grad_t_pair.int)
        f_ext = viscous_flux(state_pair.ext, grad_cv_pair.ext,
                             grad_t_pair.ext)

        return _num_flux_dissipative(f_int, f_ext, beta=beta)@normal

    grad_num_flux_func = partial(_num_flux_dissipative, beta=flux_beta)
    viscous_num_flux_func = partial(_viscous_facial_flux_dissipative,
                                    beta=-flux_beta)

    def my_rhs(t, state):
        cv, tseed = state
        fluid_state = make_fluid_state(cv=cv, gas_model=gas_model,
                                       temperature_seed=tseed)
        ns_rhs = ns_operator(dcoll, state=fluid_state, time=t,
                             boundaries=visc_bnds, gas_model=gas_model,
                             gradient_numerical_flux_func=grad_num_flux_func,
                             viscous_numerical_flux_func=viscous_num_flux_func,
                             quadrature_tag=quadrature_tag, use_esdg=use_esdg)
        cv_rhs = ns_rhs + pyro_eos.get_species_source_terms(cv,
                                                            fluid_state.temperature)
        return make_obj_array([cv_rhs, 0*tseed])

    current_dt = get_sim_timestep(dcoll, current_state, current_t,
                                  current_dt, current_cfl, t_final, constant_cfl)

    current_step, current_t, current_stepper_state = \
        advance_state(rhs=my_rhs, timestepper=timestepper,
                      pre_step_callback=my_pre_step,
                      post_step_callback=my_post_step, dt=current_dt,
                      state=make_obj_array([current_state.cv,
                                            current_state.temperature]),
                      t=current_t, t_final=t_final)

    # Dump the final data
    if rank == 0:
        logger.info("Checkpointing final state ...")

    current_cv, tseed = current_stepper_state
    current_state = get_fluid_state(current_cv, tseed)
    final_dv = current_state.dv
    final_dt = get_sim_timestep(dcoll, current_state, current_t, current_dt,
                                current_cfl, t_final, constant_cfl)
    from mirgecom.fluid import velocity_gradient
    ns_rhs, grad_cv, grad_t = \
        ns_operator(dcoll, state=current_state, time=current_t,
                    boundaries=visc_bnds, gas_model=gas_model,
                    return_gradients=True, use_esdg=use_esdg)
    grad_v = velocity_gradient(current_state.cv, grad_cv)
    chem_rhs = \
        pyro_eos.get_species_source_terms(current_state.cv,
                                          current_state.temperature)
    my_write_viz(step=current_step, t=current_t, cv=current_state.cv, dv=final_dv,
                             chem_rhs=chem_rhs, grad_cv=grad_cv, grad_t=grad_t,
                             grad_v=grad_v)
    my_write_restart(step=current_step, t=current_t, state=current_state.cv,
                     tseed=tseed)
    my_write_status(current_step, current_t, final_dt, state=current_state,
                    dv=final_dv)

    if logmgr:
        logmgr.close()
    elif use_profiling:
        print(actx.tabulate_profiling_data())

    finish_tol = 1e-16
    assert np.abs(current_t - t_final) < finish_tol


if __name__ == "__main__":
    import argparse
    casename = "nsmix"
    parser = argparse.ArgumentParser(description=f"MIRGE-Com Example: {casename}")
    parser.add_argument("--overintegration", action="store_true",
        help="use overintegration in the RHS computations")
    parser.add_argument("--lazy", action="store_true",
        help="switch to a lazy computation mode")
    parser.add_argument("--profiling", action="store_true",
        help="turn on detailed performance profiling")
    parser.add_argument("--log", action="store_true", default=True,
        help="turn on logging")
    parser.add_argument("--leap", action="store_true",
        help="use leap timestepper")
    parser.add_argument("--esdg", action="store_true",
        help="use flux-differencing/entropy stable DG for inviscid computations.")
    parser.add_argument("--restart_file", help="root name of restart file")
    parser.add_argument("--casename", help="casename to use for i/o")
    args = parser.parse_args()

    from warnings import warn
    if args.esdg:
        if not args.lazy:
            warn("ESDG requires lazy-evaluation, enabling --lazy.")
        if not args.overintegration:
            warn("ESDG requires overintegration, enabling --overintegration.")
    lazy = args.lazy or args.esdg

    warn("Automatically turning off DV logging. MIRGE-Com Issue(578)")
    log_dependent = False

    if args.profiling:
        if lazy:
            raise ValueError("Can't use lazy and profiling together.")

    from mirgecom.array_context import get_reasonable_array_context_class
    actx_class = get_reasonable_array_context_class(
        lazy=lazy, distributed=True, profiling=args.profiling)

    logging.basicConfig(format="%(message)s", level=logging.INFO)
    if args.casename:
        casename = args.casename
    rst_filename = None
    if args.restart_file:
        rst_filename = args.restart_file

    main(use_logmgr=args.log, use_leap=args.leap,
         casename=casename, rst_filename=rst_filename, actx_class=actx_class,
<<<<<<< HEAD
         log_dependent=log_dependent, use_esdg=args.esdg,
         use_overintegration=args.overintegration or args.esdg)
=======
         log_dependent=log_dependent,
         use_overintegration=args.overintegration)
>>>>>>> 27130a33

# vim: foldmethod=marker<|MERGE_RESOLUTION|>--- conflicted
+++ resolved
@@ -77,18 +77,11 @@
 
 
 @mpi_entry_point
-<<<<<<< HEAD
-def main(use_logmgr=True, use_esdg=False,
-=======
-def main(use_logmgr=True,
->>>>>>> 27130a33
+def main(actx_class, use_esdg=False,
          use_leap=False, casename=None,
-         rst_filename=None, actx_class=None,
+         rst_filename=None,
          log_dependent=True, use_overintegration=False):
     """Drive example."""
-    if actx_class is None:
-        raise RuntimeError("Array context class missing.")
-
     if casename is None:
         casename = "mirgecom"
 
@@ -100,7 +93,7 @@
     from mirgecom.simutil import global_reduce as _global_reduce
     global_reduce = partial(_global_reduce, comm=comm)
 
-    logmgr = initialize_logmgr(use_logmgr,
+    logmgr = initialize_logmgr(True,
         filename=f"{casename}.sqlite", mode="wu", mpi_comm=comm)
 
     from mirgecom.array_context import initialize_actx, actx_class_is_profiling
@@ -618,8 +611,6 @@
         help="switch to a lazy computation mode")
     parser.add_argument("--profiling", action="store_true",
         help="turn on detailed performance profiling")
-    parser.add_argument("--log", action="store_true", default=True,
-        help="turn on logging")
     parser.add_argument("--leap", action="store_true",
         help="use leap timestepper")
     parser.add_argument("--esdg", action="store_true",
@@ -654,14 +645,9 @@
     if args.restart_file:
         rst_filename = args.restart_file
 
-    main(use_logmgr=args.log, use_leap=args.leap,
-         casename=casename, rst_filename=rst_filename, actx_class=actx_class,
-<<<<<<< HEAD
+    main(actx_class, use_leap=args.leap,
+         casename=casename, rst_filename=rst_filename,
          log_dependent=log_dependent, use_esdg=args.esdg,
          use_overintegration=args.overintegration or args.esdg)
-=======
-         log_dependent=log_dependent,
-         use_overintegration=args.overintegration)
->>>>>>> 27130a33
 
 # vim: foldmethod=marker