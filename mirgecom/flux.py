--- conflicted
+++ resolved
@@ -12,10 +12,7 @@
 
 .. autofunction:: gradient_flux_central
 .. autofunction:: divergence_flux_central
-<<<<<<< HEAD
-=======
 .. autofunction:: gradient_flux_dissipative
->>>>>>> 7d2c2b54
 """
 
 __copyright__ = """
@@ -121,19 +118,11 @@
 
         f^{*}_{\text{HLL}} = \frac{\left(s^+f^--s^-f^++s^+s^-\left(q^+-q^-\right)
         \right)}{\left(s^+ - s^-\right)}
-<<<<<<< HEAD
 
     where $f^{\mp}$, $q^{\mp}$, and $s^{\mp}$ are the interface-normal fluxes, the
     states, and the wavespeeds for the interior (-) and exterior (+) of the
     interface, respectively.
 
-=======
-
-    where $f^{\mp}$, $q^{\mp}$, and $s^{\mp}$ are the interface-normal fluxes, the
-    states, and the wavespeeds for the interior (-) and exterior (+) of the
-    interface, respectively.
-
->>>>>>> 7d2c2b54
     Details about this approximate Riemann solver can be found in Section 10.3 of
     [Toro_2009]_.
 
@@ -173,19 +162,11 @@
     actx = q_minus.array_context
     f_star = (s_plus*f_minus - s_minus*f_plus
               + s_plus*s_minus*(q_plus - q_minus))/(s_plus - s_minus)
-<<<<<<< HEAD
 
     # choose the correct f contribution based on the wave speeds
     f_check_minus = actx.np.greater_equal(s_minus, 0*s_minus)*(0*f_minus + 1.0)
     f_check_plus = actx.np.less_equal(s_plus, 0*s_plus)*(0*f_minus + 1.0)
 
-=======
-
-    # choose the correct f contribution based on the wave speeds
-    f_check_minus = actx.np.greater_equal(s_minus, 0*s_minus)*(0*f_minus + 1.0)
-    f_check_plus = actx.np.less_equal(s_plus, 0*s_plus)*(0*f_minus + 1.0)
-
->>>>>>> 7d2c2b54
     f = f_star
     f = actx.np.where(f_check_minus, f_minus, f)
     f = actx.np.where(f_check_plus, f_plus, f)
@@ -193,11 +174,7 @@
     return f
 
 
-<<<<<<< HEAD
-def gradient_flux_central(u_tpair, normal):
-=======
 def gradient_flux_central(u_tpair, normal, beta=0):
->>>>>>> 7d2c2b54
     r"""Compute a central flux for the gradient operator.
 
     The central gradient flux, $\mathbf{h}$, of a scalar quantity $u$ is calculated
@@ -224,33 +201,6 @@
     normal: numpy.ndarray
         object array of :class:`~meshmode.dof_array.DOFArray` with outward-pointing
         normals
-<<<<<<< HEAD
-
-    Returns
-    -------
-    numpy.ndarray
-        object array of :class:`~meshmode.dof_array.DOFArray` with the flux for each
-        scalar component.
-    """
-    from arraycontext import outer
-    return outer(u_tpair.avg, normal)
-
-
-def divergence_flux_central(trace_pair, normal):
-    r"""Compute a central flux for the divergence operator.
-
-    The central divergence flux, $h$, is calculated as:
-
-    .. math::
-
-        h(\mathbf{v}^-, \mathbf{v}^+; \mathbf{n}) = \frac{1}{2}
-        \left(\mathbf{v}^{+}+\mathbf{v}^{-}\right) \cdot \hat{n}
-
-    where $\mathbf{v}^-, \mathbf{v}^+$, are the vectors on the interior and exterior
-    of the face across which the central flux is to be calculated, and $\hat{n}$ is
-    the unit normal to the face.
-
-=======
 
     Returns
     -------
@@ -315,7 +265,6 @@
     of the face across which the central flux is to be calculated, and $\hat{n}$ is
     the unit normal to the face.
 
->>>>>>> 7d2c2b54
     Parameters
     ----------
     trace_pair: :class:`~grudge.trace_pair.TracePair`
@@ -330,9 +279,5 @@
         object array of :class:`~meshmode.dof_array.DOFArray` with the flux for each
         scalar component.
     """
-<<<<<<< HEAD
-    return trace_pair.avg@normal
-=======
     # return (trace_pair.avg + beta*trace_pair.diff + jump_term)@normal
-    return (trace_pair.avg + beta*trace_pair.diff/2 + jump_term)@normal
->>>>>>> 7d2c2b54
+    return (trace_pair.avg + beta*trace_pair.diff/2 + jump_term)@normal