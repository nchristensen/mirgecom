"""
:mod:`mirgecom.eos` provides implementations of gas equations of state.

Equations of State
^^^^^^^^^^^^^^^^^^
This module is designed provide Equation of State objects used to compute and
manage the relationships between and among state and thermodynamic variables.

.. autoclass:: EOSDependentVars
.. autoclass:: GasEOS
.. autoclass:: MixtureEOS
.. autoclass:: IdealSingleGas
.. autoclass:: PyrometheusMixture
"""

__copyright__ = """
Copyright (C) 2021 University of Illinois Board of Trustees
"""

__license__ = """
Permission is hereby granted, free of charge, to any person obtaining a copy
of this software and associated documentation files (the "Software"), to deal
in the Software without restriction, including without limitation the rights
to use, copy, modify, merge, publish, distribute, sublicense, and/or sell
copies of the Software, and to permit persons to whom the Software is
furnished to do so, subject to the following conditions:

The above copyright notice and this permission notice shall be included in
all copies or substantial portions of the Software.

THE SOFTWARE IS PROVIDED "AS IS", WITHOUT WARRANTY OF ANY KIND, EXPRESS OR
IMPLIED, INCLUDING BUT NOT LIMITED TO THE WARRANTIES OF MERCHANTABILITY,
FITNESS FOR A PARTICULAR PURPOSE AND NONINFRINGEMENT. IN NO EVENT SHALL THE
AUTHORS OR COPYRIGHT HOLDERS BE LIABLE FOR ANY CLAIM, DAMAGES OR OTHER
LIABILITY, WHETHER IN AN ACTION OF CONTRACT, TORT OR OTHERWISE, ARISING FROM,
OUT OF OR IN CONNECTION WITH THE SOFTWARE OR THE USE OR OTHER DEALINGS IN
THE SOFTWARE.
"""

from dataclasses import dataclass
import numpy as np
from pytools import memoize_in
from meshmode.mesh import BTAG_ALL, BTAG_NONE  # noqa
from mirgecom.fluid import ConservedVars, make_conserved
from abc import ABCMeta, abstractmethod
from arraycontext import dataclass_array_container


@dataclass_array_container
@dataclass(frozen=True)
class EOSDependentVars:
    """State-dependent quantities for :class:`GasEOS`.

    Prefer individual methods for model use, use this
    structure for visualization or probing.

    .. attribute:: temperature
    .. attribute:: pressure
    """

    temperature: np.ndarray
    pressure: np.ndarray


class GasEOS(metaclass=ABCMeta):
    r"""Abstract interface to equation of state class.

    Equation of state (EOS) classes are responsible for
    computing relations between fluid or gas state variables.

    Each interface call takes an :class:`~mirgecom.fluid.ConservedVars` object
    array representing the simulation state quantities. Each EOS class
    implementation should document its own state data requirements.

    .. automethod:: pressure
    .. automethod:: temperature
    .. automethod:: sound_speed
    .. automethod:: internal_energy
    .. automethod:: gas_const
    .. automethod:: dependent_vars
    .. automethod:: total_energy
    .. automethod:: kinetic_energy
    .. automethod:: gamma
    .. automethod:: transport_model
    .. automethod:: get_internal_energy
    """

    @abstractmethod
    def pressure(self, cv: ConservedVars):
        """Get the gas pressure."""

    @abstractmethod
    def temperature(self, cv: ConservedVars):
        """Get the gas temperature."""

    @abstractmethod
    def sound_speed(self, cv: ConservedVars):
        """Get the gas sound speed."""

    @abstractmethod
    def gas_const(self, cv: ConservedVars):
        r"""Get the specific gas constant ($R_s$)."""

    @abstractmethod
    def heat_capacity_cp(self, cv: ConservedVars):
        r"""Get the specific heat capacity at constant pressure ($C_p$)."""

    @abstractmethod
    def heat_capacity_cv(self, cv: ConservedVars):
        r"""Get the specific heat capacity at constant volume ($C_v$)."""

    @abstractmethod
    def internal_energy(self, cv: ConservedVars):
        """Get the thermal energy of the gas."""

    @abstractmethod
    def total_energy(self, cv: ConservedVars, pressure: np.ndarray):
        """Get the total (thermal + kinetic) energy for the gas."""

    @abstractmethod
    def kinetic_energy(self, cv: ConservedVars):
        """Get the kinetic energy for the gas."""

    @abstractmethod
    def gamma(self, cv: ConservedVars):
        """Get the ratio of gas specific heats Cp/Cv."""

    @abstractmethod
    def transport_model(self):
        """Get the transport model if it exists."""

    @abstractmethod
    def get_internal_energy(self, temperature, *, mass, species_mass_fractions):
        """Get the fluid internal energy from temperature and mass."""

    def dependent_vars(self, cv: ConservedVars) -> EOSDependentVars:
        """Get an agglomerated array of the dependent variables."""
        return EOSDependentVars(
            pressure=self.pressure(cv),
            temperature=self.temperature(cv),
        )


class MixtureEOS(GasEOS):
    r"""Abstract interface to gas mixture equation of state class.

    This EOS base class extends the GasEOS base class to include the
    necessary interface for dealing with gas mixtures.

    .. automethod:: get_density
    .. automethod:: get_species_molecular_weights
    .. automethod:: get_production_rates
    .. automethod:: species_enthalpies
    .. automethod:: get_species_source_terms
    """

    @abstractmethod
    def get_density(self, pressure, temperature, species_mass_fractions):
        """Get the density from pressure, temperature, and species fractions (Y)."""

    @abstractmethod
    def get_species_molecular_weights(self):
        """Get the species molecular weights."""

    @abstractmethod
    def species_enthalpies(self, cv: ConservedVars):
        """Get the species specific enthalpies."""

    @abstractmethod
    def get_production_rates(self, cv: ConservedVars):
        """Get the production rate for each species."""

    @abstractmethod
    def get_species_source_terms(self, cv: ConservedVars):
        r"""Get the species mass source terms to be used on the RHS for chemistry."""


class IdealSingleGas(GasEOS):
    r"""Ideal gas law single-component gas ($p = \rho{R}{T}$).

    The specific gas constant, R, defaults to the air-like 287.1 J/(kg*K),
    but can be set according to simulation units and materials.

    Each interface call expects that the :class:`~mirgecom.fluid.ConservedVars`
    object representing the simulation conserved quantities contains at least
    the canonical conserved quantities mass ($\rho$), energy ($\rho{E}$), and
    momentum ($\rho\vec{V}$).

    .. automethod:: __init__
    .. automethod:: pressure
    .. automethod:: temperature
    .. automethod:: sound_speed
    .. automethod:: internal_energy
    .. automethod:: gas_const
    .. automethod:: dependent_vars
    .. automethod:: total_energy
    .. automethod:: kinetic_energy
    .. automethod:: gamma
    .. automethod:: transport_model
    .. automethod:: get_internal_energy
    """

    def __init__(self, gamma=1.4, gas_const=287.1, transport_model=None):
        """Initialize Ideal Gas EOS parameters."""
        self._gamma = gamma
        self._gas_const = gas_const
        self._transport_model = transport_model

    def transport_model(self):
        """Get the transport model object for this EOS."""
        return self._transport_model

    def gamma(self, cv: ConservedVars = None):
        """Get specific heat ratio Cp/Cv."""
        return self._gamma

    def heat_capacity_cp(self, cv: ConservedVars = None):
        r"""Get specific heat capacity at constant pressure.

        Parameters
        ----------
        cv: :class:`~mirgecom.fluid.ConservedVars`
            :class:`~mirgecom.fluid.ConservedVars` containing at least the mass
            ($\rho$), energy ($\rho{E}$), momentum ($\rho\vec{V}$), and the vector of
            species masses, ($\rho{Y}_\alpha$).
        """
        return self._gas_const * self._gamma / (self._gamma - 1)

    def heat_capacity_cv(self, cv: ConservedVars = None):
        r"""Get specific heat capacity at constant volume.

        Parameters
        ----------
        cv: :class:`~mirgecom.fluid.ConservedVars`
            :class:`~mirgecom.fluid.ConservedVars` containing at least the mass
            ($\rho$), energy ($\rho{E}$), momentum ($\rho\vec{V}$), and the vector of
            species masses, ($\rho{Y}_\alpha$).
        """
        return self._gas_const / (self._gamma - 1)

    def gas_const(self, cv: ConservedVars = None):
        """Get specific gas constant R."""
        return self._gas_const

    def kinetic_energy(self, cv: ConservedVars):
        r"""Get kinetic (i.e. not internal) energy of gas.

        The kinetic energy is calculated as:

        .. math::

            k = \frac{1}{2\rho}(\rho\vec{V} \cdot \rho\vec{V})

        Parameters
        ----------
        cv: :class:`~mirgecom.fluid.ConservedVars`
            :class:`~mirgecom.fluid.ConservedVars` containing at least the mass
            ($\rho$), energy ($\rho{E}$), momentum ($\rho\vec{V}$).

        Returns
        -------
        :class:`~meshmode.dof_array.DOFArray`
            The kinetic energy of the fluid flow
        """
        mom = cv.momentum
        return (0.5 * np.dot(mom, mom) / cv.mass)

    def internal_energy(self, cv: ConservedVars):
        r"""Get internal thermal energy of gas.

        The internal energy (e) is calculated as:

        .. math::

            e = \rho{E} - \frac{1}{2\rho}(\rho\vec{V} \cdot \rho\vec{V})

        Parameters
        ----------
        cv: :class:`~mirgecom.fluid.ConservedVars`
            :class:`~mirgecom.fluid.ConservedVars` containing at least the mass
            ($\rho$), energy ($\rho{E}$), momentum ($\rho\vec{V}$).

        Returns
        -------
        :class:`~meshmode.dof_array.DOFArray`
            The internal energy of the fluid material
        """
        return (cv.energy - self.kinetic_energy(cv))

    def pressure(self, cv: ConservedVars):
        r"""Get thermodynamic pressure of the gas.

        Gas pressure (p) is calculated from the internal energy (e) as:

        .. math::

            p = (\gamma - 1)e

        Parameters
        ----------
        cv: :class:`~mirgecom.fluid.ConservedVars`
            :class:`~mirgecom.fluid.ConservedVars` containing at least the mass
            ($\rho$), energy ($\rho{E}$), momentum ($\rho\vec{V}$).

        Returns
        -------
        :class:`~meshmode.dof_array.DOFArray`
            The fluid pressure
        """
        return self.internal_energy(cv) * (self._gamma - 1.0)

    def sound_speed(self, cv: ConservedVars):
        r"""Get the speed of sound in the gas.

        The speed of sound (c) is calculated as:

        .. math::

            c = \sqrt{\frac{\gamma{p}}{\rho}}

        Parameters
        ----------
        cv: :class:`~mirgecom.fluid.ConservedVars`
            :class:`~mirgecom.fluid.ConservedVars` containing at least the mass
            ($\rho$), energy ($\rho{E}$), momentum ($\rho\vec{V}$).

        Returns
        -------
        :class:`~meshmode.dof_array.DOFArray`
            The speed of sound in the fluid
        """
        actx = cv.array_context
        return actx.np.sqrt(self._gamma / cv.mass * self.pressure(cv))

    def temperature(self, cv: ConservedVars):
        r"""Get the thermodynamic temperature of the gas.

        The thermodynamic temperature (T) is calculated from
        the internal energy (e) and specific gas constant (R)
        as:

        .. math::

            T = \frac{(\gamma - 1)e}{R\rho}

        Parameters
        ----------
        cv: :class:`~mirgecom.fluid.ConservedVars`
            :class:`~mirgecom.fluid.ConservedVars` containing at least the mass
            ($\rho$), energy ($\rho{E}$), momentum ($\rho\vec{V}$).

        Returns
        -------
        :class:`~meshmode.dof_array.DOFArray`
            The fluid temperature
        """
        return (
            (((self._gamma - 1.0) / self._gas_const)
             * self.internal_energy(cv) / cv.mass)
        )

    def total_energy(self, cv, pressure):
        r"""
        Get gas total energy from mass, pressure, and momentum.

        The total energy density (rhoE) is calculated from
        the mass density (rho) , pressure (p) , and
        momentum (rhoV) as:

        .. math::

            \rho{E} = \frac{p}{(\gamma - 1)} +
            \frac{1}{2}\rho(\vec{v} \cdot \vec{v})

        .. note::

            The total_energy function computes cv.energy from pressure,
            mass, and momentum in this case. In general in the EOS we need
            DV = EOS(CV), and inversions CV = EOS(DV). This is one of those
            inversion interfaces.

        Parameters
        ----------
        cv: :class:`~mirgecom.fluid.ConservedVars`
            :class:`~mirgecom.fluid.ConservedVars` containing at least the mass
            ($\rho$), energy ($\rho{E}$), momentum ($\rho\vec{V}$).

        pressure: :class:`~meshmode.dof_array.DOFArray`
            The fluid pressure

        Returns
        -------
        :class:`~meshmode.dof_array.DOFArray`
            The total energy of the fluid (i.e. internal + kinetic)
        """
        return (pressure / (self._gamma - 1.0)
                + self.kinetic_energy(cv))

    def get_internal_energy(self, temperature, mass, species_mass_fractions=None):
        r"""Get the gas thermal energy from temperature, and fluid density.

        The gas internal energy $e$ is calculated from:

        .. math::

            e = R_s T \frac{\rho}{\left(\gamma - 1\right)}

        Parameters
        ----------
        temperature: :class:`~meshmode.dof_array.DOFArray`
            The fluid temperature
        mass: float or :class:`~meshmode.dof_array.DOFArray`
            The fluid mass density
        species_mass_fractions:
            Unused
        """
        return self._gas_const * mass * temperature / (self._gamma - 1)


class PyrometheusMixture(MixtureEOS):
    r"""Ideal gas mixture ($p = \rho{R}_\mathtt{mix}{T}$).

    This is the :mod:`pyrometheus`-based EOS. Please refer to the :any:`documentation
    of Pyrometheus <pyrometheus>` for underlying implementation details.

    Each interface call expects that the :class:`mirgecom.fluid.ConservedVars` object
    representing the simulation conserved quantities contains at least the
    canonical conserved quantities mass ($\rho$), energy ($\rho{E}$), and
    momentum ($\rho\vec{V}$), and the vector of species masses, ($\rho{Y}_\alpha$).

    .. important::
        When using this EOS, users should take care to match solution initialization
        with the appropriate units that are used in the user-provided `Cantera`
        mechanism input files.

    .. automethod:: __init__
    .. automethod:: pressure
    .. automethod:: temperature
    .. automethod:: sound_speed
    .. automethod:: internal_energy
    .. automethod:: gas_const
    .. automethod:: dependent_vars
    .. automethod:: total_energy
    .. automethod:: kinetic_energy
    .. automethod:: gamma
    .. automethod:: transport_model
    .. automethod:: get_internal_energy
    .. automethod:: get_density
    .. automethod:: get_species_molecular_weights
    .. automethod:: get_production_rates
    .. automethod:: species_enthalpies
    .. automethod:: get_species_source_terms
    """

    def __init__(self, pyrometheus_mech, temperature_guess=300.0,
                 transport_model=None):
        """Initialize Pyrometheus-based EOS with mechanism class.

        Parameters
        ----------
        pyrometheus_mech: :class:`pyrometheus.Thermochemistry`
            The :mod:`pyrometheus`  mechanism :class:`~pyrometheus.Thermochemistry`
            object that is generated by the user with a call to
            *pyrometheus.get_thermochem_class*. To create the mechanism
            object, users need to provide a mechanism input file. Several built-in
            mechanisms are provided in `mirgecom/mechanisms/` and can be used through
            the :meth:`mirgecom.mechanisms.get_mechanism_cti`.

        tguess: float
            This provides a constant starting temperature for the Newton iterations
            used to find the mixture temperature. It defaults to 300.0 Kelvin. This
            parameter is important for the performance and proper function of the
            code. Users should set a tguess that is close to the average temperature
            of the simulated domain.  Ideally, we would use the last computed
            temperature for the guess, but doing so requires restart infrastructure
            that is TBD.
        """
        self._pyrometheus_mech = pyrometheus_mech
        self._tguess = temperature_guess
        self._transport_model = transport_model

    def transport_model(self):
        """Get the transport model object for this EOS."""
        return self._transport_model

    def heat_capacity_cp(self, cv: ConservedVars):
        r"""Get mixture-averaged specific heat capacity at constant pressure.

        Parameters
        ----------
        cv: :class:`~mirgecom.fluid.ConservedVars`
            :class:`~mirgecom.fluid.ConservedVars` containing at least the mass
            ($\rho$), energy ($\rho{E}$), momentum ($\rho\vec{V}$), and the vector of
            species masses, ($\rho{Y}_\alpha$).
        """
        temp = self.temperature(cv)
        y = cv.species_mass_fractions
        return self._pyrometheus_mech.get_mixture_specific_heat_cp_mass(temp, y)

    def heat_capacity_cv(self, cv: ConservedVars):
        r"""Get mixture-averaged specific heat capacity at constant volume.

        Parameters
        ----------
        cv: :class:`~mirgecom.fluid.ConservedVars`
            :class:`~mirgecom.fluid.ConservedVars` containing at least the mass
            ($\rho$), energy ($\rho{E}$), momentum ($\rho\vec{V}$), and the vector of
            species masses, ($\rho{Y}_\alpha$).
        """
        temp = self.temperature(cv)
        y = cv.species_mass_fractions
        return (
            self._pyrometheus_mech.get_mixture_specific_heat_cp_mass(temp, y)
            / self.gamma(cv)
        )

    def gamma(self, cv: ConservedVars):
        r"""Get mixture-averaged specific heat ratio for mixture $\frac{C_p}{C_p - R_s}$.

        Parameters
        ----------
        cv: :class:`~mirgecom.fluid.ConservedVars`
            :class:`~mirgecom.fluid.ConservedVars` containing at least the mass
            ($\rho$), energy ($\rho{E}$), momentum ($\rho\vec{V}$), and the vector of
            species masses, ($\rho{Y}_\alpha$).
        """
        temperature = self.temperature(cv)
        y = cv.species_mass_fractions
        cp = self._pyrometheus_mech.get_mixture_specific_heat_cp_mass(temperature, y)
        rspec = self.gas_const(cv)
        return cp / (cp - rspec)

    def gas_const(self, cv: ConservedVars):
        r"""Get specific gas constant $R_s$.

        The mixture specific gas constant is calculated
        as $R_s = \frac{R}{\sum{\frac{{Y}_\alpha}{{M}_\alpha}}}$ by the
        :mod:`pyrometheus` mechanism provided by the user. ${M}_\alpha$ are the
        species molar masses.

        Parameters
        ----------
        cv: :class:`~mirgecom.fluid.ConservedVars`
            :class:`~mirgecom.fluid.ConservedVars` containing at least the mass
            ($\rho$), energy ($\rho{E}$), momentum ($\rho\vec{V}$), and the vector
            of species masses, ($\rho{Y}_\alpha$).
        """
        y = cv.species_mass_fractions
        return self._pyrometheus_mech.get_specific_gas_constant(y)

    def kinetic_energy(self, cv: ConservedVars):
        r"""Get kinetic (i.e. not internal) energy of gas.

        The kinetic energy is calculated as:

        .. math::

            k = \frac{1}{2\rho}(\rho\vec{V} \cdot \rho\vec{V})

        Parameters
        ----------
        cv: :class:`~mirgecom.fluid.ConservedVars`
            :class:`~mirgecom.fluid.ConservedVars` containing at least the mass
            ($\rho$), energy ($\rho{E}$), momentum ($\rho\vec{V}$), and the vector
            of species masses, ($\rho{Y}_\alpha$).
        """
        mom = cv.momentum
        return (0.5 * np.dot(mom, mom) / cv.mass)

    def internal_energy(self, cv: ConservedVars):
        r"""Get internal thermal energy of gas.

        The internal energy ($e$) is calculated as:

        .. math::

            e = \rho{E} - \frac{1}{2\rho}(\rho\vec{V} \cdot \rho\vec{V})

        Parameters
        ----------
        cv: :class:`~mirgecom.fluid.ConservedVars`
            :class:`~mirgecom.fluid.ConservedVars` containing at least the mass
            ($\rho$), energy ($\rho{E}$), momentum ($\rho\vec{V}$), and the vector
            of species masses, ($\rho{Y}_\alpha$).

        Returns
        -------
        :class:`~meshmode.dof_array.DOFArray`
            Internal energy of the fluid
        """
        return (cv.energy - self.kinetic_energy(cv))

    def get_density(self, pressure, temperature, species_mass_fractions):
        r"""Get the density from pressure, temperature, and species fractions (Y).

        The gas density $\rho$ is calculated from pressure, temperature and $R$ as:

        .. math::

            \rho = \frac{p}{R_s T}

        Parameters
        ----------
        pressure: :class:`~meshmode.dof_array.DOFArray`
            The fluid pressure
        temperature: :class:`~meshmode.dof_array.DOFArray`
            The fluid temperature
        species_mass_fractions: numpy.ndarray
            Object array of species mass fractions

        Returns
        -------
        :class:`~meshmode.dof_array.DOFArray`
            The total fluid mass density
        """
        return self._pyrometheus_mech.get_density(pressure, temperature,
                                                  species_mass_fractions)

    def get_internal_energy(self, temperature, species_mass_fractions,
                            mass=None):
        r"""Get the gas thermal energy from temperature, and species fractions (Y).

        The gas internal energy $e$ is calculated from:

        .. math::

            e = R_s T \sum{Y_\alpha h_\alpha}

        Parameters
        ----------
        temperature: :class:`~meshmode.dof_array.DOFArray`
            The fluid temperature
        species_mass_fractions: numpy.ndarray
            Object array of species mass fractions
        mass:
            Unused
        """
        return self._pyrometheus_mech.get_mixture_internal_energy_mass(
            temperature, species_mass_fractions)

    def get_species_molecular_weights(self):
        """Get the species molecular weights."""
        return self._pyrometheus_mech.wts

    def species_enthalpies(self, cv: ConservedVars):
        """Get the species specific enthalpies."""
        return self._pyrometheus_mech.get_species_enthalpies_rt(self.temperature(cv))

    def get_production_rates(self, cv: ConservedVars):
        r"""Get the production rate for each species.

        Parameters
        ----------
        cv: :class:`~mirgecom.fluid.ConservedVars`
            :class:`~mirgecom.fluid.ConservedVars` containing at least the mass
            ($\rho$), energy ($\rho{E}$), momentum ($\rho\vec{V}$), and the vector
            of species masses, ($\rho{Y}_\alpha$).

        Returns
        -------
        numpy.ndarray
            The chemical production rates for each species
        """
        temperature = self.temperature(cv)
        y = cv.species_mass_fractions
        return self._pyrometheus_mech.get_net_production_rates(
            cv.mass, temperature, y)

    def pressure(self, cv: ConservedVars):
        r"""Get thermodynamic pressure of the gas.

        Gas pressure ($p$) is calculated from the internal energy ($e$) as:

        .. math::

            p = (\gamma_{\mathtt{mix}} - 1)e

        Parameters
        ----------
        cv: :class:`~mirgecom.fluid.ConservedVars`
            :class:`~mirgecom.fluid.ConservedVars` containing at least the mass
            ($\rho$), energy ($\rho{E}$), momentum ($\rho\vec{V}$), and the vector
            of species masses, ($\rho{Y}_\alpha$).

        Returns
        -------
        :class:`~meshmode.dof_array.DOFArray`
            The pressure of the fluid.
        """
        @memoize_in(cv, (PyrometheusMixture.pressure,
                         type(self._pyrometheus_mech)))
        def get_pressure():
            temperature = self.temperature(cv)
            y = cv.species_mass_fractions
            return self._pyrometheus_mech.get_pressure(cv.mass, temperature, y)
        return get_pressure()

    def sound_speed(self, cv: ConservedVars):
        r"""Get the speed of sound in the gas.

        The speed of sound ($c$) is calculated as:

        .. math::

            c = \sqrt{\frac{\gamma_{\mathtt{mix}}{p}}{\rho}}

        Parameters
        ----------
        cv: :class:`~mirgecom.fluid.ConservedVars`
            :class:`~mirgecom.fluid.ConservedVars` containing at least the mass
            ($\rho$), energy ($\rho{E}$), momentum ($\rho\vec{V}$), and the vector
            of species masses, ($\rho{Y}_\alpha$).

        Returns
        -------
        :class:`~meshmode.dof_array.DOFArray`
            The speed of sound in the fluid.
        """
        @memoize_in(cv, (PyrometheusMixture.sound_speed,
                         type(self._pyrometheus_mech)))
        def get_sos():
            actx = cv.array_context
            return actx.np.sqrt((self.gamma(cv) * self.pressure(cv)) / cv.mass)
        return get_sos()

    def temperature(self, cv: ConservedVars):
        r"""Get the thermodynamic temperature of the gas.

        The thermodynamic temperature ($T$) is calculated from
        the internal energy ($e$) and specific gas constant ($R_s$)
        as:

        .. math::

            T = \frac{(\gamma_{\mathtt{mix}} - 1)e}{R_s \rho}

        Parameters
        ----------
        cv: :class:`~mirgecom.fluid.ConservedVars`
            :class:`~mirgecom.fluid.ConservedVars` containing at least the mass
            ($\rho$), energy ($\rho{E}$), momentum ($\rho\vec{V}$), and the vector
            of species masses, ($\rho{Y}_\alpha$).

        Returns
        -------
        :class:`~meshmode.dof_array.DOFArray`
            The temperature of the fluid.
        """
        # from arraycontext import thaw, freeze

        @memoize_in(cv, (PyrometheusMixture.temperature,
                         type(self._pyrometheus_mech)))
        def get_temp():
            tguess = self._tguess + 0*cv.mass
            y = cv.species_mass_fractions
            e = self.internal_energy(cv) / cv.mass
<<<<<<< HEAD
            return self._pyrometheus_mech.get_temperature(e, tguess, y)

=======
            return self._pyrometheus_mech.get_temperature(e, self._tguess, y)
>>>>>>> 03e65980
        return get_temp()

    def total_energy(self, cv, pressure):
        r"""
        Get gas total energy from mass, pressure, and momentum.

        The total energy density ($\rho E$) is calculated from
        the mass density ($\rho$) , pressure ($p$) , and
        momentum ($\rho\vec{V}$) as:

        .. math::

            \rho E = \frac{p}{(\gamma_{\mathtt{mix}} - 1)} +
            \frac{1}{2}\rho(\vec{v} \cdot \vec{v})

        .. note::

            The total_energy function computes cv.energy from pressure,
            mass, and momentum in this case. In general in the EOS we need
            DV = EOS(CV), and inversions CV = EOS(DV). This is one of those
            inversion interfaces.

        Parameters
        ----------
        cv: :class:`~mirgecom.fluid.ConservedVars`
            :class:`~mirgecom.fluid.ConservedVars` containing at least the mass
            ($\rho$), energy ($\rho{E}$), momentum ($\rho\vec{V}$), and the vector
            of species masses, ($\rho{Y}_\alpha$).
        pressure: :class:`~meshmode.dof_array.DOFArray`
            The fluid pressure

        Returns
        -------
        :class:`~meshmode.dof_array.DOFArray`
            The total energy fo the fluid (i.e. internal + kinetic)
        """
        return (pressure / (self.gamma(cv) - 1.0)
                + self.kinetic_energy(cv))

    def get_species_source_terms(self, cv: ConservedVars):
        r"""Get the species mass source terms to be used on the RHS for chemistry.

        Parameters
        ----------
        cv: :class:`~mirgecom.fluid.ConservedVars`
            :class:`~mirgecom.fluid.ConservedVars` containing at least the mass
            ($\rho$), energy ($\rho{E}$), momentum ($\rho\vec{V}$), and the vector
            of species masses, ($\rho{Y}_\alpha$).

        Returns
        -------
        :class:`~mirgecom.fluid.ConservedVars`
            Chemistry source terms
        """
        omega = self.get_production_rates(cv)
        w = self.get_species_molecular_weights()
        dim = cv.dim
        species_sources = w * omega
        rho_source = 0 * cv.mass
        mom_source = 0 * cv.momentum
        energy_source = 0 * cv.energy

        return make_conserved(dim, rho_source, energy_source, mom_source,
                              species_sources)<|MERGE_RESOLUTION|>--- conflicted
+++ resolved
@@ -754,12 +754,7 @@
             tguess = self._tguess + 0*cv.mass
             y = cv.species_mass_fractions
             e = self.internal_energy(cv) / cv.mass
-<<<<<<< HEAD
             return self._pyrometheus_mech.get_temperature(e, tguess, y)
-
-=======
-            return self._pyrometheus_mech.get_temperature(e, self._tguess, y)
->>>>>>> 03e65980
         return get_temp()
 
     def total_energy(self, cv, pressure):
