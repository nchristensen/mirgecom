r""":mod:`mirgecom.diffusion` computes the diffusion operator.

.. autofunction:: grad_facial_flux
.. autofunction:: diffusion_facial_flux
.. autofunction:: grad_operator
.. autofunction:: diffusion_operator
.. autoclass:: DiffusionBoundary
.. autoclass:: DirichletDiffusionBoundary
.. autoclass:: NeumannDiffusionBoundary
"""

__copyright__ = """
Copyright (C) 2020 University of Illinois Board of Trustees
"""

__license__ = """
Permission is hereby granted, free of charge, to any person obtaining a copy
of this software and associated documentation files (the "Software"), to deal
in the Software without restriction, including without limitation the rights
to use, copy, modify, merge, publish, distribute, sublicense, and/or sell
copies of the Software, and to permit persons to whom the Software is
furnished to do so, subject to the following conditions:

The above copyright notice and this permission notice shall be included in
all copies or substantial portions of the Software.

THE SOFTWARE IS PROVIDED "AS IS", WITHOUT WARRANTY OF ANY KIND, EXPRESS OR
IMPLIED, INCLUDING BUT NOT LIMITED TO THE WARRANTIES OF MERCHANTABILITY,
FITNESS FOR A PARTICULAR PURPOSE AND NONINFRINGEMENT. IN NO EVENT SHALL THE
AUTHORS OR COPYRIGHT HOLDERS BE LIABLE FOR ANY CLAIM, DAMAGES OR OTHER
LIABILITY, WHETHER IN AN ACTION OF CONTRACT, TORT OR OTHERWISE, ARISING FROM,
OUT OF OR IN CONNECTION WITH THE SOFTWARE OR THE USE OR OTHER DEALINGS IN
THE SOFTWARE.
"""

import abc
from functools import partial
import numpy as np
import numpy.linalg as la  # noqa
from pytools.obj_array import make_obj_array, obj_array_vectorize_n_args
from meshmode.mesh import BTAG_ALL, BTAG_NONE  # noqa
<<<<<<< HEAD
from meshmode.discretization.connection import FACE_RESTR_ALL  # noqa
from grudge.dof_desc import DD_VOLUME_ALL, DISCR_TAG_BASE, as_dofdesc
from grudge.trace_pair import TracePair, interior_trace_pairs
=======
from grudge.dof_desc import DOFDesc, as_dofdesc, DISCR_TAG_BASE
from grudge.trace_pair import (
    TracePair,
    interior_trace_pairs,
    tracepair_with_discr_tag,
)
>>>>>>> 054ca1b8
import grudge.op as op


def grad_facial_flux(u_tpair, normal):
    r"""Compute the numerical flux for $\nabla u$."""
    return -u_tpair.avg * normal

<<<<<<< HEAD
    dd_trace = u_tpair.dd
    dd_trace_quad = dd_trace.with_discr_tag(quadrature_tag)
    dd_allfaces_quad = dd_trace_quad.with_boundary_tag(FACE_RESTR_ALL)

    normal_quad = actx.thaw(dcoll.normal(dd_trace_quad))

    def to_quad(a):
        return op.project(dcoll, dd_trace, dd_trace_quad, a)

    def flux(u, normal):
        return -u * normal

    return op.project(dcoll, dd_trace_quad, dd_allfaces_quad, flux(
        to_quad(u_tpair.avg), normal_quad))


def diffusion_flux(
        dcoll, kappa_tpair, grad_u_tpair, *, quadrature_tag=DISCR_TAG_BASE):
    r"""Compute the numerical flux for $\nabla \cdot (\kappa \nabla u)$."""
    actx = grad_u_tpair.int[0].array_context

    dd_trace = grad_u_tpair.dd
    dd_trace_quad = dd_trace.with_discr_tag(quadrature_tag)
    dd_allfaces_quad = dd_trace_quad.with_boundary_tag(FACE_RESTR_ALL)

    normal_quad = actx.thaw(dcoll.normal(dd_trace_quad))

    def to_quad(a):
        return op.project(dcoll, dd_trace, dd_trace_quad, a)

    def flux(kappa, grad_u, normal):
        return -kappa * np.dot(grad_u, normal)

    flux_tpair = TracePair(dd_trace_quad,
        interior=flux(
            to_quad(kappa_tpair.int), to_quad(grad_u_tpair.int), normal_quad),
        exterior=flux(
            to_quad(kappa_tpair.ext), to_quad(grad_u_tpair.ext), normal_quad)
        )

    return op.project(dcoll, dd_trace_quad, dd_allfaces_quad, flux_tpair.avg)
=======

def diffusion_facial_flux(kappa_tpair, grad_u_tpair, normal):
    r"""Compute the numerical flux for $\nabla \cdot (\kappa \nabla u)$."""
    flux_tpair = TracePair(grad_u_tpair.dd,
        interior=-kappa_tpair.int * np.dot(grad_u_tpair.int, normal),
        exterior=-kappa_tpair.ext * np.dot(grad_u_tpair.ext, normal))
    return flux_tpair.avg
>>>>>>> 054ca1b8


class DiffusionBoundary(metaclass=abc.ABCMeta):
    """
    Diffusion boundary base class.

    .. automethod:: get_grad_flux
    .. automethod:: get_diffusion_flux
    """

    @abc.abstractmethod
<<<<<<< HEAD
    def get_grad_flux(
            self, dcoll, dd_bdry, u, *, quadrature_tag=DISCR_TAG_BASE):
=======
    def get_grad_flux(self, dcoll, dd_bdry, u_minus):
>>>>>>> 054ca1b8
        """Compute the flux for grad(u) on the boundary *dd_bdry*."""
        raise NotImplementedError

    @abc.abstractmethod
<<<<<<< HEAD
    def get_diffusion_flux(
            self, dcoll, dd_bdry, kappa, grad_u, *, quadrature_tag=DISCR_TAG_BASE):
=======
    def get_diffusion_flux(self, dcoll, dd_bdry, kappa_minus, grad_u_minus):
>>>>>>> 054ca1b8
        """Compute the flux for diff(u) on the boundary *dd_bdry*."""
        raise NotImplementedError


class DirichletDiffusionBoundary(DiffusionBoundary):
    r"""
    Dirichlet boundary condition for the diffusion operator.

    For the boundary condition $u|_\Gamma = f$, uses external data

    .. math::

                 u^+ &= 2 f - u^-

        (\nabla u)^+ &= (\nabla u)^-

    to compute boundary fluxes as shown in [Hesthaven_2008]_, Section 7.1.

    .. automethod:: __init__
    .. automethod:: get_grad_flux
    .. automethod:: get_diffusion_flux
    """

    def __init__(self, value):
        """
        Initialize the boundary condition.

        Parameters
        ----------
        value: float or meshmode.dof_array.DOFArray
            the value(s) of $f$ along the boundary
        """
        self.value = value

<<<<<<< HEAD
    def get_grad_flux(
            self, dcoll, dd_bdry, u, *, quadrature_tag=DISCR_TAG_BASE):  # noqa: D102
        u_int = op.project(dcoll, dd_bdry.untrace(), dd_bdry, u)
        u_tpair = TracePair(dd_bdry, interior=u_int, exterior=2*self.value-u_int)
        return grad_flux(dcoll, u_tpair, quadrature_tag=quadrature_tag)

    def get_diffusion_flux(
            self, dcoll, dd_bdry, kappa, grad_u, *,
            quadrature_tag=DISCR_TAG_BASE):  # noqa: D102
        dd_vol = dd_bdry.untrace()
        kappa_int = op.project(dcoll, dd_vol, dd_bdry, kappa)
        kappa_tpair = TracePair(dd_bdry, interior=kappa_int, exterior=kappa_int)
        grad_u_int = op.project(dcoll, dd_vol, dd_bdry, grad_u)
        grad_u_tpair = TracePair(dd_bdry, interior=grad_u_int, exterior=grad_u_int)
        return diffusion_flux(
            dcoll, kappa_tpair, grad_u_tpair, quadrature_tag=quadrature_tag)
=======
    def get_grad_flux(self, dcoll, dd_bdry, u_minus):  # noqa: D102
        actx = u_minus.array_context
        u_tpair = TracePair(dd_bdry,
            interior=u_minus,
            exterior=2*self.value-u_minus)
        normal = actx.thaw(dcoll.normal(dd_bdry))
        return grad_facial_flux(u_tpair, normal)

    def get_diffusion_flux(
            self, dcoll, dd_bdry, kappa_minus, grad_u_minus):  # noqa: D102
        actx = grad_u_minus[0].array_context
        kappa_tpair = TracePair(dd_bdry,
            interior=kappa_minus,
            exterior=kappa_minus)
        grad_u_tpair = TracePair(dd_bdry,
            interior=grad_u_minus,
            exterior=grad_u_minus)
        normal = actx.thaw(dcoll.normal(dd_bdry))
        return diffusion_facial_flux(kappa_tpair, grad_u_tpair, normal)
>>>>>>> 054ca1b8


class NeumannDiffusionBoundary(DiffusionBoundary):
    r"""
    Neumann boundary condition for the diffusion operator.

    For the boundary condition $(\nabla u \cdot \mathbf{\hat{n}})|_\Gamma = g$, uses
    external data

    .. math::

        u^+ = u^-

    when computing the boundary fluxes for $\nabla u$, and uses

    .. math::

        (-\kappa \nabla u\cdot\mathbf{\hat{n}})|_\Gamma &=
            -\kappa^- (\nabla u\cdot\mathbf{\hat{n}})|_\Gamma

                                                        &= -\kappa^- g

    when computing the boundary fluxes for $\nabla \cdot (\kappa \nabla u)$.

    .. automethod:: __init__
    .. automethod:: get_grad_flux
    .. automethod:: get_diffusion_flux
    """

    def __init__(self, value):
        """
        Initialize the boundary condition.

        Parameters
        ----------
        value: float or meshmode.dof_array.DOFArray
            the value(s) of $g$ along the boundary
        """
        self.value = value

<<<<<<< HEAD
    def get_grad_flux(
            self, dcoll, dd_bdry, u, *, quadrature_tag=DISCR_TAG_BASE):  # noqa: D102
        u_int = op.project(dcoll, dd_bdry.untrace(), dd_bdry, u)
        u_tpair = TracePair(dd_bdry, interior=u_int, exterior=u_int)
        return grad_flux(dcoll, u_tpair, quadrature_tag=quadrature_tag)

    def get_diffusion_flux(
            self, dcoll, dd_bdry, kappa, grad_u, *,
            quadrature_tag=DISCR_TAG_BASE):  # noqa: D102
        dd_bdry_quad = dd_bdry.with_discr_tag(quadrature_tag)
        dd_allfaces_quad = dd_bdry_quad.with_boundary_tag(FACE_RESTR_ALL)
        # Compute the flux directly instead of constructing an external grad_u value
        # (and the associated TracePair); this approach is simpler in the
        # spatially-varying kappa case (the other approach would result in a
        # grad_u_tpair that lives in the quadrature discretization; diffusion_flux
        # would need to be modified to accept such values).
        kappa_int_quad = op.project(dcoll, dd_bdry.untrace(), dd_bdry_quad, kappa)
        value_quad = op.project(dcoll, dd_bdry, dd_bdry_quad, self.value)
        flux_quad = -kappa_int_quad*value_quad
        return op.project(dcoll, dd_bdry_quad, dd_allfaces_quad, flux_quad)
=======
    def get_grad_flux(self, dcoll, dd_bdry, u_minus):  # noqa: D102
        actx = u_minus.array_context
        u_tpair = TracePair(dd_bdry,
            interior=u_minus,
            exterior=u_minus)
        normal = actx.thaw(dcoll.normal(dd_bdry))
        return grad_facial_flux(u_tpair, normal)

    def get_diffusion_flux(
            self, dcoll, dd_bdry, kappa_minus, grad_u_minus):  # noqa: D102
        actx = grad_u_minus[0].array_context
        kappa_tpair = TracePair(dd_bdry,
            interior=kappa_minus,
            exterior=kappa_minus)
        normal = actx.thaw(dcoll.normal(dd_bdry))
        grad_u_tpair = TracePair(dd_bdry,
            interior=grad_u_minus,
            exterior=(
                grad_u_minus
                + 2 * (self.value - np.dot(grad_u_minus, normal)) * normal))
        return diffusion_facial_flux(kappa_tpair, grad_u_tpair, normal)
>>>>>>> 054ca1b8


class _DiffusionStateTag:
    pass


class _DiffusionKappaTag:
    pass


class _DiffusionGradTag:
    pass


def grad_operator(
        dcoll, boundaries, u, *, quadrature_tag=DISCR_TAG_BASE,
        volume_dd=DD_VOLUME_ALL, comm_tag=None):
    r"""
    Compute the gradient of *u*.

    Uses unstabilized central numerical fluxes.

    Parameters
    ----------
    dcoll: grudge.discretization.DiscretizationCollection
        the discretization collection to use
    boundaries:
        dictionary (or list of dictionaries) mapping boundary tags to
        :class:`DiffusionBoundary` instances
    u: meshmode.dof_array.DOFArray or numpy.ndarray
        the DOF array (or object array of DOF arrays) to which the operator should be
        applied
    quadrature_tag:
        quadrature tag indicating which discretization in *dcoll* to use for
        overintegration
    volume_dd: grudge.dof_desc.DOFDesc
        the DOF descriptor of the volume on which to apply the operator
    comm_tag: Hashable
        Tag for distributed communication

    Returns
    -------
    grad_u: numpy.ndarray
        the gradient of *u*
    """
    if isinstance(u, np.ndarray):
        if not isinstance(boundaries, list):
            raise TypeError("boundaries must be a list if u is an object array")
        if len(boundaries) != len(u):
            raise TypeError("boundaries must be the same length as u")
        return obj_array_vectorize_n_args(
            lambda boundaries_i, u_i: grad_operator(
                dcoll, boundaries_i, u_i, quadrature_tag=quadrature_tag,
                volume_dd=volume_dd),
            make_obj_array(boundaries), u)

<<<<<<< HEAD
    boundaries = {
        as_dofdesc(bdtag).domain_tag: bdry
        for bdtag, bdry in boundaries.items()}

    for bdtag, bdry in boundaries.items():
=======
    actx = u.array_context

    for btag, bdry in boundaries.items():
>>>>>>> 054ca1b8
        if not isinstance(bdry, DiffusionBoundary):
            raise TypeError(f"Unrecognized boundary type for tag {bdtag}. "
                "Must be an instance of DiffusionBoundary.")

    dd_vol_base = volume_dd
    dd_vol_quad = dd_vol_base.with_discr_tag(quadrature_tag)
    dd_allfaces_quad = dd_vol_quad.trace(FACE_RESTR_ALL)

<<<<<<< HEAD
    return op.inverse_mass(
        dcoll, dd_vol_base,
        op.weak_local_grad(dcoll, dd_vol_base, -u)
=======
    interp_to_surf_quad = partial(tracepair_with_discr_tag, dcoll, quadrature_tag)

    def interior_flux(u_tpair):
        dd_trace_quad = u_tpair.dd.with_discr_tag(quadrature_tag)
        u_tpair_quad = interp_to_surf_quad(u_tpair)
        normal_quad = actx.thaw(dcoll.normal(dd_trace_quad))
        return op.project(
            dcoll, dd_trace_quad, dd_allfaces_quad,
            grad_facial_flux(u_tpair_quad, normal_quad))

    def boundary_flux(dd_bdry, bdry):
        u_minus = op.project(dcoll, "vol", dd_bdry, u)
        return op.project(
            dcoll, dd_bdry, dd_allfaces_quad,
            bdry.get_grad_flux(dcoll, dd_bdry, u_minus))

    return op.inverse_mass(dcoll,
        op.weak_local_grad(dcoll, "vol", -u)
>>>>>>> 054ca1b8
        -  # noqa: W504
        op.face_mass(
            dcoll, dd_allfaces_quad,
            sum(
                interior_flux(u_tpair)
                for u_tpair in interior_trace_pairs(
                    dcoll, u, volume_dd=dd_vol_base,
                    comm_tag=(_DiffusionStateTag, comm_tag)))
            + sum(
<<<<<<< HEAD
                bdry.get_grad_flux(dcoll, dd_vol_base.with_domain_tag(bdtag), u,
                    quadrature_tag=quadrature_tag)
                for bdtag, bdry in boundaries.items())
            )
        )


# Yuck
def _normalize_arguments(*args, **kwargs):
    if len(args) >= 2 and not isinstance(args[1], (dict, list)):
        # Old deprecated positional argument list
        pos_arg_names = ["kappa", "quad_tag", "boundaries", "u"]
    else:
        pos_arg_names = ["kappa", "boundaries", "u"]

    if len(args) > len(pos_arg_names):
        raise TypeError(
            f"diffusion_operator() takes up to {len(pos_arg_names)} positional "
            f"arguments but {len(args)} were given")

    all_arg_names = [
        "alpha", "kappa", "quad_tag", "boundaries", "u", "quadrature_tag"]
    for arg_name in kwargs.keys():
        if arg_name not in all_arg_names:
            raise TypeError(
                "diffusion_operator() got an unexpected keyword argument "
                f"'{arg_name}'")

    arg_dict = {
        arg_name: arg
        for arg_name, arg in zip(pos_arg_names[:len(args)], args)}
    arg_dict.update(kwargs)

    from warnings import warn

    if "alpha" in arg_dict:
        warn(
            "alpha argument is deprecated and will disappear in Q3 2022. "
            "Use kappa instead.", DeprecationWarning, stacklevel=3)
        kappa = arg_dict["alpha"]
    else:
        kappa = arg_dict["kappa"]

    boundaries = arg_dict["boundaries"]
    u = arg_dict["u"]

    if "quad_tag" in arg_dict:
        warn(
            "quad_tag argument is deprecated and will disappear in Q3 2022. "
            "Use quadrature_tag instead.", DeprecationWarning, stacklevel=3)
        quadrature_tag = arg_dict["quad_tag"]
    elif "quadrature_tag" in arg_dict:
        quadrature_tag = arg_dict["quadrature_tag"]
    else:
        # quadrature_tag is optional
        quadrature_tag = DISCR_TAG_BASE

    return kappa, boundaries, u, quadrature_tag


def diffusion_operator(
        dcoll, *args, return_grad_u=False, volume_dd=DD_VOLUME_ALL, comm_tag=None,
        # Added to avoid repeated computation
        # FIXME: See if there's a better way to do this
        grad_u=None,
        **kwargs):
=======
                boundary_flux(
                    as_dofdesc(btag).with_discr_tag(quadrature_tag),
                    bdry)
                for btag, bdry in boundaries.items())
            )
        )


def diffusion_operator(
        dcoll, kappa, boundaries, u, *, return_grad_u=False,
        quadrature_tag=DISCR_TAG_BASE, comm_tag=None):
>>>>>>> 054ca1b8
    r"""
    Compute the diffusion operator.

    The diffusion operator is defined as
    $\nabla\cdot(\kappa\nabla u)$, where $\kappa$ is the conductivity and
    $u$ is a scalar field.

    Uses unstabilized central numerical fluxes.

    Parameters
    ----------
    dcoll: grudge.discretization.DiscretizationCollection
        the discretization collection to use
    kappa: numbers.Number or meshmode.dof_array.DOFArray
        the conductivity value(s)
    boundaries:
        dictionary (or list of dictionaries) mapping boundary domain tags to
        :class:`DiffusionBoundary` instances
    u: meshmode.dof_array.DOFArray or numpy.ndarray
        the DOF array (or object array of DOF arrays) to which the operator should be
        applied
    return_grad_u: bool
        an optional flag indicating whether $\nabla u$ should also be returned
    quadrature_tag:
        quadrature tag indicating which discretization in *dcoll* to use for
        overintegration
    volume_dd: grudge.dof_desc.DOFDesc
        the DOF descriptor of the volume on which to apply the operator
    comm_tag: Hashable
        Tag for distributed communication

    Returns
    -------
    diff_u: meshmode.dof_array.DOFArray or numpy.ndarray
        the diffusion operator applied to *u*
    grad_u: numpy.ndarray
        the gradient of *u*; only returned if *return_grad_u* is True
    """
    if isinstance(u, np.ndarray):
        if not isinstance(boundaries, list):
            raise TypeError("boundaries must be a list if u is an object array")
        if len(boundaries) != len(u):
            raise TypeError("boundaries must be the same length as u")
        return obj_array_vectorize_n_args(
            lambda boundaries_i, u_i: diffusion_operator(
                dcoll, kappa, boundaries_i, u_i, return_grad_u=return_grad_u,
                quadrature_tag=quadrature_tag, volume_dd=volume_dd),
            make_obj_array(boundaries), u)

<<<<<<< HEAD
    boundaries = {
        as_dofdesc(bdtag).domain_tag: bdry
        for bdtag, bdry in boundaries.items()}

    for bdtag, bdry in boundaries.items():
=======
    actx = u.array_context

    for btag, bdry in boundaries.items():
>>>>>>> 054ca1b8
        if not isinstance(bdry, DiffusionBoundary):
            raise TypeError(f"Unrecognized boundary type for tag {bdtag}. "
                "Must be an instance of DiffusionBoundary.")

    dd_vol_base = volume_dd
    dd_vol_quad = dd_vol_base.with_discr_tag(quadrature_tag)
    dd_allfaces_quad = dd_vol_quad.trace(FACE_RESTR_ALL)

    if grad_u is None:
        grad_u = grad_operator(
            dcoll, boundaries, u, quadrature_tag=quadrature_tag,
            volume_dd=dd_vol_base)

    kappa_quad = op.project(dcoll, dd_vol_base, dd_vol_quad, kappa)
    grad_u_quad = op.project(dcoll, dd_vol_base, dd_vol_quad, grad_u)

<<<<<<< HEAD
    diff_u = op.inverse_mass(
        dcoll, dd_vol_base,
        op.weak_local_div(dcoll, dd_vol_quad, -kappa_quad*grad_u_quad)
        -  # noqa: W504
        op.face_mass(
            dcoll, dd_allfaces_quad,
=======
    interp_to_surf_quad = partial(tracepair_with_discr_tag, dcoll, quadrature_tag)

    def interior_flux(kappa_tpair, grad_u_tpair):
        dd_trace_quad = grad_u_tpair.dd.with_discr_tag(quadrature_tag)
        kappa_tpair_quad = interp_to_surf_quad(kappa_tpair)
        grad_u_tpair_quad = interp_to_surf_quad(grad_u_tpair)
        normal_quad = actx.thaw(dcoll.normal(dd_trace_quad))
        return op.project(
            dcoll, dd_trace_quad, dd_allfaces_quad,
            diffusion_facial_flux(kappa_tpair_quad, grad_u_tpair_quad, normal_quad))

    def boundary_flux(dd_bdry, bdry):
        kappa_minus = op.project(dcoll, "vol", dd_bdry, kappa)
        grad_u_minus = op.project(dcoll, "vol", dd_bdry, grad_u)
        return op.project(
            dcoll, dd_bdry, dd_allfaces_quad,
            bdry.get_diffusion_flux(
                dcoll, dd_bdry, kappa_minus, grad_u_minus))

    diff_u = op.inverse_mass(dcoll,
        op.weak_local_div(dcoll, dd_quad, -kappa_quad*grad_u_quad)
        -  # noqa: W504
        op.face_mass(dcoll,
            dd_allfaces_quad,
>>>>>>> 054ca1b8
            sum(
                interior_flux(kappa_tpair, grad_u_tpair)
                for kappa_tpair, grad_u_tpair in zip(
                    interior_trace_pairs(
                        dcoll, kappa, volume_dd=dd_vol_base,
                        comm_tag=(_DiffusionKappaTag, comm_tag)),
                    interior_trace_pairs(
                        dcoll, grad_u, volume_dd=dd_vol_base,
                        comm_tag=(_DiffusionGradTag, comm_tag)))
            )
            + sum(
<<<<<<< HEAD
                bdry.get_diffusion_flux(
                    dcoll, dd_vol_base.with_domain_tag(bdtag), kappa,
                    grad_u, quadrature_tag=quadrature_tag)
                for bdtag, bdry in boundaries.items())
=======
                boundary_flux(
                    as_dofdesc(btag).with_discr_tag(quadrature_tag),
                    bdry)
                for btag, bdry in boundaries.items())
>>>>>>> 054ca1b8
            )
        )

    if return_grad_u:
        return diff_u, grad_u
    else:
        return diff_u<|MERGE_RESOLUTION|>--- conflicted
+++ resolved
@@ -39,18 +39,13 @@
 import numpy.linalg as la  # noqa
 from pytools.obj_array import make_obj_array, obj_array_vectorize_n_args
 from meshmode.mesh import BTAG_ALL, BTAG_NONE  # noqa
-<<<<<<< HEAD
 from meshmode.discretization.connection import FACE_RESTR_ALL  # noqa
 from grudge.dof_desc import DD_VOLUME_ALL, DISCR_TAG_BASE, as_dofdesc
-from grudge.trace_pair import TracePair, interior_trace_pairs
-=======
-from grudge.dof_desc import DOFDesc, as_dofdesc, DISCR_TAG_BASE
 from grudge.trace_pair import (
     TracePair,
     interior_trace_pairs,
     tracepair_with_discr_tag,
 )
->>>>>>> 054ca1b8
 import grudge.op as op
 
 
@@ -58,49 +53,6 @@
     r"""Compute the numerical flux for $\nabla u$."""
     return -u_tpair.avg * normal
 
-<<<<<<< HEAD
-    dd_trace = u_tpair.dd
-    dd_trace_quad = dd_trace.with_discr_tag(quadrature_tag)
-    dd_allfaces_quad = dd_trace_quad.with_boundary_tag(FACE_RESTR_ALL)
-
-    normal_quad = actx.thaw(dcoll.normal(dd_trace_quad))
-
-    def to_quad(a):
-        return op.project(dcoll, dd_trace, dd_trace_quad, a)
-
-    def flux(u, normal):
-        return -u * normal
-
-    return op.project(dcoll, dd_trace_quad, dd_allfaces_quad, flux(
-        to_quad(u_tpair.avg), normal_quad))
-
-
-def diffusion_flux(
-        dcoll, kappa_tpair, grad_u_tpair, *, quadrature_tag=DISCR_TAG_BASE):
-    r"""Compute the numerical flux for $\nabla \cdot (\kappa \nabla u)$."""
-    actx = grad_u_tpair.int[0].array_context
-
-    dd_trace = grad_u_tpair.dd
-    dd_trace_quad = dd_trace.with_discr_tag(quadrature_tag)
-    dd_allfaces_quad = dd_trace_quad.with_boundary_tag(FACE_RESTR_ALL)
-
-    normal_quad = actx.thaw(dcoll.normal(dd_trace_quad))
-
-    def to_quad(a):
-        return op.project(dcoll, dd_trace, dd_trace_quad, a)
-
-    def flux(kappa, grad_u, normal):
-        return -kappa * np.dot(grad_u, normal)
-
-    flux_tpair = TracePair(dd_trace_quad,
-        interior=flux(
-            to_quad(kappa_tpair.int), to_quad(grad_u_tpair.int), normal_quad),
-        exterior=flux(
-            to_quad(kappa_tpair.ext), to_quad(grad_u_tpair.ext), normal_quad)
-        )
-
-    return op.project(dcoll, dd_trace_quad, dd_allfaces_quad, flux_tpair.avg)
-=======
 
 def diffusion_facial_flux(kappa_tpair, grad_u_tpair, normal):
     r"""Compute the numerical flux for $\nabla \cdot (\kappa \nabla u)$."""
@@ -108,7 +60,6 @@
         interior=-kappa_tpair.int * np.dot(grad_u_tpair.int, normal),
         exterior=-kappa_tpair.ext * np.dot(grad_u_tpair.ext, normal))
     return flux_tpair.avg
->>>>>>> 054ca1b8
 
 
 class DiffusionBoundary(metaclass=abc.ABCMeta):
@@ -120,22 +71,12 @@
     """
 
     @abc.abstractmethod
-<<<<<<< HEAD
-    def get_grad_flux(
-            self, dcoll, dd_bdry, u, *, quadrature_tag=DISCR_TAG_BASE):
-=======
     def get_grad_flux(self, dcoll, dd_bdry, u_minus):
->>>>>>> 054ca1b8
         """Compute the flux for grad(u) on the boundary *dd_bdry*."""
         raise NotImplementedError
 
     @abc.abstractmethod
-<<<<<<< HEAD
-    def get_diffusion_flux(
-            self, dcoll, dd_bdry, kappa, grad_u, *, quadrature_tag=DISCR_TAG_BASE):
-=======
     def get_diffusion_flux(self, dcoll, dd_bdry, kappa_minus, grad_u_minus):
->>>>>>> 054ca1b8
         """Compute the flux for diff(u) on the boundary *dd_bdry*."""
         raise NotImplementedError
 
@@ -170,24 +111,6 @@
         """
         self.value = value
 
-<<<<<<< HEAD
-    def get_grad_flux(
-            self, dcoll, dd_bdry, u, *, quadrature_tag=DISCR_TAG_BASE):  # noqa: D102
-        u_int = op.project(dcoll, dd_bdry.untrace(), dd_bdry, u)
-        u_tpair = TracePair(dd_bdry, interior=u_int, exterior=2*self.value-u_int)
-        return grad_flux(dcoll, u_tpair, quadrature_tag=quadrature_tag)
-
-    def get_diffusion_flux(
-            self, dcoll, dd_bdry, kappa, grad_u, *,
-            quadrature_tag=DISCR_TAG_BASE):  # noqa: D102
-        dd_vol = dd_bdry.untrace()
-        kappa_int = op.project(dcoll, dd_vol, dd_bdry, kappa)
-        kappa_tpair = TracePair(dd_bdry, interior=kappa_int, exterior=kappa_int)
-        grad_u_int = op.project(dcoll, dd_vol, dd_bdry, grad_u)
-        grad_u_tpair = TracePair(dd_bdry, interior=grad_u_int, exterior=grad_u_int)
-        return diffusion_flux(
-            dcoll, kappa_tpair, grad_u_tpair, quadrature_tag=quadrature_tag)
-=======
     def get_grad_flux(self, dcoll, dd_bdry, u_minus):  # noqa: D102
         actx = u_minus.array_context
         u_tpair = TracePair(dd_bdry,
@@ -207,7 +130,6 @@
             exterior=grad_u_minus)
         normal = actx.thaw(dcoll.normal(dd_bdry))
         return diffusion_facial_flux(kappa_tpair, grad_u_tpair, normal)
->>>>>>> 054ca1b8
 
 
 class NeumannDiffusionBoundary(DiffusionBoundary):
@@ -248,28 +170,6 @@
         """
         self.value = value
 
-<<<<<<< HEAD
-    def get_grad_flux(
-            self, dcoll, dd_bdry, u, *, quadrature_tag=DISCR_TAG_BASE):  # noqa: D102
-        u_int = op.project(dcoll, dd_bdry.untrace(), dd_bdry, u)
-        u_tpair = TracePair(dd_bdry, interior=u_int, exterior=u_int)
-        return grad_flux(dcoll, u_tpair, quadrature_tag=quadrature_tag)
-
-    def get_diffusion_flux(
-            self, dcoll, dd_bdry, kappa, grad_u, *,
-            quadrature_tag=DISCR_TAG_BASE):  # noqa: D102
-        dd_bdry_quad = dd_bdry.with_discr_tag(quadrature_tag)
-        dd_allfaces_quad = dd_bdry_quad.with_boundary_tag(FACE_RESTR_ALL)
-        # Compute the flux directly instead of constructing an external grad_u value
-        # (and the associated TracePair); this approach is simpler in the
-        # spatially-varying kappa case (the other approach would result in a
-        # grad_u_tpair that lives in the quadrature discretization; diffusion_flux
-        # would need to be modified to accept such values).
-        kappa_int_quad = op.project(dcoll, dd_bdry.untrace(), dd_bdry_quad, kappa)
-        value_quad = op.project(dcoll, dd_bdry, dd_bdry_quad, self.value)
-        flux_quad = -kappa_int_quad*value_quad
-        return op.project(dcoll, dd_bdry_quad, dd_allfaces_quad, flux_quad)
-=======
     def get_grad_flux(self, dcoll, dd_bdry, u_minus):  # noqa: D102
         actx = u_minus.array_context
         u_tpair = TracePair(dd_bdry,
@@ -291,7 +191,6 @@
                 grad_u_minus
                 + 2 * (self.value - np.dot(grad_u_minus, normal)) * normal))
         return diffusion_facial_flux(kappa_tpair, grad_u_tpair, normal)
->>>>>>> 054ca1b8
 
 
 class _DiffusionStateTag:
@@ -348,17 +247,13 @@
                 volume_dd=volume_dd),
             make_obj_array(boundaries), u)
 
-<<<<<<< HEAD
+    actx = u.array_context
+
     boundaries = {
         as_dofdesc(bdtag).domain_tag: bdry
         for bdtag, bdry in boundaries.items()}
 
     for bdtag, bdry in boundaries.items():
-=======
-    actx = u.array_context
-
-    for btag, bdry in boundaries.items():
->>>>>>> 054ca1b8
         if not isinstance(bdry, DiffusionBoundary):
             raise TypeError(f"Unrecognized boundary type for tag {bdtag}. "
                 "Must be an instance of DiffusionBoundary.")
@@ -367,11 +262,6 @@
     dd_vol_quad = dd_vol_base.with_discr_tag(quadrature_tag)
     dd_allfaces_quad = dd_vol_quad.trace(FACE_RESTR_ALL)
 
-<<<<<<< HEAD
-    return op.inverse_mass(
-        dcoll, dd_vol_base,
-        op.weak_local_grad(dcoll, dd_vol_base, -u)
-=======
     interp_to_surf_quad = partial(tracepair_with_discr_tag, dcoll, quadrature_tag)
 
     def interior_flux(u_tpair):
@@ -382,15 +272,16 @@
             dcoll, dd_trace_quad, dd_allfaces_quad,
             grad_facial_flux(u_tpair_quad, normal_quad))
 
-    def boundary_flux(dd_bdry, bdry):
-        u_minus = op.project(dcoll, "vol", dd_bdry, u)
+    def boundary_flux(bdtag, bdry):
+        dd_bdry_quad = dd_vol_quad.with_domain_tag(bdtag)
+        u_minus_quad = op.project(dcoll, dd_vol_base, dd_bdry_quad, u)
         return op.project(
-            dcoll, dd_bdry, dd_allfaces_quad,
-            bdry.get_grad_flux(dcoll, dd_bdry, u_minus))
-
-    return op.inverse_mass(dcoll,
-        op.weak_local_grad(dcoll, "vol", -u)
->>>>>>> 054ca1b8
+            dcoll, dd_bdry_quad, dd_allfaces_quad,
+            bdry.get_grad_flux(dcoll, dd_bdry_quad, u_minus_quad))
+
+    return op.inverse_mass(
+        dcoll, dd_vol_base,
+        op.weak_local_grad(dcoll, dd_vol_base, -u)
         -  # noqa: W504
         op.face_mass(
             dcoll, dd_allfaces_quad,
@@ -400,86 +291,18 @@
                     dcoll, u, volume_dd=dd_vol_base,
                     comm_tag=(_DiffusionStateTag, comm_tag)))
             + sum(
-<<<<<<< HEAD
-                bdry.get_grad_flux(dcoll, dd_vol_base.with_domain_tag(bdtag), u,
-                    quadrature_tag=quadrature_tag)
+                boundary_flux(bdtag, bdry)
                 for bdtag, bdry in boundaries.items())
             )
         )
 
 
-# Yuck
-def _normalize_arguments(*args, **kwargs):
-    if len(args) >= 2 and not isinstance(args[1], (dict, list)):
-        # Old deprecated positional argument list
-        pos_arg_names = ["kappa", "quad_tag", "boundaries", "u"]
-    else:
-        pos_arg_names = ["kappa", "boundaries", "u"]
-
-    if len(args) > len(pos_arg_names):
-        raise TypeError(
-            f"diffusion_operator() takes up to {len(pos_arg_names)} positional "
-            f"arguments but {len(args)} were given")
-
-    all_arg_names = [
-        "alpha", "kappa", "quad_tag", "boundaries", "u", "quadrature_tag"]
-    for arg_name in kwargs.keys():
-        if arg_name not in all_arg_names:
-            raise TypeError(
-                "diffusion_operator() got an unexpected keyword argument "
-                f"'{arg_name}'")
-
-    arg_dict = {
-        arg_name: arg
-        for arg_name, arg in zip(pos_arg_names[:len(args)], args)}
-    arg_dict.update(kwargs)
-
-    from warnings import warn
-
-    if "alpha" in arg_dict:
-        warn(
-            "alpha argument is deprecated and will disappear in Q3 2022. "
-            "Use kappa instead.", DeprecationWarning, stacklevel=3)
-        kappa = arg_dict["alpha"]
-    else:
-        kappa = arg_dict["kappa"]
-
-    boundaries = arg_dict["boundaries"]
-    u = arg_dict["u"]
-
-    if "quad_tag" in arg_dict:
-        warn(
-            "quad_tag argument is deprecated and will disappear in Q3 2022. "
-            "Use quadrature_tag instead.", DeprecationWarning, stacklevel=3)
-        quadrature_tag = arg_dict["quad_tag"]
-    elif "quadrature_tag" in arg_dict:
-        quadrature_tag = arg_dict["quadrature_tag"]
-    else:
-        # quadrature_tag is optional
-        quadrature_tag = DISCR_TAG_BASE
-
-    return kappa, boundaries, u, quadrature_tag
-
-
 def diffusion_operator(
-        dcoll, *args, return_grad_u=False, volume_dd=DD_VOLUME_ALL, comm_tag=None,
+        dcoll, kappa, boundaries, u, *, return_grad_u=False,
+        quadrature_tag=DISCR_TAG_BASE, volume_dd=DD_VOLUME_ALL, comm_tag=None,
         # Added to avoid repeated computation
         # FIXME: See if there's a better way to do this
-        grad_u=None,
-        **kwargs):
-=======
-                boundary_flux(
-                    as_dofdesc(btag).with_discr_tag(quadrature_tag),
-                    bdry)
-                for btag, bdry in boundaries.items())
-            )
-        )
-
-
-def diffusion_operator(
-        dcoll, kappa, boundaries, u, *, return_grad_u=False,
-        quadrature_tag=DISCR_TAG_BASE, comm_tag=None):
->>>>>>> 054ca1b8
+        grad_u=None):
     r"""
     Compute the diffusion operator.
 
@@ -529,17 +352,13 @@
                 quadrature_tag=quadrature_tag, volume_dd=volume_dd),
             make_obj_array(boundaries), u)
 
-<<<<<<< HEAD
+    actx = u.array_context
+
     boundaries = {
         as_dofdesc(bdtag).domain_tag: bdry
         for bdtag, bdry in boundaries.items()}
 
     for bdtag, bdry in boundaries.items():
-=======
-    actx = u.array_context
-
-    for btag, bdry in boundaries.items():
->>>>>>> 054ca1b8
         if not isinstance(bdry, DiffusionBoundary):
             raise TypeError(f"Unrecognized boundary type for tag {bdtag}. "
                 "Must be an instance of DiffusionBoundary.")
@@ -556,14 +375,6 @@
     kappa_quad = op.project(dcoll, dd_vol_base, dd_vol_quad, kappa)
     grad_u_quad = op.project(dcoll, dd_vol_base, dd_vol_quad, grad_u)
 
-<<<<<<< HEAD
-    diff_u = op.inverse_mass(
-        dcoll, dd_vol_base,
-        op.weak_local_div(dcoll, dd_vol_quad, -kappa_quad*grad_u_quad)
-        -  # noqa: W504
-        op.face_mass(
-            dcoll, dd_allfaces_quad,
-=======
     interp_to_surf_quad = partial(tracepair_with_discr_tag, dcoll, quadrature_tag)
 
     def interior_flux(kappa_tpair, grad_u_tpair):
@@ -575,20 +386,21 @@
             dcoll, dd_trace_quad, dd_allfaces_quad,
             diffusion_facial_flux(kappa_tpair_quad, grad_u_tpair_quad, normal_quad))
 
-    def boundary_flux(dd_bdry, bdry):
-        kappa_minus = op.project(dcoll, "vol", dd_bdry, kappa)
-        grad_u_minus = op.project(dcoll, "vol", dd_bdry, grad_u)
+    def boundary_flux(bdtag, bdry):
+        dd_bdry_quad = dd_vol_quad.with_domain_tag(bdtag)
+        kappa_minus_quad = op.project(dcoll, dd_vol_base, dd_bdry_quad, kappa)
+        grad_u_minus_quad = op.project(dcoll, dd_vol_base, dd_bdry_quad, grad_u)
         return op.project(
-            dcoll, dd_bdry, dd_allfaces_quad,
+            dcoll, dd_bdry_quad, dd_allfaces_quad,
             bdry.get_diffusion_flux(
-                dcoll, dd_bdry, kappa_minus, grad_u_minus))
-
-    diff_u = op.inverse_mass(dcoll,
-        op.weak_local_div(dcoll, dd_quad, -kappa_quad*grad_u_quad)
+                dcoll, dd_bdry_quad, kappa_minus_quad, grad_u_minus_quad))
+
+    diff_u = op.inverse_mass(
+        dcoll, dd_vol_base,
+        op.weak_local_div(dcoll, dd_vol_quad, -kappa_quad*grad_u_quad)
         -  # noqa: W504
-        op.face_mass(dcoll,
-            dd_allfaces_quad,
->>>>>>> 054ca1b8
+        op.face_mass(
+            dcoll, dd_allfaces_quad,
             sum(
                 interior_flux(kappa_tpair, grad_u_tpair)
                 for kappa_tpair, grad_u_tpair in zip(
@@ -600,17 +412,8 @@
                         comm_tag=(_DiffusionGradTag, comm_tag)))
             )
             + sum(
-<<<<<<< HEAD
-                bdry.get_diffusion_flux(
-                    dcoll, dd_vol_base.with_domain_tag(bdtag), kappa,
-                    grad_u, quadrature_tag=quadrature_tag)
+                boundary_flux(bdtag, bdry)
                 for bdtag, bdry in boundaries.items())
-=======
-                boundary_flux(
-                    as_dofdesc(btag).with_discr_tag(quadrature_tag),
-                    bdry)
-                for btag, bdry in boundaries.items())
->>>>>>> 054ca1b8
             )
         )
 
